--- conflicted
+++ resolved
@@ -82,11 +82,7 @@
 	if (!ASSERT_OK(err, "creating " TDIR "/fs1/b"))
 		goto out;
 
-<<<<<<< HEAD
-	map = bpf_create_map(BPF_MAP_TYPE_ARRAY, 4, 4, 1, 0);
-=======
 	map = bpf_map_create(BPF_MAP_TYPE_ARRAY, NULL, 4, 4, 1, NULL);
->>>>>>> 754e0b0e
 	if (!ASSERT_GT(map, 0, "create_map(ARRAY)"))
 		goto out;
 	err = bpf_obj_pin(map, TDIR "/fs1/c");
