--- conflicted
+++ resolved
@@ -3881,14 +3881,6 @@
 	struct mwl8k_priv *priv =
 		container_of(work, struct mwl8k_priv, finalize_join_worker);
 	struct sk_buff *skb = priv->beacon_skb;
-<<<<<<< HEAD
-	struct mwl8k_vif *mwl8k_vif;
-
-	mwl8k_vif = mwl8k_first_vif(priv);
-	if (mwl8k_vif != NULL)
-		mwl8k_cmd_finalize_join(priv->hw, skb->data, skb->len,
-					mwl8k_vif->vif->bss_conf.dtim_period);
-=======
 	struct ieee80211_mgmt *mgmt = (void *)skb->data;
 	int len = skb->len - offsetof(struct ieee80211_mgmt, u.beacon.variable);
 	const u8 *tim = cfg80211_find_ie(WLAN_EID_TIM,
@@ -3899,7 +3891,6 @@
 		dtim_period = tim[3];
 
 	mwl8k_cmd_finalize_join(priv->hw, skb->data, skb->len, dtim_period);
->>>>>>> 5ffaf8a3
 
 	dev_kfree_skb(skb);
 	priv->beacon_skb = NULL;
