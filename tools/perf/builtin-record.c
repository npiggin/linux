// SPDX-License-Identifier: GPL-2.0
/*
 * builtin-record.c
 *
 * Builtin record command: Record the profile of a workload
 * (or a CPU, or a PID) into the perf.data output file - for
 * later analysis via perf report.
 */
#include "builtin.h"

#include "util/build-id.h"
#include <subcmd/parse-options.h>
#include "util/parse-events.h"
#include "util/config.h"

#include "util/callchain.h"
#include "util/cgroup.h"
#include "util/header.h"
#include "util/event.h"
#include "util/evlist.h"
#include "util/evsel.h"
#include "util/debug.h"
#include "util/mmap.h"
#include "util/target.h"
#include "util/session.h"
#include "util/tool.h"
#include "util/symbol.h"
#include "util/record.h"
#include "util/cpumap.h"
#include "util/thread_map.h"
#include "util/data.h"
#include "util/perf_regs.h"
#include "util/auxtrace.h"
#include "util/tsc.h"
#include "util/parse-branch-options.h"
#include "util/parse-regs-options.h"
#include "util/perf_api_probe.h"
#include "util/llvm-utils.h"
#include "util/bpf-loader.h"
#include "util/trigger.h"
#include "util/perf-hooks.h"
#include "util/cpu-set-sched.h"
#include "util/synthetic-events.h"
#include "util/time-utils.h"
#include "util/units.h"
#include "util/bpf-event.h"
#include "util/util.h"
#include "util/pfm.h"
#include "util/clockid.h"
#include "util/pmu-hybrid.h"
#include "util/evlist-hybrid.h"
#include "asm/bug.h"
#include "perf.h"

#include <errno.h>
#include <inttypes.h>
#include <locale.h>
#include <poll.h>
#include <pthread.h>
#include <unistd.h>
#include <sched.h>
#include <signal.h>
#ifdef HAVE_EVENTFD_SUPPORT
#include <sys/eventfd.h>
#endif
#include <sys/mman.h>
#include <sys/wait.h>
#include <sys/types.h>
#include <sys/stat.h>
#include <fcntl.h>
#include <linux/err.h>
#include <linux/string.h>
#include <linux/time64.h>
#include <linux/zalloc.h>
#include <linux/bitmap.h>
#include <sys/time.h>

struct switch_output {
	bool		 enabled;
	bool		 signal;
	unsigned long	 size;
	unsigned long	 time;
	const char	*str;
	bool		 set;
	char		 **filenames;
	int		 num_files;
	int		 cur_file;
};

struct record {
	struct perf_tool	tool;
	struct record_opts	opts;
	u64			bytes_written;
	struct perf_data	data;
	struct auxtrace_record	*itr;
	struct evlist	*evlist;
	struct perf_session	*session;
	struct evlist		*sb_evlist;
	pthread_t		thread_id;
	int			realtime_prio;
	bool			switch_output_event_set;
	bool			no_buildid;
	bool			no_buildid_set;
	bool			no_buildid_cache;
	bool			no_buildid_cache_set;
	bool			buildid_all;
	bool			buildid_mmap;
	bool			timestamp_filename;
	bool			timestamp_boundary;
	struct switch_output	switch_output;
	unsigned long long	samples;
	struct mmap_cpu_mask	affinity_mask;
	unsigned long		output_max_size;	/* = 0: unlimited */
	struct perf_debuginfod	debuginfod;
};

static volatile int done;

static volatile int auxtrace_record__snapshot_started;
static DEFINE_TRIGGER(auxtrace_snapshot_trigger);
static DEFINE_TRIGGER(switch_output_trigger);

static const char *affinity_tags[PERF_AFFINITY_MAX] = {
	"SYS", "NODE", "CPU"
};

static bool switch_output_signal(struct record *rec)
{
	return rec->switch_output.signal &&
	       trigger_is_ready(&switch_output_trigger);
}

static bool switch_output_size(struct record *rec)
{
	return rec->switch_output.size &&
	       trigger_is_ready(&switch_output_trigger) &&
	       (rec->bytes_written >= rec->switch_output.size);
}

static bool switch_output_time(struct record *rec)
{
	return rec->switch_output.time &&
	       trigger_is_ready(&switch_output_trigger);
}

static bool record__output_max_size_exceeded(struct record *rec)
{
	return rec->output_max_size &&
	       (rec->bytes_written >= rec->output_max_size);
}

static int record__write(struct record *rec, struct mmap *map __maybe_unused,
			 void *bf, size_t size)
{
	struct perf_data_file *file = &rec->session->data->file;

	if (perf_data_file__write(file, bf, size) < 0) {
		pr_err("failed to write perf data, error: %m\n");
		return -1;
	}

	rec->bytes_written += size;

	if (record__output_max_size_exceeded(rec) && !done) {
		fprintf(stderr, "[ perf record: perf size limit reached (%" PRIu64 " KB),"
				" stopping session ]\n",
				rec->bytes_written >> 10);
		done = 1;
	}

	if (switch_output_size(rec))
		trigger_hit(&switch_output_trigger);

	return 0;
}

static int record__aio_enabled(struct record *rec);
static int record__comp_enabled(struct record *rec);
static size_t zstd_compress(struct perf_session *session, void *dst, size_t dst_size,
			    void *src, size_t src_size);

#ifdef HAVE_AIO_SUPPORT
static int record__aio_write(struct aiocb *cblock, int trace_fd,
		void *buf, size_t size, off_t off)
{
	int rc;

	cblock->aio_fildes = trace_fd;
	cblock->aio_buf    = buf;
	cblock->aio_nbytes = size;
	cblock->aio_offset = off;
	cblock->aio_sigevent.sigev_notify = SIGEV_NONE;

	do {
		rc = aio_write(cblock);
		if (rc == 0) {
			break;
		} else if (errno != EAGAIN) {
			cblock->aio_fildes = -1;
			pr_err("failed to queue perf data, error: %m\n");
			break;
		}
	} while (1);

	return rc;
}

static int record__aio_complete(struct mmap *md, struct aiocb *cblock)
{
	void *rem_buf;
	off_t rem_off;
	size_t rem_size;
	int rc, aio_errno;
	ssize_t aio_ret, written;

	aio_errno = aio_error(cblock);
	if (aio_errno == EINPROGRESS)
		return 0;

	written = aio_ret = aio_return(cblock);
	if (aio_ret < 0) {
		if (aio_errno != EINTR)
			pr_err("failed to write perf data, error: %m\n");
		written = 0;
	}

	rem_size = cblock->aio_nbytes - written;

	if (rem_size == 0) {
		cblock->aio_fildes = -1;
		/*
		 * md->refcount is incremented in record__aio_pushfn() for
		 * every aio write request started in record__aio_push() so
		 * decrement it because the request is now complete.
		 */
		perf_mmap__put(&md->core);
		rc = 1;
	} else {
		/*
		 * aio write request may require restart with the
		 * reminder if the kernel didn't write whole
		 * chunk at once.
		 */
		rem_off = cblock->aio_offset + written;
		rem_buf = (void *)(cblock->aio_buf + written);
		record__aio_write(cblock, cblock->aio_fildes,
				rem_buf, rem_size, rem_off);
		rc = 0;
	}

	return rc;
}

static int record__aio_sync(struct mmap *md, bool sync_all)
{
	struct aiocb **aiocb = md->aio.aiocb;
	struct aiocb *cblocks = md->aio.cblocks;
	struct timespec timeout = { 0, 1000 * 1000  * 1 }; /* 1ms */
	int i, do_suspend;

	do {
		do_suspend = 0;
		for (i = 0; i < md->aio.nr_cblocks; ++i) {
			if (cblocks[i].aio_fildes == -1 || record__aio_complete(md, &cblocks[i])) {
				if (sync_all)
					aiocb[i] = NULL;
				else
					return i;
			} else {
				/*
				 * Started aio write is not complete yet
				 * so it has to be waited before the
				 * next allocation.
				 */
				aiocb[i] = &cblocks[i];
				do_suspend = 1;
			}
		}
		if (!do_suspend)
			return -1;

		while (aio_suspend((const struct aiocb **)aiocb, md->aio.nr_cblocks, &timeout)) {
			if (!(errno == EAGAIN || errno == EINTR))
				pr_err("failed to sync perf data, error: %m\n");
		}
	} while (1);
}

struct record_aio {
	struct record	*rec;
	void		*data;
	size_t		size;
};

static int record__aio_pushfn(struct mmap *map, void *to, void *buf, size_t size)
{
	struct record_aio *aio = to;

	/*
	 * map->core.base data pointed by buf is copied into free map->aio.data[] buffer
	 * to release space in the kernel buffer as fast as possible, calling
	 * perf_mmap__consume() from perf_mmap__push() function.
	 *
	 * That lets the kernel to proceed with storing more profiling data into
	 * the kernel buffer earlier than other per-cpu kernel buffers are handled.
	 *
	 * Coping can be done in two steps in case the chunk of profiling data
	 * crosses the upper bound of the kernel buffer. In this case we first move
	 * part of data from map->start till the upper bound and then the reminder
	 * from the beginning of the kernel buffer till the end of the data chunk.
	 */

	if (record__comp_enabled(aio->rec)) {
		size = zstd_compress(aio->rec->session, aio->data + aio->size,
				     mmap__mmap_len(map) - aio->size,
				     buf, size);
	} else {
		memcpy(aio->data + aio->size, buf, size);
	}

	if (!aio->size) {
		/*
		 * Increment map->refcount to guard map->aio.data[] buffer
		 * from premature deallocation because map object can be
		 * released earlier than aio write request started on
		 * map->aio.data[] buffer is complete.
		 *
		 * perf_mmap__put() is done at record__aio_complete()
		 * after started aio request completion or at record__aio_push()
		 * if the request failed to start.
		 */
		perf_mmap__get(&map->core);
	}

	aio->size += size;

	return size;
}

static int record__aio_push(struct record *rec, struct mmap *map, off_t *off)
{
	int ret, idx;
	int trace_fd = rec->session->data->file.fd;
	struct record_aio aio = { .rec = rec, .size = 0 };

	/*
	 * Call record__aio_sync() to wait till map->aio.data[] buffer
	 * becomes available after previous aio write operation.
	 */

	idx = record__aio_sync(map, false);
	aio.data = map->aio.data[idx];
	ret = perf_mmap__push(map, &aio, record__aio_pushfn);
	if (ret != 0) /* ret > 0 - no data, ret < 0 - error */
		return ret;

	rec->samples++;
	ret = record__aio_write(&(map->aio.cblocks[idx]), trace_fd, aio.data, aio.size, *off);
	if (!ret) {
		*off += aio.size;
		rec->bytes_written += aio.size;
		if (switch_output_size(rec))
			trigger_hit(&switch_output_trigger);
	} else {
		/*
		 * Decrement map->refcount incremented in record__aio_pushfn()
		 * back if record__aio_write() operation failed to start, otherwise
		 * map->refcount is decremented in record__aio_complete() after
		 * aio write operation finishes successfully.
		 */
		perf_mmap__put(&map->core);
	}

	return ret;
}

static off_t record__aio_get_pos(int trace_fd)
{
	return lseek(trace_fd, 0, SEEK_CUR);
}

static void record__aio_set_pos(int trace_fd, off_t pos)
{
	lseek(trace_fd, pos, SEEK_SET);
}

static void record__aio_mmap_read_sync(struct record *rec)
{
	int i;
	struct evlist *evlist = rec->evlist;
	struct mmap *maps = evlist->mmap;

	if (!record__aio_enabled(rec))
		return;

	for (i = 0; i < evlist->core.nr_mmaps; i++) {
		struct mmap *map = &maps[i];

		if (map->core.base)
			record__aio_sync(map, true);
	}
}

static int nr_cblocks_default = 1;
static int nr_cblocks_max = 4;

static int record__aio_parse(const struct option *opt,
			     const char *str,
			     int unset)
{
	struct record_opts *opts = (struct record_opts *)opt->value;

	if (unset) {
		opts->nr_cblocks = 0;
	} else {
		if (str)
			opts->nr_cblocks = strtol(str, NULL, 0);
		if (!opts->nr_cblocks)
			opts->nr_cblocks = nr_cblocks_default;
	}

	return 0;
}
#else /* HAVE_AIO_SUPPORT */
static int nr_cblocks_max = 0;

static int record__aio_push(struct record *rec __maybe_unused, struct mmap *map __maybe_unused,
			    off_t *off __maybe_unused)
{
	return -1;
}

static off_t record__aio_get_pos(int trace_fd __maybe_unused)
{
	return -1;
}

static void record__aio_set_pos(int trace_fd __maybe_unused, off_t pos __maybe_unused)
{
}

static void record__aio_mmap_read_sync(struct record *rec __maybe_unused)
{
}
#endif

static int record__aio_enabled(struct record *rec)
{
	return rec->opts.nr_cblocks > 0;
}

#define MMAP_FLUSH_DEFAULT 1
static int record__mmap_flush_parse(const struct option *opt,
				    const char *str,
				    int unset)
{
	int flush_max;
	struct record_opts *opts = (struct record_opts *)opt->value;
	static struct parse_tag tags[] = {
			{ .tag  = 'B', .mult = 1       },
			{ .tag  = 'K', .mult = 1 << 10 },
			{ .tag  = 'M', .mult = 1 << 20 },
			{ .tag  = 'G', .mult = 1 << 30 },
			{ .tag  = 0 },
	};

	if (unset)
		return 0;

	if (str) {
		opts->mmap_flush = parse_tag_value(str, tags);
		if (opts->mmap_flush == (int)-1)
			opts->mmap_flush = strtol(str, NULL, 0);
	}

	if (!opts->mmap_flush)
		opts->mmap_flush = MMAP_FLUSH_DEFAULT;

	flush_max = evlist__mmap_size(opts->mmap_pages);
	flush_max /= 4;
	if (opts->mmap_flush > flush_max)
		opts->mmap_flush = flush_max;

	return 0;
}

#ifdef HAVE_ZSTD_SUPPORT
static unsigned int comp_level_default = 1;

static int record__parse_comp_level(const struct option *opt, const char *str, int unset)
{
	struct record_opts *opts = opt->value;

	if (unset) {
		opts->comp_level = 0;
	} else {
		if (str)
			opts->comp_level = strtol(str, NULL, 0);
		if (!opts->comp_level)
			opts->comp_level = comp_level_default;
	}

	return 0;
}
#endif
static unsigned int comp_level_max = 22;

static int record__comp_enabled(struct record *rec)
{
	return rec->opts.comp_level > 0;
}

static int process_synthesized_event(struct perf_tool *tool,
				     union perf_event *event,
				     struct perf_sample *sample __maybe_unused,
				     struct machine *machine __maybe_unused)
{
	struct record *rec = container_of(tool, struct record, tool);
	return record__write(rec, NULL, event, event->header.size);
}

static int process_locked_synthesized_event(struct perf_tool *tool,
				     union perf_event *event,
				     struct perf_sample *sample __maybe_unused,
				     struct machine *machine __maybe_unused)
{
	static pthread_mutex_t synth_lock = PTHREAD_MUTEX_INITIALIZER;
	int ret;

	pthread_mutex_lock(&synth_lock);
	ret = process_synthesized_event(tool, event, sample, machine);
	pthread_mutex_unlock(&synth_lock);
	return ret;
}

static int record__pushfn(struct mmap *map, void *to, void *bf, size_t size)
{
	struct record *rec = to;

	if (record__comp_enabled(rec)) {
		size = zstd_compress(rec->session, map->data, mmap__mmap_len(map), bf, size);
		bf   = map->data;
	}

	rec->samples++;
	return record__write(rec, map, bf, size);
}

static volatile int signr = -1;
static volatile int child_finished;
#ifdef HAVE_EVENTFD_SUPPORT
static int done_fd = -1;
#endif

static void sig_handler(int sig)
{
	if (sig == SIGCHLD)
		child_finished = 1;
	else
		signr = sig;

	done = 1;
#ifdef HAVE_EVENTFD_SUPPORT
{
	u64 tmp = 1;
	/*
	 * It is possible for this signal handler to run after done is checked
	 * in the main loop, but before the perf counter fds are polled. If this
	 * happens, the poll() will continue to wait even though done is set,
	 * and will only break out if either another signal is received, or the
	 * counters are ready for read. To ensure the poll() doesn't sleep when
	 * done is set, use an eventfd (done_fd) to wake up the poll().
	 */
	if (write(done_fd, &tmp, sizeof(tmp)) < 0)
		pr_err("failed to signal wakeup fd, error: %m\n");
}
#endif // HAVE_EVENTFD_SUPPORT
}

static void sigsegv_handler(int sig)
{
	perf_hooks__recover();
	sighandler_dump_stack(sig);
}

static void record__sig_exit(void)
{
	if (signr == -1)
		return;

	signal(signr, SIG_DFL);
	raise(signr);
}

#ifdef HAVE_AUXTRACE_SUPPORT

static int record__process_auxtrace(struct perf_tool *tool,
				    struct mmap *map,
				    union perf_event *event, void *data1,
				    size_t len1, void *data2, size_t len2)
{
	struct record *rec = container_of(tool, struct record, tool);
	struct perf_data *data = &rec->data;
	size_t padding;
	u8 pad[8] = {0};

	if (!perf_data__is_pipe(data) && perf_data__is_single_file(data)) {
		off_t file_offset;
		int fd = perf_data__fd(data);
		int err;

		file_offset = lseek(fd, 0, SEEK_CUR);
		if (file_offset == -1)
			return -1;
		err = auxtrace_index__auxtrace_event(&rec->session->auxtrace_index,
						     event, file_offset);
		if (err)
			return err;
	}

	/* event.auxtrace.size includes padding, see __auxtrace_mmap__read() */
	padding = (len1 + len2) & 7;
	if (padding)
		padding = 8 - padding;

	record__write(rec, map, event, event->header.size);
	record__write(rec, map, data1, len1);
	if (len2)
		record__write(rec, map, data2, len2);
	record__write(rec, map, &pad, padding);

	return 0;
}

static int record__auxtrace_mmap_read(struct record *rec,
				      struct mmap *map)
{
	int ret;

	ret = auxtrace_mmap__read(map, rec->itr, &rec->tool,
				  record__process_auxtrace);
	if (ret < 0)
		return ret;

	if (ret)
		rec->samples++;

	return 0;
}

static int record__auxtrace_mmap_read_snapshot(struct record *rec,
					       struct mmap *map)
{
	int ret;

	ret = auxtrace_mmap__read_snapshot(map, rec->itr, &rec->tool,
					   record__process_auxtrace,
					   rec->opts.auxtrace_snapshot_size);
	if (ret < 0)
		return ret;

	if (ret)
		rec->samples++;

	return 0;
}

static int record__auxtrace_read_snapshot_all(struct record *rec)
{
	int i;
	int rc = 0;

	for (i = 0; i < rec->evlist->core.nr_mmaps; i++) {
		struct mmap *map = &rec->evlist->mmap[i];

		if (!map->auxtrace_mmap.base)
			continue;

		if (record__auxtrace_mmap_read_snapshot(rec, map) != 0) {
			rc = -1;
			goto out;
		}
	}
out:
	return rc;
}

static void record__read_auxtrace_snapshot(struct record *rec, bool on_exit)
{
	pr_debug("Recording AUX area tracing snapshot\n");
	if (record__auxtrace_read_snapshot_all(rec) < 0) {
		trigger_error(&auxtrace_snapshot_trigger);
	} else {
		if (auxtrace_record__snapshot_finish(rec->itr, on_exit))
			trigger_error(&auxtrace_snapshot_trigger);
		else
			trigger_ready(&auxtrace_snapshot_trigger);
	}
}

static int record__auxtrace_snapshot_exit(struct record *rec)
{
	if (trigger_is_error(&auxtrace_snapshot_trigger))
		return 0;

	if (!auxtrace_record__snapshot_started &&
	    auxtrace_record__snapshot_start(rec->itr))
		return -1;

	record__read_auxtrace_snapshot(rec, true);
	if (trigger_is_error(&auxtrace_snapshot_trigger))
		return -1;

	return 0;
}

static int record__auxtrace_init(struct record *rec)
{
	int err;

	if (!rec->itr) {
		rec->itr = auxtrace_record__init(rec->evlist, &err);
		if (err)
			return err;
	}

	err = auxtrace_parse_snapshot_options(rec->itr, &rec->opts,
					      rec->opts.auxtrace_snapshot_opts);
	if (err)
		return err;

	err = auxtrace_parse_sample_options(rec->itr, rec->evlist, &rec->opts,
					    rec->opts.auxtrace_sample_opts);
	if (err)
		return err;

	auxtrace_regroup_aux_output(rec->evlist);

	return auxtrace_parse_filters(rec->evlist);
}

#else

static inline
int record__auxtrace_mmap_read(struct record *rec __maybe_unused,
			       struct mmap *map __maybe_unused)
{
	return 0;
}

static inline
void record__read_auxtrace_snapshot(struct record *rec __maybe_unused,
				    bool on_exit __maybe_unused)
{
}

static inline
int auxtrace_record__snapshot_start(struct auxtrace_record *itr __maybe_unused)
{
	return 0;
}

static inline
int record__auxtrace_snapshot_exit(struct record *rec __maybe_unused)
{
	return 0;
}

static int record__auxtrace_init(struct record *rec __maybe_unused)
{
	return 0;
}

#endif

static int record__config_text_poke(struct evlist *evlist)
{
	struct evsel *evsel;
	int err;

	/* Nothing to do if text poke is already configured */
	evlist__for_each_entry(evlist, evsel) {
		if (evsel->core.attr.text_poke)
			return 0;
	}

	err = parse_events(evlist, "dummy:u", NULL);
	if (err)
		return err;

	evsel = evlist__last(evlist);

	evsel->core.attr.freq = 0;
	evsel->core.attr.sample_period = 1;
	evsel->core.attr.text_poke = 1;
	evsel->core.attr.ksymbol = 1;

	evsel->core.system_wide = true;
	evsel->no_aux_samples = true;
	evsel->immediate = true;

	/* Text poke must be collected on all CPUs */
	perf_cpu_map__put(evsel->core.own_cpus);
	evsel->core.own_cpus = perf_cpu_map__new(NULL);
	perf_cpu_map__put(evsel->core.cpus);
	evsel->core.cpus = perf_cpu_map__get(evsel->core.own_cpus);

	evsel__set_sample_bit(evsel, TIME);

	return 0;
}

static bool record__kcore_readable(struct machine *machine)
{
	char kcore[PATH_MAX];
	int fd;

	scnprintf(kcore, sizeof(kcore), "%s/proc/kcore", machine->root_dir);

	fd = open(kcore, O_RDONLY);
	if (fd < 0)
		return false;

	close(fd);

	return true;
}

static int record__kcore_copy(struct machine *machine, struct perf_data *data)
{
	char from_dir[PATH_MAX];
	char kcore_dir[PATH_MAX];
	int ret;

	snprintf(from_dir, sizeof(from_dir), "%s/proc", machine->root_dir);

	ret = perf_data__make_kcore_dir(data, kcore_dir, sizeof(kcore_dir));
	if (ret)
		return ret;

	return kcore_copy(from_dir, kcore_dir);
}

static int record__mmap_evlist(struct record *rec,
			       struct evlist *evlist)
{
	struct record_opts *opts = &rec->opts;
	bool auxtrace_overwrite = opts->auxtrace_snapshot_mode ||
				  opts->auxtrace_sample_mode;
	char msg[512];

	if (opts->affinity != PERF_AFFINITY_SYS)
		cpu__setup_cpunode_map();

	if (evlist__mmap_ex(evlist, opts->mmap_pages,
				 opts->auxtrace_mmap_pages,
				 auxtrace_overwrite,
				 opts->nr_cblocks, opts->affinity,
				 opts->mmap_flush, opts->comp_level) < 0) {
		if (errno == EPERM) {
			pr_err("Permission error mapping pages.\n"
			       "Consider increasing "
			       "/proc/sys/kernel/perf_event_mlock_kb,\n"
			       "or try again with a smaller value of -m/--mmap_pages.\n"
			       "(current value: %u,%u)\n",
			       opts->mmap_pages, opts->auxtrace_mmap_pages);
			return -errno;
		} else {
			pr_err("failed to mmap with %d (%s)\n", errno,
				str_error_r(errno, msg, sizeof(msg)));
			if (errno)
				return -errno;
			else
				return -EINVAL;
		}
	}
	return 0;
}

static int record__mmap(struct record *rec)
{
	return record__mmap_evlist(rec, rec->evlist);
}

static int record__open(struct record *rec)
{
	char msg[BUFSIZ];
	struct evsel *pos;
	struct evlist *evlist = rec->evlist;
	struct perf_session *session = rec->session;
	struct record_opts *opts = &rec->opts;
	int rc = 0;

	/*
	 * For initial_delay, system wide or a hybrid system, we need to add a
	 * dummy event so that we can track PERF_RECORD_MMAP to cover the delay
	 * of waiting or event synthesis.
	 */
	if (opts->initial_delay || target__has_cpu(&opts->target) ||
	    perf_pmu__has_hybrid()) {
		pos = evlist__get_tracking_event(evlist);
		if (!evsel__is_dummy_event(pos)) {
			/* Set up dummy event. */
			if (evlist__add_dummy(evlist))
				return -ENOMEM;
			pos = evlist__last(evlist);
			evlist__set_tracking_event(evlist, pos);
		}

		/*
		 * Enable the dummy event when the process is forked for
		 * initial_delay, immediately for system wide.
		 */
		if (opts->initial_delay && !pos->immediate &&
		    !target__has_cpu(&opts->target))
			pos->core.attr.enable_on_exec = 1;
		else
			pos->immediate = 1;
	}

	evlist__config(evlist, opts, &callchain_param);

	evlist__for_each_entry(evlist, pos) {
try_again:
		if (evsel__open(pos, pos->core.cpus, pos->core.threads) < 0) {
			if (evsel__fallback(pos, errno, msg, sizeof(msg))) {
				if (verbose > 0)
					ui__warning("%s\n", msg);
				goto try_again;
			}
			if ((errno == EINVAL || errno == EBADF) &&
			    pos->core.leader != &pos->core &&
			    pos->weak_group) {
			        pos = evlist__reset_weak_group(evlist, pos, true);
				goto try_again;
			}
			rc = -errno;
			evsel__open_strerror(pos, &opts->target, errno, msg, sizeof(msg));
			ui__error("%s\n", msg);
			goto out;
		}

		pos->supported = true;
	}

	if (symbol_conf.kptr_restrict && !evlist__exclude_kernel(evlist)) {
		pr_warning(
"WARNING: Kernel address maps (/proc/{kallsyms,modules}) are restricted,\n"
"check /proc/sys/kernel/kptr_restrict and /proc/sys/kernel/perf_event_paranoid.\n\n"
"Samples in kernel functions may not be resolved if a suitable vmlinux\n"
"file is not found in the buildid cache or in the vmlinux path.\n\n"
"Samples in kernel modules won't be resolved at all.\n\n"
"If some relocation was applied (e.g. kexec) symbols may be misresolved\n"
"even with a suitable vmlinux or kallsyms file.\n\n");
	}

	if (evlist__apply_filters(evlist, &pos)) {
		pr_err("failed to set filter \"%s\" on event %s with %d (%s)\n",
			pos->filter, evsel__name(pos), errno,
			str_error_r(errno, msg, sizeof(msg)));
		rc = -1;
		goto out;
	}

	rc = record__mmap(rec);
	if (rc)
		goto out;

	session->evlist = evlist;
	perf_session__set_id_hdr_size(session);
out:
	return rc;
}

static void set_timestamp_boundary(struct record *rec, u64 sample_time)
{
	if (rec->evlist->first_sample_time == 0)
		rec->evlist->first_sample_time = sample_time;

	if (sample_time)
		rec->evlist->last_sample_time = sample_time;
}

static int process_sample_event(struct perf_tool *tool,
				union perf_event *event,
				struct perf_sample *sample,
				struct evsel *evsel,
				struct machine *machine)
{
	struct record *rec = container_of(tool, struct record, tool);

	set_timestamp_boundary(rec, sample->time);

	if (rec->buildid_all)
		return 0;

	rec->samples++;
	return build_id__mark_dso_hit(tool, event, sample, evsel, machine);
}

static int process_buildids(struct record *rec)
{
	struct perf_session *session = rec->session;

	if (perf_data__size(&rec->data) == 0)
		return 0;

	/*
	 * During this process, it'll load kernel map and replace the
	 * dso->long_name to a real pathname it found.  In this case
	 * we prefer the vmlinux path like
	 *   /lib/modules/3.16.4/build/vmlinux
	 *
	 * rather than build-id path (in debug directory).
	 *   $HOME/.debug/.build-id/f0/6e17aa50adf4d00b88925e03775de107611551
	 */
	symbol_conf.ignore_vmlinux_buildid = true;

	/*
	 * If --buildid-all is given, it marks all DSO regardless of hits,
	 * so no need to process samples. But if timestamp_boundary is enabled,
	 * it still needs to walk on all samples to get the timestamps of
	 * first/last samples.
	 */
	if (rec->buildid_all && !rec->timestamp_boundary)
		rec->tool.sample = NULL;

	return perf_session__process_events(session);
}

static void perf_event__synthesize_guest_os(struct machine *machine, void *data)
{
	int err;
	struct perf_tool *tool = data;
	/*
	 *As for guest kernel when processing subcommand record&report,
	 *we arrange module mmap prior to guest kernel mmap and trigger
	 *a preload dso because default guest module symbols are loaded
	 *from guest kallsyms instead of /lib/modules/XXX/XXX. This
	 *method is used to avoid symbol missing when the first addr is
	 *in module instead of in guest kernel.
	 */
	err = perf_event__synthesize_modules(tool, process_synthesized_event,
					     machine);
	if (err < 0)
		pr_err("Couldn't record guest kernel [%d]'s reference"
		       " relocation symbol.\n", machine->pid);

	/*
	 * We use _stext for guest kernel because guest kernel's /proc/kallsyms
	 * have no _text sometimes.
	 */
	err = perf_event__synthesize_kernel_mmap(tool, process_synthesized_event,
						 machine);
	if (err < 0)
		pr_err("Couldn't record guest kernel [%d]'s reference"
		       " relocation symbol.\n", machine->pid);
}

static struct perf_event_header finished_round_event = {
	.size = sizeof(struct perf_event_header),
	.type = PERF_RECORD_FINISHED_ROUND,
};

static void record__adjust_affinity(struct record *rec, struct mmap *map)
{
	if (rec->opts.affinity != PERF_AFFINITY_SYS &&
	    !bitmap_equal(rec->affinity_mask.bits, map->affinity_mask.bits,
			  rec->affinity_mask.nbits)) {
		bitmap_zero(rec->affinity_mask.bits, rec->affinity_mask.nbits);
		bitmap_or(rec->affinity_mask.bits, rec->affinity_mask.bits,
			  map->affinity_mask.bits, rec->affinity_mask.nbits);
		sched_setaffinity(0, MMAP_CPU_MASK_BYTES(&rec->affinity_mask),
				  (cpu_set_t *)rec->affinity_mask.bits);
		if (verbose == 2)
			mmap_cpu_mask__scnprintf(&rec->affinity_mask, "thread");
	}
}

static size_t process_comp_header(void *record, size_t increment)
{
	struct perf_record_compressed *event = record;
	size_t size = sizeof(*event);

	if (increment) {
		event->header.size += increment;
		return increment;
	}

	event->header.type = PERF_RECORD_COMPRESSED;
	event->header.size = size;

	return size;
}

static size_t zstd_compress(struct perf_session *session, void *dst, size_t dst_size,
			    void *src, size_t src_size)
{
	size_t compressed;
	size_t max_record_size = PERF_SAMPLE_MAX_SIZE - sizeof(struct perf_record_compressed) - 1;

	compressed = zstd_compress_stream_to_records(&session->zstd_data, dst, dst_size, src, src_size,
						     max_record_size, process_comp_header);

	session->bytes_transferred += src_size;
	session->bytes_compressed  += compressed;

	return compressed;
}

static int record__mmap_read_evlist(struct record *rec, struct evlist *evlist,
				    bool overwrite, bool synch)
{
	u64 bytes_written = rec->bytes_written;
	int i;
	int rc = 0;
	struct mmap *maps;
	int trace_fd = rec->data.file.fd;
	off_t off = 0;

	if (!evlist)
		return 0;

	maps = overwrite ? evlist->overwrite_mmap : evlist->mmap;
	if (!maps)
		return 0;

	if (overwrite && evlist->bkw_mmap_state != BKW_MMAP_DATA_PENDING)
		return 0;

	if (record__aio_enabled(rec))
		off = record__aio_get_pos(trace_fd);

	for (i = 0; i < evlist->core.nr_mmaps; i++) {
		u64 flush = 0;
		struct mmap *map = &maps[i];

		if (map->core.base) {
			record__adjust_affinity(rec, map);
			if (synch) {
				flush = map->core.flush;
				map->core.flush = 1;
			}
			if (!record__aio_enabled(rec)) {
				if (perf_mmap__push(map, rec, record__pushfn) < 0) {
					if (synch)
						map->core.flush = flush;
					rc = -1;
					goto out;
				}
			} else {
				if (record__aio_push(rec, map, &off) < 0) {
					record__aio_set_pos(trace_fd, off);
					if (synch)
						map->core.flush = flush;
					rc = -1;
					goto out;
				}
			}
			if (synch)
				map->core.flush = flush;
		}

		if (map->auxtrace_mmap.base && !rec->opts.auxtrace_snapshot_mode &&
		    !rec->opts.auxtrace_sample_mode &&
		    record__auxtrace_mmap_read(rec, map) != 0) {
			rc = -1;
			goto out;
		}
	}

	if (record__aio_enabled(rec))
		record__aio_set_pos(trace_fd, off);

	/*
	 * Mark the round finished in case we wrote
	 * at least one event.
	 */
	if (bytes_written != rec->bytes_written)
		rc = record__write(rec, NULL, &finished_round_event, sizeof(finished_round_event));

	if (overwrite)
		evlist__toggle_bkw_mmap(evlist, BKW_MMAP_EMPTY);
out:
	return rc;
}

static int record__mmap_read_all(struct record *rec, bool synch)
{
	int err;

	err = record__mmap_read_evlist(rec, rec->evlist, false, synch);
	if (err)
		return err;

	return record__mmap_read_evlist(rec, rec->evlist, true, synch);
}

static void record__init_features(struct record *rec)
{
	struct perf_session *session = rec->session;
	int feat;

	for (feat = HEADER_FIRST_FEATURE; feat < HEADER_LAST_FEATURE; feat++)
		perf_header__set_feat(&session->header, feat);

	if (rec->no_buildid)
		perf_header__clear_feat(&session->header, HEADER_BUILD_ID);

	if (!have_tracepoints(&rec->evlist->core.entries))
		perf_header__clear_feat(&session->header, HEADER_TRACING_DATA);

	if (!rec->opts.branch_stack)
		perf_header__clear_feat(&session->header, HEADER_BRANCH_STACK);

	if (!rec->opts.full_auxtrace)
		perf_header__clear_feat(&session->header, HEADER_AUXTRACE);

	if (!(rec->opts.use_clockid && rec->opts.clockid_res_ns))
		perf_header__clear_feat(&session->header, HEADER_CLOCKID);

	if (!rec->opts.use_clockid)
		perf_header__clear_feat(&session->header, HEADER_CLOCK_DATA);

	perf_header__clear_feat(&session->header, HEADER_DIR_FORMAT);
	if (!record__comp_enabled(rec))
		perf_header__clear_feat(&session->header, HEADER_COMPRESSED);

	perf_header__clear_feat(&session->header, HEADER_STAT);
}

static void
record__finish_output(struct record *rec)
{
	struct perf_data *data = &rec->data;
	int fd = perf_data__fd(data);

	if (data->is_pipe)
		return;

	rec->session->header.data_size += rec->bytes_written;
	data->file.size = lseek(perf_data__fd(data), 0, SEEK_CUR);

	if (!rec->no_buildid) {
		process_buildids(rec);

		if (rec->buildid_all)
			dsos__hit_all(rec->session);
	}
	perf_session__write_header(rec->session, rec->evlist, fd, true);

	return;
}

static int record__synthesize_workload(struct record *rec, bool tail)
{
	int err;
	struct perf_thread_map *thread_map;
	bool needs_mmap = rec->opts.synth & PERF_SYNTH_MMAP;

	if (rec->opts.tail_synthesize != tail)
		return 0;

	thread_map = thread_map__new_by_tid(rec->evlist->workload.pid);
	if (thread_map == NULL)
		return -1;

	err = perf_event__synthesize_thread_map(&rec->tool, thread_map,
						 process_synthesized_event,
						 &rec->session->machines.host,
						 needs_mmap,
						 rec->opts.sample_address);
	perf_thread_map__put(thread_map);
	return err;
}

static int record__synthesize(struct record *rec, bool tail);

static int
record__switch_output(struct record *rec, bool at_exit)
{
	struct perf_data *data = &rec->data;
	int fd, err;
	char *new_filename;

	/* Same Size:      "2015122520103046"*/
	char timestamp[] = "InvalidTimestamp";

	record__aio_mmap_read_sync(rec);

	record__synthesize(rec, true);
	if (target__none(&rec->opts.target))
		record__synthesize_workload(rec, true);

	rec->samples = 0;
	record__finish_output(rec);
	err = fetch_current_timestamp(timestamp, sizeof(timestamp));
	if (err) {
		pr_err("Failed to get current timestamp\n");
		return -EINVAL;
	}

	fd = perf_data__switch(data, timestamp,
				    rec->session->header.data_offset,
				    at_exit, &new_filename);
	if (fd >= 0 && !at_exit) {
		rec->bytes_written = 0;
		rec->session->header.data_size = 0;
	}

	if (!quiet)
		fprintf(stderr, "[ perf record: Dump %s.%s ]\n",
			data->path, timestamp);

	if (rec->switch_output.num_files) {
		int n = rec->switch_output.cur_file + 1;

		if (n >= rec->switch_output.num_files)
			n = 0;
		rec->switch_output.cur_file = n;
		if (rec->switch_output.filenames[n]) {
			remove(rec->switch_output.filenames[n]);
			zfree(&rec->switch_output.filenames[n]);
		}
		rec->switch_output.filenames[n] = new_filename;
	} else {
		free(new_filename);
	}

	/* Output tracking events */
	if (!at_exit) {
		record__synthesize(rec, false);

		/*
		 * In 'perf record --switch-output' without -a,
		 * record__synthesize() in record__switch_output() won't
		 * generate tracking events because there's no thread_map
		 * in evlist. Which causes newly created perf.data doesn't
		 * contain map and comm information.
		 * Create a fake thread_map and directly call
		 * perf_event__synthesize_thread_map() for those events.
		 */
		if (target__none(&rec->opts.target))
			record__synthesize_workload(rec, false);
	}
	return fd;
}

static volatile int workload_exec_errno;

/*
 * evlist__prepare_workload will send a SIGUSR1
 * if the fork fails, since we asked by setting its
 * want_signal to true.
 */
static void workload_exec_failed_signal(int signo __maybe_unused,
					siginfo_t *info,
					void *ucontext __maybe_unused)
{
	workload_exec_errno = info->si_value.sival_int;
	done = 1;
	child_finished = 1;
}

static void snapshot_sig_handler(int sig);
static void alarm_sig_handler(int sig);

static const struct perf_event_mmap_page *evlist__pick_pc(struct evlist *evlist)
{
	if (evlist) {
		if (evlist->mmap && evlist->mmap[0].core.base)
			return evlist->mmap[0].core.base;
		if (evlist->overwrite_mmap && evlist->overwrite_mmap[0].core.base)
			return evlist->overwrite_mmap[0].core.base;
	}
	return NULL;
}

static const struct perf_event_mmap_page *record__pick_pc(struct record *rec)
{
	const struct perf_event_mmap_page *pc = evlist__pick_pc(rec->evlist);
	if (pc)
		return pc;
	return NULL;
}

static int record__synthesize(struct record *rec, bool tail)
{
	struct perf_session *session = rec->session;
	struct machine *machine = &session->machines.host;
	struct perf_data *data = &rec->data;
	struct record_opts *opts = &rec->opts;
	struct perf_tool *tool = &rec->tool;
	int err = 0;
	event_op f = process_synthesized_event;

	if (rec->opts.tail_synthesize != tail)
		return 0;

	if (data->is_pipe) {
		err = perf_event__synthesize_for_pipe(tool, session, data,
						      process_synthesized_event);
		if (err < 0)
			goto out;

		rec->bytes_written += err;
	}

	err = perf_event__synth_time_conv(record__pick_pc(rec), tool,
					  process_synthesized_event, machine);
	if (err)
		goto out;

	/* Synthesize id_index before auxtrace_info */
	if (rec->opts.auxtrace_sample_mode || rec->opts.full_auxtrace) {
		err = perf_event__synthesize_id_index(tool,
						      process_synthesized_event,
						      session->evlist, machine);
		if (err)
			goto out;
	}

	if (rec->opts.full_auxtrace) {
		err = perf_event__synthesize_auxtrace_info(rec->itr, tool,
					session, process_synthesized_event);
		if (err)
			goto out;
	}

	if (!evlist__exclude_kernel(rec->evlist)) {
		err = perf_event__synthesize_kernel_mmap(tool, process_synthesized_event,
							 machine);
		WARN_ONCE(err < 0, "Couldn't record kernel reference relocation symbol\n"
				   "Symbol resolution may be skewed if relocation was used (e.g. kexec).\n"
				   "Check /proc/kallsyms permission or run as root.\n");

		err = perf_event__synthesize_modules(tool, process_synthesized_event,
						     machine);
		WARN_ONCE(err < 0, "Couldn't record kernel module information.\n"
				   "Symbol resolution may be skewed if relocation was used (e.g. kexec).\n"
				   "Check /proc/modules permission or run as root.\n");
	}

	if (perf_guest) {
		machines__process_guests(&session->machines,
					 perf_event__synthesize_guest_os, tool);
	}

	err = perf_event__synthesize_extra_attr(&rec->tool,
						rec->evlist,
						process_synthesized_event,
						data->is_pipe);
	if (err)
		goto out;

	err = perf_event__synthesize_thread_map2(&rec->tool, rec->evlist->core.threads,
						 process_synthesized_event,
						NULL);
	if (err < 0) {
		pr_err("Couldn't synthesize thread map.\n");
		return err;
	}

	err = perf_event__synthesize_cpu_map(&rec->tool, rec->evlist->core.cpus,
					     process_synthesized_event, NULL);
	if (err < 0) {
		pr_err("Couldn't synthesize cpu map.\n");
		return err;
	}

	err = perf_event__synthesize_bpf_events(session, process_synthesized_event,
						machine, opts);
	if (err < 0)
		pr_warning("Couldn't synthesize bpf events.\n");

	if (rec->opts.synth & PERF_SYNTH_CGROUP) {
		err = perf_event__synthesize_cgroups(tool, process_synthesized_event,
						     machine);
		if (err < 0)
			pr_warning("Couldn't synthesize cgroup events.\n");
	}

	if (rec->opts.nr_threads_synthesize > 1) {
		perf_set_multithreaded();
		f = process_locked_synthesized_event;
	}

	if (rec->opts.synth & PERF_SYNTH_TASK) {
		bool needs_mmap = rec->opts.synth & PERF_SYNTH_MMAP;

		err = __machine__synthesize_threads(machine, tool, &opts->target,
						    rec->evlist->core.threads,
						    f, needs_mmap, opts->sample_address,
						    rec->opts.nr_threads_synthesize);
	}

	if (rec->opts.nr_threads_synthesize > 1)
		perf_set_singlethreaded();

out:
	return err;
}

static int record__process_signal_event(union perf_event *event __maybe_unused, void *data)
{
	struct record *rec = data;
	pthread_kill(rec->thread_id, SIGUSR2);
	return 0;
}

static int record__setup_sb_evlist(struct record *rec)
{
	struct record_opts *opts = &rec->opts;

	if (rec->sb_evlist != NULL) {
		/*
		 * We get here if --switch-output-event populated the
		 * sb_evlist, so associate a callback that will send a SIGUSR2
		 * to the main thread.
		 */
		evlist__set_cb(rec->sb_evlist, record__process_signal_event, rec);
		rec->thread_id = pthread_self();
	}
#ifdef HAVE_LIBBPF_SUPPORT
	if (!opts->no_bpf_event) {
		if (rec->sb_evlist == NULL) {
			rec->sb_evlist = evlist__new();

			if (rec->sb_evlist == NULL) {
				pr_err("Couldn't create side band evlist.\n.");
				return -1;
			}
		}

		if (evlist__add_bpf_sb_event(rec->sb_evlist, &rec->session->header.env)) {
			pr_err("Couldn't ask for PERF_RECORD_BPF_EVENT side band events.\n.");
			return -1;
		}
	}
#endif
	if (evlist__start_sb_thread(rec->sb_evlist, &rec->opts.target)) {
		pr_debug("Couldn't start the BPF side band thread:\nBPF programs starting from now on won't be annotatable\n");
		opts->no_bpf_event = true;
	}

	return 0;
}

static int record__init_clock(struct record *rec)
{
	struct perf_session *session = rec->session;
	struct timespec ref_clockid;
	struct timeval ref_tod;
	u64 ref;

	if (!rec->opts.use_clockid)
		return 0;

	if (rec->opts.use_clockid && rec->opts.clockid_res_ns)
		session->header.env.clock.clockid_res_ns = rec->opts.clockid_res_ns;

	session->header.env.clock.clockid = rec->opts.clockid;

	if (gettimeofday(&ref_tod, NULL) != 0) {
		pr_err("gettimeofday failed, cannot set reference time.\n");
		return -1;
	}

	if (clock_gettime(rec->opts.clockid, &ref_clockid)) {
		pr_err("clock_gettime failed, cannot set reference time.\n");
		return -1;
	}

	ref = (u64) ref_tod.tv_sec * NSEC_PER_SEC +
	      (u64) ref_tod.tv_usec * NSEC_PER_USEC;

	session->header.env.clock.tod_ns = ref;

	ref = (u64) ref_clockid.tv_sec * NSEC_PER_SEC +
	      (u64) ref_clockid.tv_nsec;

	session->header.env.clock.clockid_ns = ref;
	return 0;
}

static void hit_auxtrace_snapshot_trigger(struct record *rec)
{
	if (trigger_is_ready(&auxtrace_snapshot_trigger)) {
		trigger_hit(&auxtrace_snapshot_trigger);
		auxtrace_record__snapshot_started = 1;
		if (auxtrace_record__snapshot_start(rec->itr))
			trigger_error(&auxtrace_snapshot_trigger);
	}
}

static void record__uniquify_name(struct record *rec)
{
	struct evsel *pos;
	struct evlist *evlist = rec->evlist;
	char *new_name;
	int ret;

	if (!perf_pmu__has_hybrid())
		return;

	evlist__for_each_entry(evlist, pos) {
		if (!evsel__is_hybrid(pos))
			continue;

		if (strchr(pos->name, '/'))
			continue;

		ret = asprintf(&new_name, "%s/%s/",
			       pos->pmu_name, pos->name);
		if (ret) {
			free(pos->name);
			pos->name = new_name;
		}
	}
}

static int __cmd_record(struct record *rec, int argc, const char **argv)
{
	int err;
	int status = 0;
	unsigned long waking = 0;
	const bool forks = argc > 0;
	struct perf_tool *tool = &rec->tool;
	struct record_opts *opts = &rec->opts;
	struct perf_data *data = &rec->data;
	struct perf_session *session;
	bool disabled = false, draining = false;
	int fd;
	float ratio = 0;
	enum evlist_ctl_cmd cmd = EVLIST_CTL_CMD_UNSUPPORTED;

	atexit(record__sig_exit);
	signal(SIGCHLD, sig_handler);
	signal(SIGINT, sig_handler);
	signal(SIGTERM, sig_handler);
	signal(SIGSEGV, sigsegv_handler);

	if (rec->opts.record_namespaces)
		tool->namespace_events = true;

	if (rec->opts.record_cgroup) {
#ifdef HAVE_FILE_HANDLE
		tool->cgroup_events = true;
#else
		pr_err("cgroup tracking is not supported\n");
		return -1;
#endif
	}

	if (rec->opts.auxtrace_snapshot_mode || rec->switch_output.enabled) {
		signal(SIGUSR2, snapshot_sig_handler);
		if (rec->opts.auxtrace_snapshot_mode)
			trigger_on(&auxtrace_snapshot_trigger);
		if (rec->switch_output.enabled)
			trigger_on(&switch_output_trigger);
	} else {
		signal(SIGUSR2, SIG_IGN);
	}

	session = perf_session__new(data, tool);
	if (IS_ERR(session)) {
		pr_err("Perf session creation failed.\n");
		return PTR_ERR(session);
	}

	fd = perf_data__fd(data);
	rec->session = session;

	if (zstd_init(&session->zstd_data, rec->opts.comp_level) < 0) {
		pr_err("Compression initialization failed.\n");
		return -1;
	}
#ifdef HAVE_EVENTFD_SUPPORT
	done_fd = eventfd(0, EFD_NONBLOCK);
	if (done_fd < 0) {
		pr_err("Failed to create wakeup eventfd, error: %m\n");
		status = -1;
		goto out_delete_session;
	}
	err = evlist__add_wakeup_eventfd(rec->evlist, done_fd);
	if (err < 0) {
		pr_err("Failed to add wakeup eventfd to poll list\n");
		status = err;
		goto out_delete_session;
	}
#endif // HAVE_EVENTFD_SUPPORT

	session->header.env.comp_type  = PERF_COMP_ZSTD;
	session->header.env.comp_level = rec->opts.comp_level;

	if (rec->opts.kcore &&
	    !record__kcore_readable(&session->machines.host)) {
		pr_err("ERROR: kcore is not readable.\n");
		return -1;
	}

	if (record__init_clock(rec))
		return -1;

	record__init_features(rec);

	if (forks) {
		err = evlist__prepare_workload(rec->evlist, &opts->target, argv, data->is_pipe,
					       workload_exec_failed_signal);
		if (err < 0) {
			pr_err("Couldn't run the workload!\n");
			status = err;
			goto out_delete_session;
		}
	}

	/*
	 * If we have just single event and are sending data
	 * through pipe, we need to force the ids allocation,
	 * because we synthesize event name through the pipe
	 * and need the id for that.
	 */
	if (data->is_pipe && rec->evlist->core.nr_entries == 1)
		rec->opts.sample_id = true;

	record__uniquify_name(rec);

	if (record__open(rec) != 0) {
		err = -1;
		goto out_child;
	}
	session->header.env.comp_mmap_len = session->evlist->core.mmap_len;

	if (rec->opts.kcore) {
		err = record__kcore_copy(&session->machines.host, data);
		if (err) {
			pr_err("ERROR: Failed to copy kcore\n");
			goto out_child;
		}
	}

	err = bpf__apply_obj_config();
	if (err) {
		char errbuf[BUFSIZ];

		bpf__strerror_apply_obj_config(err, errbuf, sizeof(errbuf));
		pr_err("ERROR: Apply config to BPF failed: %s\n",
			 errbuf);
		goto out_child;
	}

	/*
	 * Normally perf_session__new would do this, but it doesn't have the
	 * evlist.
	 */
	if (rec->tool.ordered_events && !evlist__sample_id_all(rec->evlist)) {
		pr_warning("WARNING: No sample_id_all support, falling back to unordered processing\n");
		rec->tool.ordered_events = false;
	}

	if (!rec->evlist->core.nr_groups)
		perf_header__clear_feat(&session->header, HEADER_GROUP_DESC);

	if (data->is_pipe) {
		err = perf_header__write_pipe(fd);
		if (err < 0)
			goto out_child;
	} else {
		err = perf_session__write_header(session, rec->evlist, fd, false);
		if (err < 0)
			goto out_child;
	}

	err = -1;
	if (!rec->no_buildid
	    && !perf_header__has_feat(&session->header, HEADER_BUILD_ID)) {
		pr_err("Couldn't generate buildids. "
		       "Use --no-buildid to profile anyway.\n");
		goto out_child;
	}

	err = record__setup_sb_evlist(rec);
	if (err)
		goto out_child;

	err = record__synthesize(rec, false);
	if (err < 0)
		goto out_child;

	if (rec->realtime_prio) {
		struct sched_param param;

		param.sched_priority = rec->realtime_prio;
		if (sched_setscheduler(0, SCHED_FIFO, &param)) {
			pr_err("Could not set realtime priority.\n");
			err = -1;
			goto out_child;
		}
	}

	/*
	 * When perf is starting the traced process, all the events
	 * (apart from group members) have enable_on_exec=1 set,
	 * so don't spoil it by prematurely enabling them.
	 */
	if (!target__none(&opts->target) && !opts->initial_delay)
		evlist__enable(rec->evlist);

	/*
	 * Let the child rip
	 */
	if (forks) {
		struct machine *machine = &session->machines.host;
		union perf_event *event;
		pid_t tgid;

		event = malloc(sizeof(event->comm) + machine->id_hdr_size);
		if (event == NULL) {
			err = -ENOMEM;
			goto out_child;
		}

		/*
		 * Some H/W events are generated before COMM event
		 * which is emitted during exec(), so perf script
		 * cannot see a correct process name for those events.
		 * Synthesize COMM event to prevent it.
		 */
		tgid = perf_event__synthesize_comm(tool, event,
						   rec->evlist->workload.pid,
						   process_synthesized_event,
						   machine);
		free(event);

		if (tgid == -1)
			goto out_child;

		event = malloc(sizeof(event->namespaces) +
			       (NR_NAMESPACES * sizeof(struct perf_ns_link_info)) +
			       machine->id_hdr_size);
		if (event == NULL) {
			err = -ENOMEM;
			goto out_child;
		}

		/*
		 * Synthesize NAMESPACES event for the command specified.
		 */
		perf_event__synthesize_namespaces(tool, event,
						  rec->evlist->workload.pid,
						  tgid, process_synthesized_event,
						  machine);
		free(event);

		evlist__start_workload(rec->evlist);
	}

	if (evlist__initialize_ctlfd(rec->evlist, opts->ctl_fd, opts->ctl_fd_ack))
		goto out_child;

	if (opts->initial_delay) {
		pr_info(EVLIST_DISABLED_MSG);
		if (opts->initial_delay > 0) {
			usleep(opts->initial_delay * USEC_PER_MSEC);
			evlist__enable(rec->evlist);
			pr_info(EVLIST_ENABLED_MSG);
		}
	}

	trigger_ready(&auxtrace_snapshot_trigger);
	trigger_ready(&switch_output_trigger);
	perf_hooks__invoke_record_start();
	for (;;) {
		unsigned long long hits = rec->samples;

		/*
		 * rec->evlist->bkw_mmap_state is possible to be
		 * BKW_MMAP_EMPTY here: when done == true and
		 * hits != rec->samples in previous round.
		 *
		 * evlist__toggle_bkw_mmap ensure we never
		 * convert BKW_MMAP_EMPTY to BKW_MMAP_DATA_PENDING.
		 */
		if (trigger_is_hit(&switch_output_trigger) || done || draining)
			evlist__toggle_bkw_mmap(rec->evlist, BKW_MMAP_DATA_PENDING);

		if (record__mmap_read_all(rec, false) < 0) {
			trigger_error(&auxtrace_snapshot_trigger);
			trigger_error(&switch_output_trigger);
			err = -1;
			goto out_child;
		}

		if (auxtrace_record__snapshot_started) {
			auxtrace_record__snapshot_started = 0;
			if (!trigger_is_error(&auxtrace_snapshot_trigger))
				record__read_auxtrace_snapshot(rec, false);
			if (trigger_is_error(&auxtrace_snapshot_trigger)) {
				pr_err("AUX area tracing snapshot failed\n");
				err = -1;
				goto out_child;
			}
		}

		if (trigger_is_hit(&switch_output_trigger)) {
			/*
			 * If switch_output_trigger is hit, the data in
			 * overwritable ring buffer should have been collected,
			 * so bkw_mmap_state should be set to BKW_MMAP_EMPTY.
			 *
			 * If SIGUSR2 raise after or during record__mmap_read_all(),
			 * record__mmap_read_all() didn't collect data from
			 * overwritable ring buffer. Read again.
			 */
			if (rec->evlist->bkw_mmap_state == BKW_MMAP_RUNNING)
				continue;
			trigger_ready(&switch_output_trigger);

			/*
			 * Reenable events in overwrite ring buffer after
			 * record__mmap_read_all(): we should have collected
			 * data from it.
			 */
			evlist__toggle_bkw_mmap(rec->evlist, BKW_MMAP_RUNNING);

			if (!quiet)
				fprintf(stderr, "[ perf record: dump data: Woken up %ld times ]\n",
					waking);
			waking = 0;
			fd = record__switch_output(rec, false);
			if (fd < 0) {
				pr_err("Failed to switch to new file\n");
				trigger_error(&switch_output_trigger);
				err = fd;
				goto out_child;
			}

			/* re-arm the alarm */
			if (rec->switch_output.time)
				alarm(rec->switch_output.time);
		}

		if (hits == rec->samples) {
			if (done || draining)
				break;
			err = evlist__poll(rec->evlist, -1);
			/*
			 * Propagate error, only if there's any. Ignore positive
			 * number of returned events and interrupt error.
			 */
			if (err > 0 || (err < 0 && errno == EINTR))
				err = 0;
			waking++;

			if (evlist__filter_pollfd(rec->evlist, POLLERR | POLLHUP) == 0)
				draining = true;
		}

		if (evlist__ctlfd_process(rec->evlist, &cmd) > 0) {
			switch (cmd) {
			case EVLIST_CTL_CMD_SNAPSHOT:
				hit_auxtrace_snapshot_trigger(rec);
				evlist__ctlfd_ack(rec->evlist);
				break;
			case EVLIST_CTL_CMD_STOP:
				done = 1;
				break;
			case EVLIST_CTL_CMD_ACK:
			case EVLIST_CTL_CMD_UNSUPPORTED:
			case EVLIST_CTL_CMD_ENABLE:
			case EVLIST_CTL_CMD_DISABLE:
			case EVLIST_CTL_CMD_EVLIST:
			case EVLIST_CTL_CMD_PING:
			default:
				break;
			}
		}

		/*
		 * When perf is starting the traced process, at the end events
		 * die with the process and we wait for that. Thus no need to
		 * disable events in this case.
		 */
		if (done && !disabled && !target__none(&opts->target)) {
			trigger_off(&auxtrace_snapshot_trigger);
			evlist__disable(rec->evlist);
			disabled = true;
		}
	}

	trigger_off(&auxtrace_snapshot_trigger);
	trigger_off(&switch_output_trigger);

	if (opts->auxtrace_snapshot_on_exit)
		record__auxtrace_snapshot_exit(rec);

	if (forks && workload_exec_errno) {
		char msg[STRERR_BUFSIZE], strevsels[2048];
		const char *emsg = str_error_r(workload_exec_errno, msg, sizeof(msg));

		evlist__scnprintf_evsels(rec->evlist, sizeof(strevsels), strevsels);

		pr_err("Failed to collect '%s' for the '%s' workload: %s\n",
			strevsels, argv[0], emsg);
		err = -1;
		goto out_child;
	}

	if (!quiet)
		fprintf(stderr, "[ perf record: Woken up %ld times to write data ]\n", waking);

	if (target__none(&rec->opts.target))
		record__synthesize_workload(rec, true);

out_child:
	evlist__finalize_ctlfd(rec->evlist);
	record__mmap_read_all(rec, true);
	record__aio_mmap_read_sync(rec);

	if (rec->session->bytes_transferred && rec->session->bytes_compressed) {
		ratio = (float)rec->session->bytes_transferred/(float)rec->session->bytes_compressed;
		session->header.env.comp_ratio = ratio + 0.5;
	}

	if (forks) {
		int exit_status;

		if (!child_finished)
			kill(rec->evlist->workload.pid, SIGTERM);

		wait(&exit_status);

		if (err < 0)
			status = err;
		else if (WIFEXITED(exit_status))
			status = WEXITSTATUS(exit_status);
		else if (WIFSIGNALED(exit_status))
			signr = WTERMSIG(exit_status);
	} else
		status = err;

	record__synthesize(rec, true);
	/* this will be recalculated during process_buildids() */
	rec->samples = 0;

	if (!err) {
		if (!rec->timestamp_filename) {
			record__finish_output(rec);
		} else {
			fd = record__switch_output(rec, true);
			if (fd < 0) {
				status = fd;
				goto out_delete_session;
			}
		}
	}

	perf_hooks__invoke_record_end();

	if (!err && !quiet) {
		char samples[128];
		const char *postfix = rec->timestamp_filename ?
					".<timestamp>" : "";

		if (rec->samples && !rec->opts.full_auxtrace)
			scnprintf(samples, sizeof(samples),
				  " (%" PRIu64 " samples)", rec->samples);
		else
			samples[0] = '\0';

		fprintf(stderr,	"[ perf record: Captured and wrote %.3f MB %s%s%s",
			perf_data__size(data) / 1024.0 / 1024.0,
			data->path, postfix, samples);
		if (ratio) {
			fprintf(stderr,	", compressed (original %.3f MB, ratio is %.3f)",
					rec->session->bytes_transferred / 1024.0 / 1024.0,
					ratio);
		}
		fprintf(stderr, " ]\n");
	}

out_delete_session:
#ifdef HAVE_EVENTFD_SUPPORT
	if (done_fd >= 0)
		close(done_fd);
#endif
	zstd_fini(&session->zstd_data);
	perf_session__delete(session);

	if (!opts->no_bpf_event)
		evlist__stop_sb_thread(rec->sb_evlist);
	return status;
}

static void callchain_debug(struct callchain_param *callchain)
{
	static const char *str[CALLCHAIN_MAX] = { "NONE", "FP", "DWARF", "LBR" };

	pr_debug("callchain: type %s\n", str[callchain->record_mode]);

	if (callchain->record_mode == CALLCHAIN_DWARF)
		pr_debug("callchain: stack dump size %d\n",
			 callchain->dump_size);
}

int record_opts__parse_callchain(struct record_opts *record,
				 struct callchain_param *callchain,
				 const char *arg, bool unset)
{
	int ret;
	callchain->enabled = !unset;

	/* --no-call-graph */
	if (unset) {
		callchain->record_mode = CALLCHAIN_NONE;
		pr_debug("callchain: disabled\n");
		return 0;
	}

	ret = parse_callchain_record_opt(arg, callchain);
	if (!ret) {
		/* Enable data address sampling for DWARF unwind. */
		if (callchain->record_mode == CALLCHAIN_DWARF)
			record->sample_address = true;
		callchain_debug(callchain);
	}

	return ret;
}

int record_parse_callchain_opt(const struct option *opt,
			       const char *arg,
			       int unset)
{
	return record_opts__parse_callchain(opt->value, &callchain_param, arg, unset);
}

int record_callchain_opt(const struct option *opt,
			 const char *arg __maybe_unused,
			 int unset __maybe_unused)
{
	struct callchain_param *callchain = opt->value;

	callchain->enabled = true;

	if (callchain->record_mode == CALLCHAIN_NONE)
		callchain->record_mode = CALLCHAIN_FP;

	callchain_debug(callchain);
	return 0;
}

static int perf_record_config(const char *var, const char *value, void *cb)
{
	struct record *rec = cb;

	if (!strcmp(var, "record.build-id")) {
		if (!strcmp(value, "cache"))
			rec->no_buildid_cache = false;
		else if (!strcmp(value, "no-cache"))
			rec->no_buildid_cache = true;
		else if (!strcmp(value, "skip"))
			rec->no_buildid = true;
		else if (!strcmp(value, "mmap"))
			rec->buildid_mmap = true;
		else
			return -1;
		return 0;
	}
	if (!strcmp(var, "record.call-graph")) {
		var = "call-graph.record-mode";
		return perf_default_config(var, value, cb);
	}
#ifdef HAVE_AIO_SUPPORT
	if (!strcmp(var, "record.aio")) {
		rec->opts.nr_cblocks = strtol(value, NULL, 0);
		if (!rec->opts.nr_cblocks)
			rec->opts.nr_cblocks = nr_cblocks_default;
	}
#endif
	if (!strcmp(var, "record.debuginfod")) {
		rec->debuginfod.urls = strdup(value);
		if (!rec->debuginfod.urls)
			return -ENOMEM;
		rec->debuginfod.set = true;
	}

	return 0;
}


static int record__parse_affinity(const struct option *opt, const char *str, int unset)
{
	struct record_opts *opts = (struct record_opts *)opt->value;

	if (unset || !str)
		return 0;

	if (!strcasecmp(str, "node"))
		opts->affinity = PERF_AFFINITY_NODE;
	else if (!strcasecmp(str, "cpu"))
		opts->affinity = PERF_AFFINITY_CPU;

	return 0;
}

static int parse_output_max_size(const struct option *opt,
				 const char *str, int unset)
{
	unsigned long *s = (unsigned long *)opt->value;
	static struct parse_tag tags_size[] = {
		{ .tag  = 'B', .mult = 1       },
		{ .tag  = 'K', .mult = 1 << 10 },
		{ .tag  = 'M', .mult = 1 << 20 },
		{ .tag  = 'G', .mult = 1 << 30 },
		{ .tag  = 0 },
	};
	unsigned long val;

	if (unset) {
		*s = 0;
		return 0;
	}

	val = parse_tag_value(str, tags_size);
	if (val != (unsigned long) -1) {
		*s = val;
		return 0;
	}

	return -1;
}

static int record__parse_mmap_pages(const struct option *opt,
				    const char *str,
				    int unset __maybe_unused)
{
	struct record_opts *opts = opt->value;
	char *s, *p;
	unsigned int mmap_pages;
	int ret;

	if (!str)
		return -EINVAL;

	s = strdup(str);
	if (!s)
		return -ENOMEM;

	p = strchr(s, ',');
	if (p)
		*p = '\0';

	if (*s) {
		ret = __evlist__parse_mmap_pages(&mmap_pages, s);
		if (ret)
			goto out_free;
		opts->mmap_pages = mmap_pages;
	}

	if (!p) {
		ret = 0;
		goto out_free;
	}

	ret = __evlist__parse_mmap_pages(&mmap_pages, p + 1);
	if (ret)
		goto out_free;

	opts->auxtrace_mmap_pages = mmap_pages;

out_free:
	free(s);
	return ret;
}

void __weak arch__add_leaf_frame_record_opts(struct record_opts *opts __maybe_unused)
{
}

static int parse_control_option(const struct option *opt,
				const char *str,
				int unset __maybe_unused)
{
	struct record_opts *opts = opt->value;

	return evlist__parse_control(str, &opts->ctl_fd, &opts->ctl_fd_ack, &opts->ctl_fd_close);
}

static void switch_output_size_warn(struct record *rec)
{
	u64 wakeup_size = evlist__mmap_size(rec->opts.mmap_pages);
	struct switch_output *s = &rec->switch_output;

	wakeup_size /= 2;

	if (s->size < wakeup_size) {
		char buf[100];

		unit_number__scnprintf(buf, sizeof(buf), wakeup_size);
		pr_warning("WARNING: switch-output data size lower than "
			   "wakeup kernel buffer size (%s) "
			   "expect bigger perf.data sizes\n", buf);
	}
}

static int switch_output_setup(struct record *rec)
{
	struct switch_output *s = &rec->switch_output;
	static struct parse_tag tags_size[] = {
		{ .tag  = 'B', .mult = 1       },
		{ .tag  = 'K', .mult = 1 << 10 },
		{ .tag  = 'M', .mult = 1 << 20 },
		{ .tag  = 'G', .mult = 1 << 30 },
		{ .tag  = 0 },
	};
	static struct parse_tag tags_time[] = {
		{ .tag  = 's', .mult = 1        },
		{ .tag  = 'm', .mult = 60       },
		{ .tag  = 'h', .mult = 60*60    },
		{ .tag  = 'd', .mult = 60*60*24 },
		{ .tag  = 0 },
	};
	unsigned long val;

	/*
	 * If we're using --switch-output-events, then we imply its 
	 * --switch-output=signal, as we'll send a SIGUSR2 from the side band
	 *  thread to its parent.
	 */
	if (rec->switch_output_event_set)
		goto do_signal;

	if (!s->set)
		return 0;

	if (!strcmp(s->str, "signal")) {
do_signal:
		s->signal = true;
		pr_debug("switch-output with SIGUSR2 signal\n");
		goto enabled;
	}

	val = parse_tag_value(s->str, tags_size);
	if (val != (unsigned long) -1) {
		s->size = val;
		pr_debug("switch-output with %s size threshold\n", s->str);
		goto enabled;
	}

	val = parse_tag_value(s->str, tags_time);
	if (val != (unsigned long) -1) {
		s->time = val;
		pr_debug("switch-output with %s time threshold (%lu seconds)\n",
			 s->str, s->time);
		goto enabled;
	}

	return -1;

enabled:
	rec->timestamp_filename = true;
	s->enabled              = true;

	if (s->size && !rec->opts.no_buffering)
		switch_output_size_warn(rec);

	return 0;
}

static const char * const __record_usage[] = {
	"perf record [<options>] [<command>]",
	"perf record [<options>] -- <command> [<options>]",
	NULL
};
const char * const *record_usage = __record_usage;

static int build_id__process_mmap(struct perf_tool *tool, union perf_event *event,
				  struct perf_sample *sample, struct machine *machine)
{
	/*
	 * We already have the kernel maps, put in place via perf_session__create_kernel_maps()
	 * no need to add them twice.
	 */
	if (!(event->header.misc & PERF_RECORD_MISC_USER))
		return 0;
	return perf_event__process_mmap(tool, event, sample, machine);
}

static int build_id__process_mmap2(struct perf_tool *tool, union perf_event *event,
				   struct perf_sample *sample, struct machine *machine)
{
	/*
	 * We already have the kernel maps, put in place via perf_session__create_kernel_maps()
	 * no need to add them twice.
	 */
	if (!(event->header.misc & PERF_RECORD_MISC_USER))
		return 0;

	return perf_event__process_mmap2(tool, event, sample, machine);
}

static int process_timestamp_boundary(struct perf_tool *tool,
				      union perf_event *event __maybe_unused,
				      struct perf_sample *sample,
				      struct machine *machine __maybe_unused)
{
	struct record *rec = container_of(tool, struct record, tool);

	set_timestamp_boundary(rec, sample->time);
	return 0;
}

static int parse_record_synth_option(const struct option *opt,
				     const char *str,
				     int unset __maybe_unused)
{
	struct record_opts *opts = opt->value;
	char *p = strdup(str);

	if (p == NULL)
		return -1;

	opts->synth = parse_synth_opt(p);
	free(p);

	if (opts->synth < 0) {
		pr_err("Invalid synth option: %s\n", str);
		return -1;
	}
	return 0;
}

/*
 * XXX Ideally would be local to cmd_record() and passed to a record__new
 * because we need to have access to it in record__exit, that is called
 * after cmd_record() exits, but since record_options need to be accessible to
 * builtin-script, leave it here.
 *
 * At least we don't ouch it in all the other functions here directly.
 *
 * Just say no to tons of global variables, sigh.
 */
static struct record record = {
	.opts = {
		.sample_time	     = true,
		.mmap_pages	     = UINT_MAX,
		.user_freq	     = UINT_MAX,
		.user_interval	     = ULLONG_MAX,
		.freq		     = 4000,
		.target		     = {
			.uses_mmap   = true,
			.default_per_cpu = true,
		},
		.mmap_flush          = MMAP_FLUSH_DEFAULT,
		.nr_threads_synthesize = 1,
		.ctl_fd              = -1,
		.ctl_fd_ack          = -1,
		.synth               = PERF_SYNTH_ALL,
	},
	.tool = {
		.sample		= process_sample_event,
		.fork		= perf_event__process_fork,
		.exit		= perf_event__process_exit,
		.comm		= perf_event__process_comm,
		.namespaces	= perf_event__process_namespaces,
		.mmap		= build_id__process_mmap,
		.mmap2		= build_id__process_mmap2,
		.itrace_start	= process_timestamp_boundary,
		.aux		= process_timestamp_boundary,
		.ordered_events	= true,
	},
};

const char record_callchain_help[] = CALLCHAIN_RECORD_HELP
	"\n\t\t\t\tDefault: fp";

static bool dry_run;

/*
 * XXX Will stay a global variable till we fix builtin-script.c to stop messing
 * with it and switch to use the library functions in perf_evlist that came
 * from builtin-record.c, i.e. use record_opts,
 * evlist__prepare_workload, etc instead of fork+exec'in 'perf record',
 * using pipes, etc.
 */
static struct option __record_options[] = {
	OPT_CALLBACK('e', "event", &record.evlist, "event",
		     "event selector. use 'perf list' to list available events",
		     parse_events_option),
	OPT_CALLBACK(0, "filter", &record.evlist, "filter",
		     "event filter", parse_filter),
	OPT_CALLBACK_NOOPT(0, "exclude-perf", &record.evlist,
			   NULL, "don't record events from perf itself",
			   exclude_perf),
	OPT_STRING('p', "pid", &record.opts.target.pid, "pid",
		    "record events on existing process id"),
	OPT_STRING('t', "tid", &record.opts.target.tid, "tid",
		    "record events on existing thread id"),
	OPT_INTEGER('r', "realtime", &record.realtime_prio,
		    "collect data with this RT SCHED_FIFO priority"),
	OPT_BOOLEAN(0, "no-buffering", &record.opts.no_buffering,
		    "collect data without buffering"),
	OPT_BOOLEAN('R', "raw-samples", &record.opts.raw_samples,
		    "collect raw sample records from all opened counters"),
	OPT_BOOLEAN('a', "all-cpus", &record.opts.target.system_wide,
			    "system-wide collection from all CPUs"),
	OPT_STRING('C', "cpu", &record.opts.target.cpu_list, "cpu",
		    "list of cpus to monitor"),
	OPT_U64('c', "count", &record.opts.user_interval, "event period to sample"),
	OPT_STRING('o', "output", &record.data.path, "file",
		    "output file name"),
	OPT_BOOLEAN_SET('i', "no-inherit", &record.opts.no_inherit,
			&record.opts.no_inherit_set,
			"child tasks do not inherit counters"),
	OPT_BOOLEAN(0, "tail-synthesize", &record.opts.tail_synthesize,
		    "synthesize non-sample events at the end of output"),
	OPT_BOOLEAN(0, "overwrite", &record.opts.overwrite, "use overwrite mode"),
	OPT_BOOLEAN(0, "no-bpf-event", &record.opts.no_bpf_event, "do not record bpf events"),
	OPT_BOOLEAN(0, "strict-freq", &record.opts.strict_freq,
		    "Fail if the specified frequency can't be used"),
	OPT_CALLBACK('F', "freq", &record.opts, "freq or 'max'",
		     "profile at this frequency",
		      record__parse_freq),
	OPT_CALLBACK('m', "mmap-pages", &record.opts, "pages[,pages]",
		     "number of mmap data pages and AUX area tracing mmap pages",
		     record__parse_mmap_pages),
	OPT_CALLBACK(0, "mmap-flush", &record.opts, "number",
		     "Minimal number of bytes that is extracted from mmap data pages (default: 1)",
		     record__mmap_flush_parse),
	OPT_BOOLEAN(0, "group", &record.opts.group,
		    "put the counters into a counter group"),
	OPT_CALLBACK_NOOPT('g', NULL, &callchain_param,
			   NULL, "enables call-graph recording" ,
			   &record_callchain_opt),
	OPT_CALLBACK(0, "call-graph", &record.opts,
		     "record_mode[,record_size]", record_callchain_help,
		     &record_parse_callchain_opt),
	OPT_INCR('v', "verbose", &verbose,
		    "be more verbose (show counter open errors, etc)"),
	OPT_BOOLEAN('q', "quiet", &quiet, "don't print any message"),
	OPT_BOOLEAN('s', "stat", &record.opts.inherit_stat,
		    "per thread counts"),
	OPT_BOOLEAN('d', "data", &record.opts.sample_address, "Record the sample addresses"),
	OPT_BOOLEAN(0, "phys-data", &record.opts.sample_phys_addr,
		    "Record the sample physical addresses"),
	OPT_BOOLEAN(0, "data-page-size", &record.opts.sample_data_page_size,
		    "Record the sampled data address data page size"),
	OPT_BOOLEAN(0, "code-page-size", &record.opts.sample_code_page_size,
		    "Record the sampled code address (ip) page size"),
	OPT_BOOLEAN(0, "sample-cpu", &record.opts.sample_cpu, "Record the sample cpu"),
	OPT_BOOLEAN_SET('T', "timestamp", &record.opts.sample_time,
			&record.opts.sample_time_set,
			"Record the sample timestamps"),
	OPT_BOOLEAN_SET('P', "period", &record.opts.period, &record.opts.period_set,
			"Record the sample period"),
	OPT_BOOLEAN('n', "no-samples", &record.opts.no_samples,
		    "don't sample"),
	OPT_BOOLEAN_SET('N', "no-buildid-cache", &record.no_buildid_cache,
			&record.no_buildid_cache_set,
			"do not update the buildid cache"),
	OPT_BOOLEAN_SET('B', "no-buildid", &record.no_buildid,
			&record.no_buildid_set,
			"do not collect buildids in perf.data"),
	OPT_CALLBACK('G', "cgroup", &record.evlist, "name",
		     "monitor event in cgroup name only",
		     parse_cgroups),
	OPT_INTEGER('D', "delay", &record.opts.initial_delay,
		  "ms to wait before starting measurement after program start (-1: start with events disabled)"),
	OPT_BOOLEAN(0, "kcore", &record.opts.kcore, "copy /proc/kcore"),
	OPT_STRING('u', "uid", &record.opts.target.uid_str, "user",
		   "user to profile"),

	OPT_CALLBACK_NOOPT('b', "branch-any", &record.opts.branch_stack,
		     "branch any", "sample any taken branches",
		     parse_branch_stack),

	OPT_CALLBACK('j', "branch-filter", &record.opts.branch_stack,
		     "branch filter mask", "branch stack filter modes",
		     parse_branch_stack),
	OPT_BOOLEAN('W', "weight", &record.opts.sample_weight,
		    "sample by weight (on special events only)"),
	OPT_BOOLEAN(0, "transaction", &record.opts.sample_transaction,
		    "sample transaction flags (special events only)"),
	OPT_BOOLEAN(0, "per-thread", &record.opts.target.per_thread,
		    "use per-thread mmaps"),
	OPT_CALLBACK_OPTARG('I', "intr-regs", &record.opts.sample_intr_regs, NULL, "any register",
		    "sample selected machine registers on interrupt,"
		    " use '-I?' to list register names", parse_intr_regs),
	OPT_CALLBACK_OPTARG(0, "user-regs", &record.opts.sample_user_regs, NULL, "any register",
		    "sample selected machine registers on interrupt,"
		    " use '--user-regs=?' to list register names", parse_user_regs),
	OPT_BOOLEAN(0, "running-time", &record.opts.running_time,
		    "Record running/enabled time of read (:S) events"),
	OPT_CALLBACK('k', "clockid", &record.opts,
	"clockid", "clockid to use for events, see clock_gettime()",
	parse_clockid),
	OPT_STRING_OPTARG('S', "snapshot", &record.opts.auxtrace_snapshot_opts,
			  "opts", "AUX area tracing Snapshot Mode", ""),
	OPT_STRING_OPTARG(0, "aux-sample", &record.opts.auxtrace_sample_opts,
			  "opts", "sample AUX area", ""),
	OPT_UINTEGER(0, "proc-map-timeout", &proc_map_timeout,
			"per thread proc mmap processing timeout in ms"),
	OPT_BOOLEAN(0, "namespaces", &record.opts.record_namespaces,
		    "Record namespaces events"),
	OPT_BOOLEAN(0, "all-cgroups", &record.opts.record_cgroup,
		    "Record cgroup events"),
	OPT_BOOLEAN_SET(0, "switch-events", &record.opts.record_switch_events,
			&record.opts.record_switch_events_set,
			"Record context switch events"),
	OPT_BOOLEAN_FLAG(0, "all-kernel", &record.opts.all_kernel,
			 "Configure all used events to run in kernel space.",
			 PARSE_OPT_EXCLUSIVE),
	OPT_BOOLEAN_FLAG(0, "all-user", &record.opts.all_user,
			 "Configure all used events to run in user space.",
			 PARSE_OPT_EXCLUSIVE),
	OPT_BOOLEAN(0, "kernel-callchains", &record.opts.kernel_callchains,
		    "collect kernel callchains"),
	OPT_BOOLEAN(0, "user-callchains", &record.opts.user_callchains,
		    "collect user callchains"),
	OPT_STRING(0, "clang-path", &llvm_param.clang_path, "clang path",
		   "clang binary to use for compiling BPF scriptlets"),
	OPT_STRING(0, "clang-opt", &llvm_param.clang_opt, "clang options",
		   "options passed to clang when compiling BPF scriptlets"),
	OPT_STRING(0, "vmlinux", &symbol_conf.vmlinux_name,
		   "file", "vmlinux pathname"),
	OPT_BOOLEAN(0, "buildid-all", &record.buildid_all,
		    "Record build-id of all DSOs regardless of hits"),
	OPT_BOOLEAN(0, "buildid-mmap", &record.buildid_mmap,
		    "Record build-id in map events"),
	OPT_BOOLEAN(0, "timestamp-filename", &record.timestamp_filename,
		    "append timestamp to output filename"),
	OPT_BOOLEAN(0, "timestamp-boundary", &record.timestamp_boundary,
		    "Record timestamp boundary (time of first/last samples)"),
	OPT_STRING_OPTARG_SET(0, "switch-output", &record.switch_output.str,
			  &record.switch_output.set, "signal or size[BKMG] or time[smhd]",
			  "Switch output when receiving SIGUSR2 (signal) or cross a size or time threshold",
			  "signal"),
	OPT_CALLBACK_SET(0, "switch-output-event", &record.sb_evlist, &record.switch_output_event_set, "switch output event",
			 "switch output event selector. use 'perf list' to list available events",
			 parse_events_option_new_evlist),
	OPT_INTEGER(0, "switch-max-files", &record.switch_output.num_files,
		   "Limit number of switch output generated files"),
	OPT_BOOLEAN(0, "dry-run", &dry_run,
		    "Parse options then exit"),
#ifdef HAVE_AIO_SUPPORT
	OPT_CALLBACK_OPTARG(0, "aio", &record.opts,
		     &nr_cblocks_default, "n", "Use <n> control blocks in asynchronous trace writing mode (default: 1, max: 4)",
		     record__aio_parse),
#endif
	OPT_CALLBACK(0, "affinity", &record.opts, "node|cpu",
		     "Set affinity mask of trace reading thread to NUMA node cpu mask or cpu of processed mmap buffer",
		     record__parse_affinity),
#ifdef HAVE_ZSTD_SUPPORT
	OPT_CALLBACK_OPTARG('z', "compression-level", &record.opts, &comp_level_default,
			    "n", "Compressed records using specified level (default: 1 - fastest compression, 22 - greatest compression)",
			    record__parse_comp_level),
#endif
	OPT_CALLBACK(0, "max-size", &record.output_max_size,
		     "size", "Limit the maximum size of the output file", parse_output_max_size),
	OPT_UINTEGER(0, "num-thread-synthesize",
		     &record.opts.nr_threads_synthesize,
		     "number of threads to run for event synthesis"),
#ifdef HAVE_LIBPFM
	OPT_CALLBACK(0, "pfm-events", &record.evlist, "event",
		"libpfm4 event selector. use 'perf list' to list available events",
		parse_libpfm_events_option),
#endif
	OPT_CALLBACK(0, "control", &record.opts, "fd:ctl-fd[,ack-fd] or fifo:ctl-fifo[,ack-fifo]",
		     "Listen on ctl-fd descriptor for command to control measurement ('enable': enable events, 'disable': disable events,\n"
		     "\t\t\t  'snapshot': AUX area tracing snapshot).\n"
		     "\t\t\t  Optionally send control command completion ('ack\\n') to ack-fd descriptor.\n"
		     "\t\t\t  Alternatively, ctl-fifo / ack-fifo will be opened and used as ctl-fd / ack-fd.",
		      parse_control_option),
	OPT_CALLBACK(0, "synth", &record.opts, "no|all|task|mmap|cgroup",
		     "Fine-tune event synthesis: default=all", parse_record_synth_option),
<<<<<<< HEAD
=======
	OPT_STRING_OPTARG_SET(0, "debuginfod", &record.debuginfod.urls,
			  &record.debuginfod.set, "debuginfod urls",
			  "Enable debuginfod data retrieval from DEBUGINFOD_URLS or specified urls",
			  "system"),
>>>>>>> 754e0b0e
	OPT_END()
};

struct option *record_options = __record_options;

int cmd_record(int argc, const char **argv)
{
	int err;
	struct record *rec = &record;
	char errbuf[BUFSIZ];

	setlocale(LC_ALL, "");

#ifndef HAVE_LIBBPF_SUPPORT
# define set_nobuild(s, l, c) set_option_nobuild(record_options, s, l, "NO_LIBBPF=1", c)
	set_nobuild('\0', "clang-path", true);
	set_nobuild('\0', "clang-opt", true);
# undef set_nobuild
#endif

#ifndef HAVE_BPF_PROLOGUE
# if !defined (HAVE_DWARF_SUPPORT)
#  define REASON  "NO_DWARF=1"
# elif !defined (HAVE_LIBBPF_SUPPORT)
#  define REASON  "NO_LIBBPF=1"
# else
#  define REASON  "this architecture doesn't support BPF prologue"
# endif
# define set_nobuild(s, l, c) set_option_nobuild(record_options, s, l, REASON, c)
	set_nobuild('\0', "vmlinux", true);
# undef set_nobuild
# undef REASON
#endif

	rec->opts.affinity = PERF_AFFINITY_SYS;

	rec->evlist = evlist__new();
	if (rec->evlist == NULL)
		return -ENOMEM;

	err = perf_config(perf_record_config, rec);
	if (err)
		return err;

	argc = parse_options(argc, argv, record_options, record_usage,
			    PARSE_OPT_STOP_AT_NON_OPTION);
	if (quiet)
		perf_quiet_option();

	err = symbol__validate_sym_arguments();
	if (err)
		return err;

<<<<<<< HEAD
=======
	perf_debuginfod_setup(&record.debuginfod);

>>>>>>> 754e0b0e
	/* Make system wide (-a) the default target. */
	if (!argc && target__none(&rec->opts.target))
		rec->opts.target.system_wide = true;

	if (nr_cgroups && !rec->opts.target.system_wide) {
		usage_with_options_msg(record_usage, record_options,
			"cgroup monitoring only available in system-wide mode");

	}

	if (rec->buildid_mmap) {
		if (!perf_can_record_build_id()) {
			pr_err("Failed: no support to record build id in mmap events, update your kernel.\n");
			err = -EINVAL;
			goto out_opts;
		}
		pr_debug("Enabling build id in mmap2 events.\n");
		/* Enable mmap build id synthesizing. */
		symbol_conf.buildid_mmap2 = true;
		/* Enable perf_event_attr::build_id bit. */
		rec->opts.build_id = true;
		/* Disable build id cache. */
		rec->no_buildid = true;
	}

	if (rec->opts.record_cgroup && !perf_can_record_cgroup()) {
		pr_err("Kernel has no cgroup sampling support.\n");
		err = -EINVAL;
		goto out_opts;
	}

	if (rec->opts.kcore)
		rec->data.is_dir = true;

	if (rec->opts.comp_level != 0) {
		pr_debug("Compression enabled, disabling build id collection at the end of the session.\n");
		rec->no_buildid = true;
	}

	if (rec->opts.record_switch_events &&
	    !perf_can_record_switch_events()) {
		ui__error("kernel does not support recording context switch events\n");
		parse_options_usage(record_usage, record_options, "switch-events", 0);
		err = -EINVAL;
		goto out_opts;
	}

	if (switch_output_setup(rec)) {
		parse_options_usage(record_usage, record_options, "switch-output", 0);
		err = -EINVAL;
		goto out_opts;
	}

	if (rec->switch_output.time) {
		signal(SIGALRM, alarm_sig_handler);
		alarm(rec->switch_output.time);
	}

	if (rec->switch_output.num_files) {
		rec->switch_output.filenames = calloc(sizeof(char *),
						      rec->switch_output.num_files);
		if (!rec->switch_output.filenames) {
			err = -EINVAL;
			goto out_opts;
		}
	}

	/*
	 * Allow aliases to facilitate the lookup of symbols for address
	 * filters. Refer to auxtrace_parse_filters().
	 */
	symbol_conf.allow_aliases = true;

	symbol__init(NULL);

	if (rec->opts.affinity != PERF_AFFINITY_SYS) {
		rec->affinity_mask.nbits = cpu__max_cpu().cpu;
		rec->affinity_mask.bits = bitmap_zalloc(rec->affinity_mask.nbits);
		if (!rec->affinity_mask.bits) {
			pr_err("Failed to allocate thread mask for %zd cpus\n", rec->affinity_mask.nbits);
			err = -ENOMEM;
			goto out_opts;
		}
		pr_debug2("thread mask[%zd]: empty\n", rec->affinity_mask.nbits);
	}

	err = record__auxtrace_init(rec);
	if (err)
		goto out;

	if (dry_run)
		goto out;

	err = bpf__setup_stdout(rec->evlist);
	if (err) {
		bpf__strerror_setup_stdout(rec->evlist, err, errbuf, sizeof(errbuf));
		pr_err("ERROR: Setup BPF stdout failed: %s\n",
			 errbuf);
		goto out;
	}

	err = -ENOMEM;

	if (rec->no_buildid_cache || rec->no_buildid) {
		disable_buildid_cache();
	} else if (rec->switch_output.enabled) {
		/*
		 * In 'perf record --switch-output', disable buildid
		 * generation by default to reduce data file switching
		 * overhead. Still generate buildid if they are required
		 * explicitly using
		 *
		 *  perf record --switch-output --no-no-buildid \
		 *              --no-no-buildid-cache
		 *
		 * Following code equals to:
		 *
		 * if ((rec->no_buildid || !rec->no_buildid_set) &&
		 *     (rec->no_buildid_cache || !rec->no_buildid_cache_set))
		 *         disable_buildid_cache();
		 */
		bool disable = true;

		if (rec->no_buildid_set && !rec->no_buildid)
			disable = false;
		if (rec->no_buildid_cache_set && !rec->no_buildid_cache)
			disable = false;
		if (disable) {
			rec->no_buildid = true;
			rec->no_buildid_cache = true;
			disable_buildid_cache();
		}
	}

	if (record.opts.overwrite)
		record.opts.tail_synthesize = true;

	if (rec->evlist->core.nr_entries == 0) {
		if (perf_pmu__has_hybrid()) {
			err = evlist__add_default_hybrid(rec->evlist,
							 !record.opts.no_samples);
		} else {
			err = __evlist__add_default(rec->evlist,
						    !record.opts.no_samples);
		}

		if (err < 0) {
			pr_err("Not enough memory for event selector list\n");
			goto out;
		}
	}

	if (rec->opts.target.tid && !rec->opts.no_inherit_set)
		rec->opts.no_inherit = true;

	err = target__validate(&rec->opts.target);
	if (err) {
		target__strerror(&rec->opts.target, err, errbuf, BUFSIZ);
		ui__warning("%s\n", errbuf);
	}

	err = target__parse_uid(&rec->opts.target);
	if (err) {
		int saved_errno = errno;

		target__strerror(&rec->opts.target, err, errbuf, BUFSIZ);
		ui__error("%s", errbuf);

		err = -saved_errno;
		goto out;
	}

	/* Enable ignoring missing threads when -u/-p option is defined. */
	rec->opts.ignore_missing_thread = rec->opts.target.uid != UINT_MAX || rec->opts.target.pid;

	if (evlist__fix_hybrid_cpus(rec->evlist, rec->opts.target.cpu_list)) {
		pr_err("failed to use cpu list %s\n",
		       rec->opts.target.cpu_list);
		goto out;
	}

	rec->opts.target.hybrid = perf_pmu__has_hybrid();

	if (callchain_param.enabled && callchain_param.record_mode == CALLCHAIN_FP)
		arch__add_leaf_frame_record_opts(&rec->opts);

	err = -ENOMEM;
	if (evlist__create_maps(rec->evlist, &rec->opts.target) < 0)
		usage_with_options(record_usage, record_options);

	err = auxtrace_record__options(rec->itr, rec->evlist, &rec->opts);
	if (err)
		goto out;

	/*
	 * We take all buildids when the file contains
	 * AUX area tracing data because we do not decode the
	 * trace because it would take too long.
	 */
	if (rec->opts.full_auxtrace)
		rec->buildid_all = true;

	if (rec->opts.text_poke) {
		err = record__config_text_poke(rec->evlist);
		if (err) {
			pr_err("record__config_text_poke failed, error %d\n", err);
			goto out;
		}
	}

	if (record_opts__config(&rec->opts)) {
		err = -EINVAL;
		goto out;
	}

	if (rec->opts.nr_cblocks > nr_cblocks_max)
		rec->opts.nr_cblocks = nr_cblocks_max;
	pr_debug("nr_cblocks: %d\n", rec->opts.nr_cblocks);

	pr_debug("affinity: %s\n", affinity_tags[rec->opts.affinity]);
	pr_debug("mmap flush: %d\n", rec->opts.mmap_flush);

	if (rec->opts.comp_level > comp_level_max)
		rec->opts.comp_level = comp_level_max;
	pr_debug("comp level: %d\n", rec->opts.comp_level);

	err = __cmd_record(&record, argc, argv);
out:
	bitmap_free(rec->affinity_mask.bits);
	evlist__delete(rec->evlist);
	symbol__exit();
	auxtrace_record__free(rec->itr);
out_opts:
	evlist__close_control(rec->opts.ctl_fd, rec->opts.ctl_fd_ack, &rec->opts.ctl_fd_close);
	return err;
}

static void snapshot_sig_handler(int sig __maybe_unused)
{
	struct record *rec = &record;

	hit_auxtrace_snapshot_trigger(rec);

	if (switch_output_signal(rec))
		trigger_hit(&switch_output_trigger);
}

static void alarm_sig_handler(int sig __maybe_unused)
{
	struct record *rec = &record;

	if (switch_output_time(rec))
		trigger_hit(&switch_output_trigger);
}<|MERGE_RESOLUTION|>--- conflicted
+++ resolved
@@ -2674,13 +2674,10 @@
 		      parse_control_option),
 	OPT_CALLBACK(0, "synth", &record.opts, "no|all|task|mmap|cgroup",
 		     "Fine-tune event synthesis: default=all", parse_record_synth_option),
-<<<<<<< HEAD
-=======
 	OPT_STRING_OPTARG_SET(0, "debuginfod", &record.debuginfod.urls,
 			  &record.debuginfod.set, "debuginfod urls",
 			  "Enable debuginfod data retrieval from DEBUGINFOD_URLS or specified urls",
 			  "system"),
->>>>>>> 754e0b0e
 	OPT_END()
 };
 
@@ -2734,11 +2731,8 @@
 	if (err)
 		return err;
 
-<<<<<<< HEAD
-=======
 	perf_debuginfod_setup(&record.debuginfod);
 
->>>>>>> 754e0b0e
 	/* Make system wide (-a) the default target. */
 	if (!argc && target__none(&rec->opts.target))
 		rec->opts.target.system_wide = true;
