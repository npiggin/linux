// SPDX-License-Identifier: GPL-2.0
//
// Copyright (C) 2015 Freescale Semiconductor, Inc.

/ {
	chosen {
		stdout-path = &uart1;
	};

	memory@80000000 {
		device_type = "memory";
		reg = <0x80000000 0x20000000>;
	};

	backlight_display: backlight-display {
		compatible = "pwm-backlight";
		pwms = <&pwm1 0 5000000>;
		brightness-levels = <0 4 8 16 32 64 128 255>;
		default-brightness-level = <6>;
		status = "okay";
	};


	reg_sd1_vmmc: regulator-sd1-vmmc {
		compatible = "regulator-fixed";
		regulator-name = "VSD_3V3";
		regulator-min-microvolt = <3300000>;
		regulator-max-microvolt = <3300000>;
		gpio = <&gpio1 9 GPIO_ACTIVE_HIGH>;
		enable-active-high;
	};

	reg_peri_3v3: regulator-peri-3v3 {
		compatible = "regulator-fixed";
		pinctrl-names = "default";
		pinctrl-0 = <&pinctrl_peri_3v3>;
		regulator-name = "VPERI_3V3";
		regulator-min-microvolt = <3300000>;
		regulator-max-microvolt = <3300000>;
		gpio = <&gpio5 2 GPIO_ACTIVE_LOW>;
		/*
		 * If you want to want to make this dynamic please
		 * check schematics and test all affected peripherals:
		 *
		 * - sensors
		 * - ethernet phy
		 * - can
		 * - bluetooth
		 * - wm8960 audio codec
		 * - ov5640 camera
		 */
		regulator-always-on;
	};

	reg_can_3v3: regulator-can-3v3 {
		compatible = "regulator-fixed";
		regulator-name = "can-3v3";
		regulator-min-microvolt = <3300000>;
		regulator-max-microvolt = <3300000>;
		gpios = <&gpio_spi 3 GPIO_ACTIVE_LOW>;
	};

	sound {
		compatible = "simple-audio-card";
		simple-audio-card,name = "mx6ul-wm8960";
		simple-audio-card,format = "i2s";
		simple-audio-card,bitclock-master = <&dailink_master>;
		simple-audio-card,frame-master = <&dailink_master>;
		simple-audio-card,widgets =
			"Microphone", "Mic Jack",
			"Line", "Line In",
			"Line", "Line Out",
			"Speaker", "Speaker",
			"Headphone", "Headphone Jack";
		simple-audio-card,routing =
			"Headphone Jack", "HP_L",
			"Headphone Jack", "HP_R",
			"Speaker", "SPK_LP",
			"Speaker", "SPK_LN",
			"Speaker", "SPK_RP",
			"Speaker", "SPK_RN",
			"LINPUT1", "Mic Jack",
			"LINPUT3", "Mic Jack",
			"RINPUT1", "Mic Jack",
			"RINPUT2", "Mic Jack";

		simple-audio-card,cpu {
			sound-dai = <&sai2>;
		};

		dailink_master: simple-audio-card,codec {
			sound-dai = <&codec>;
			clocks = <&clks IMX6UL_CLK_SAI2>;
		};
	};

	spi4 {
		compatible = "spi-gpio";
		pinctrl-names = "default";
		pinctrl-0 = <&pinctrl_spi4>;
		status = "okay";
		gpio-sck = <&gpio5 11 0>;
		gpio-mosi = <&gpio5 10 0>;
		cs-gpios = <&gpio5 7 GPIO_ACTIVE_LOW>;
		num-chipselects = <1>;
		#address-cells = <1>;
		#size-cells = <0>;

		gpio_spi: gpio@0 {
			compatible = "fairchild,74hc595";
			gpio-controller;
			#gpio-cells = <2>;
			reg = <0>;
			registers-number = <1>;
			spi-max-frequency = <100000>;
			enable-gpios = <&gpio5 8 GPIO_ACTIVE_LOW>;
		};
	};

	panel {
		compatible = "innolux,at043tn24";
		backlight = <&backlight_display>;

		port {
			panel_in: endpoint {
				remote-endpoint = <&display_out>;
			};
		};
	};
};

&clks {
	assigned-clocks = <&clks IMX6UL_CLK_PLL4_AUDIO_DIV>;
	assigned-clock-rates = <786432000>;
};

&i2c2 {
	clock-frequency = <100000>;
	pinctrl-names = "default";
	pinctrl-0 = <&pinctrl_i2c2>;
	status = "okay";

	codec: wm8960@1a {
		#sound-dai-cells = <0>;
		compatible = "wlf,wm8960";
		reg = <0x1a>;
		wlf,shared-lrclk;
	};

	camera@3c {
		compatible = "ovti,ov5640";
		reg = <0x3c>;
		pinctrl-names = "default";
		pinctrl-0 = <&pinctrl_camera_clock>;
		clocks = <&clks IMX6UL_CLK_CSI>;
		clock-names = "xclk";
		powerdown-gpios = <&gpio_spi 6 GPIO_ACTIVE_HIGH>;
		reset-gpios = <&gpio_spi 5 GPIO_ACTIVE_LOW>;

		port {
			ov5640_to_parallel: endpoint {
				remote-endpoint = <&parallel_from_ov5640>;
				bus-width = <8>;
				data-shift = <2>; /* lines 9:2 are used */
				hsync-active = <0>;
				vsync-active = <0>;
				pclk-sample = <1>;
			};
		};
	};
};

&csi {
	pinctrl-names = "default";
	pinctrl-0 = <&pinctrl_csi1>;
	status = "okay";

	port {
		parallel_from_ov5640: endpoint {
			remote-endpoint = <&ov5640_to_parallel>;
			bus-type = <5>; /* Parallel bus */
		};
	};
};

&fec1 {
	pinctrl-names = "default";
	pinctrl-0 = <&pinctrl_enet1>;
	phy-mode = "rmii";
	phy-handle = <&ethphy0>;
	phy-supply = <&reg_peri_3v3>;
	status = "okay";
};

&fec2 {
	pinctrl-names = "default";
	pinctrl-0 = <&pinctrl_enet2>;
	phy-mode = "rmii";
	phy-handle = <&ethphy1>;
	phy-supply = <&reg_peri_3v3>;
	status = "okay";

	mdio {
		#address-cells = <1>;
		#size-cells = <0>;

		ethphy0: ethernet-phy@2 {
			compatible = "ethernet-phy-id0022.1560";
			reg = <2>;
			micrel,led-mode = <1>;
			clocks = <&clks IMX6UL_CLK_ENET_REF>;
			clock-names = "rmii-ref";
<<<<<<< HEAD
			reset-gpios = <&gpio_spi 1 GPIO_ACTIVE_LOW>;
			reset-assert-us = <10000>;
			reset-deassert-us = <100>;
=======
>>>>>>> 7aef27f0

		};

		ethphy1: ethernet-phy@1 {
			compatible = "ethernet-phy-id0022.1560";
			reg = <1>;
			micrel,led-mode = <1>;
			clocks = <&clks IMX6UL_CLK_ENET2_REF>;
			clock-names = "rmii-ref";
			reset-gpios = <&gpio_spi 2 GPIO_ACTIVE_LOW>;
			reset-assert-us = <10000>;
			reset-deassert-us = <100>;
		};
	};
};

&can1 {
	pinctrl-names = "default";
	pinctrl-0 = <&pinctrl_flexcan1>;
	xceiver-supply = <&reg_can_3v3>;
	status = "okay";
};

&can2 {
	pinctrl-names = "default";
	pinctrl-0 = <&pinctrl_flexcan2>;
	xceiver-supply = <&reg_can_3v3>;
	status = "okay";
};

&gpio_spi {
	eth0-phy-hog {
		gpio-hog;
		gpios = <1 GPIO_ACTIVE_HIGH>;
		output-high;
		line-name = "eth0-phy";
	};

	eth1-phy-hog {
		gpio-hog;
		gpios = <2 GPIO_ACTIVE_HIGH>;
		output-high;
		line-name = "eth1-phy";
	};
};

&i2c1 {
	clock-frequency = <100000>;
	pinctrl-names = "default";
	pinctrl-0 = <&pinctrl_i2c1>;
	status = "okay";

	magnetometer@e {
		compatible = "fsl,mag3110";
		reg = <0x0e>;
		vdd-supply = <&reg_peri_3v3>;
		vddio-supply = <&reg_peri_3v3>;
	};
};

&lcdif {
	assigned-clocks = <&clks IMX6UL_CLK_LCDIF_PRE_SEL>;
	assigned-clock-parents = <&clks IMX6UL_CLK_PLL5_VIDEO_DIV>;
	pinctrl-names = "default";
	pinctrl-0 = <&pinctrl_lcdif_dat
		     &pinctrl_lcdif_ctrl>;
	status = "okay";

	port {
		display_out: endpoint {
			remote-endpoint = <&panel_in>;
		};
	};
};

&pwm1 {
	#pwm-cells = <2>;
	pinctrl-names = "default";
	pinctrl-0 = <&pinctrl_pwm1>;
	status = "okay";
};

&qspi {
	pinctrl-names = "default";
	pinctrl-0 = <&pinctrl_qspi>;
	status = "okay";

	flash0: n25q256a@0 {
		#address-cells = <1>;
		#size-cells = <1>;
		compatible = "micron,n25q256a", "jedec,spi-nor";
		spi-max-frequency = <29000000>;
		spi-rx-bus-width = <4>;
		spi-tx-bus-width = <4>;
		reg = <0>;
	};
};

&sai2 {
	pinctrl-names = "default";
	pinctrl-0 = <&pinctrl_sai2>;
	assigned-clocks = <&clks IMX6UL_CLK_SAI2_SEL>,
			  <&clks IMX6UL_CLK_SAI2>;
	assigned-clock-parents = <&clks IMX6UL_CLK_PLL4_AUDIO_DIV>;
	assigned-clock-rates = <0>, <12288000>;
	fsl,sai-mclk-direction-output;
	status = "okay";
};

&snvs_poweroff {
	status = "okay";
};

&snvs_pwrkey {
	status = "okay";
};

&tsc {
	pinctrl-names = "default";
	pinctrl-0 = <&pinctrl_tsc>;
	xnur-gpio = <&gpio1 3 GPIO_ACTIVE_LOW>;
	measure-delay-time = <0xffff>;
	pre-charge-time = <0xfff>;
	status = "okay";
};

&uart1 {
	pinctrl-names = "default";
	pinctrl-0 = <&pinctrl_uart1>;
	status = "okay";
};

&uart2 {
	pinctrl-names = "default";
	pinctrl-0 = <&pinctrl_uart2>;
	uart-has-rtscts;
	status = "okay";
};

&usbotg1 {
	dr_mode = "otg";
	pinctrl-names = "default";
	pinctrl-0 = <&pinctrl_usb_otg1>;
	status = "okay";
};

&usbotg2 {
	dr_mode = "host";
	disable-over-current;
	status = "okay";
};

&usbphy1 {
	fsl,tx-d-cal = <106>;
};

&usbphy2 {
	fsl,tx-d-cal = <106>;
};

&usdhc1 {
	pinctrl-names = "default", "state_100mhz", "state_200mhz";
	pinctrl-0 = <&pinctrl_usdhc1>;
	pinctrl-1 = <&pinctrl_usdhc1_100mhz>;
	pinctrl-2 = <&pinctrl_usdhc1_200mhz>;
	cd-gpios = <&gpio1 19 GPIO_ACTIVE_LOW>;
	keep-power-in-suspend;
	wakeup-source;
	vmmc-supply = <&reg_sd1_vmmc>;
	status = "okay";
};

&usdhc2 {
	pinctrl-names = "default";
	pinctrl-0 = <&pinctrl_usdhc2>;
	no-1-8-v;
	broken-cd;
	keep-power-in-suspend;
	wakeup-source;
	status = "okay";
};

&wdog1 {
	pinctrl-names = "default";
	pinctrl-0 = <&pinctrl_wdog>;
	fsl,ext-reset-output;
};

&iomuxc {
	pinctrl-names = "default";

	pinctrl_camera_clock: cameraclockgrp {
		fsl,pins = <
			MX6UL_PAD_CSI_MCLK__CSI_MCLK		0x1b088
		>;
	};

	pinctrl_csi1: csi1grp {
		fsl,pins = <
			MX6UL_PAD_CSI_PIXCLK__CSI_PIXCLK	0x1b088
			MX6UL_PAD_CSI_VSYNC__CSI_VSYNC		0x1b088
			MX6UL_PAD_CSI_HSYNC__CSI_HSYNC		0x1b088
			MX6UL_PAD_CSI_DATA00__CSI_DATA02	0x1b088
			MX6UL_PAD_CSI_DATA01__CSI_DATA03	0x1b088
			MX6UL_PAD_CSI_DATA02__CSI_DATA04	0x1b088
			MX6UL_PAD_CSI_DATA03__CSI_DATA05	0x1b088
			MX6UL_PAD_CSI_DATA04__CSI_DATA06	0x1b088
			MX6UL_PAD_CSI_DATA05__CSI_DATA07	0x1b088
			MX6UL_PAD_CSI_DATA06__CSI_DATA08	0x1b088
			MX6UL_PAD_CSI_DATA07__CSI_DATA09	0x1b088
		>;
	};

	pinctrl_enet1: enet1grp {
		fsl,pins = <
			MX6UL_PAD_ENET1_RX_EN__ENET1_RX_EN	0x1b0b0
			MX6UL_PAD_ENET1_RX_ER__ENET1_RX_ER	0x1b0b0
			MX6UL_PAD_ENET1_RX_DATA0__ENET1_RDATA00	0x1b0b0
			MX6UL_PAD_ENET1_RX_DATA1__ENET1_RDATA01	0x1b0b0
			MX6UL_PAD_ENET1_TX_EN__ENET1_TX_EN	0x1b0b0
			MX6UL_PAD_ENET1_TX_DATA0__ENET1_TDATA00	0x1b0b0
			MX6UL_PAD_ENET1_TX_DATA1__ENET1_TDATA01	0x1b0b0
			MX6UL_PAD_ENET1_TX_CLK__ENET1_REF_CLK1	0x4001b031
		>;
	};

	pinctrl_enet2: enet2grp {
		fsl,pins = <
			MX6UL_PAD_GPIO1_IO07__ENET2_MDC		0x1b0b0
			MX6UL_PAD_GPIO1_IO06__ENET2_MDIO	0x1b0b0
			MX6UL_PAD_ENET2_RX_EN__ENET2_RX_EN	0x1b0b0
			MX6UL_PAD_ENET2_RX_ER__ENET2_RX_ER	0x1b0b0
			MX6UL_PAD_ENET2_RX_DATA0__ENET2_RDATA00	0x1b0b0
			MX6UL_PAD_ENET2_RX_DATA1__ENET2_RDATA01	0x1b0b0
			MX6UL_PAD_ENET2_TX_EN__ENET2_TX_EN	0x1b0b0
			MX6UL_PAD_ENET2_TX_DATA0__ENET2_TDATA00	0x1b0b0
			MX6UL_PAD_ENET2_TX_DATA1__ENET2_TDATA01	0x1b0b0
			MX6UL_PAD_ENET2_TX_CLK__ENET2_REF_CLK2	0x4001b031
		>;
	};

	pinctrl_flexcan1: flexcan1grp{
		fsl,pins = <
			MX6UL_PAD_UART3_RTS_B__FLEXCAN1_RX	0x1b020
			MX6UL_PAD_UART3_CTS_B__FLEXCAN1_TX	0x1b020
		>;
	};

	pinctrl_flexcan2: flexcan2grp{
		fsl,pins = <
			MX6UL_PAD_UART2_RTS_B__FLEXCAN2_RX	0x1b020
			MX6UL_PAD_UART2_CTS_B__FLEXCAN2_TX	0x1b020
		>;
	};

	pinctrl_i2c1: i2c1grp {
		fsl,pins = <
			MX6UL_PAD_UART4_TX_DATA__I2C1_SCL 0x4001b8b0
			MX6UL_PAD_UART4_RX_DATA__I2C1_SDA 0x4001b8b0
		>;
	};

	pinctrl_i2c2: i2c2grp {
		fsl,pins = <
			MX6UL_PAD_UART5_TX_DATA__I2C2_SCL 0x4001b8b0
			MX6UL_PAD_UART5_RX_DATA__I2C2_SDA 0x4001b8b0
		>;
	};

	pinctrl_lcdif_dat: lcdifdatgrp {
		fsl,pins = <
			MX6UL_PAD_LCD_DATA00__LCDIF_DATA00  0x79
			MX6UL_PAD_LCD_DATA01__LCDIF_DATA01  0x79
			MX6UL_PAD_LCD_DATA02__LCDIF_DATA02  0x79
			MX6UL_PAD_LCD_DATA03__LCDIF_DATA03  0x79
			MX6UL_PAD_LCD_DATA04__LCDIF_DATA04  0x79
			MX6UL_PAD_LCD_DATA05__LCDIF_DATA05  0x79
			MX6UL_PAD_LCD_DATA06__LCDIF_DATA06  0x79
			MX6UL_PAD_LCD_DATA07__LCDIF_DATA07  0x79
			MX6UL_PAD_LCD_DATA08__LCDIF_DATA08  0x79
			MX6UL_PAD_LCD_DATA09__LCDIF_DATA09  0x79
			MX6UL_PAD_LCD_DATA10__LCDIF_DATA10  0x79
			MX6UL_PAD_LCD_DATA11__LCDIF_DATA11  0x79
			MX6UL_PAD_LCD_DATA12__LCDIF_DATA12  0x79
			MX6UL_PAD_LCD_DATA13__LCDIF_DATA13  0x79
			MX6UL_PAD_LCD_DATA14__LCDIF_DATA14  0x79
			MX6UL_PAD_LCD_DATA15__LCDIF_DATA15  0x79
			MX6UL_PAD_LCD_DATA16__LCDIF_DATA16  0x79
			MX6UL_PAD_LCD_DATA17__LCDIF_DATA17  0x79
			MX6UL_PAD_LCD_DATA18__LCDIF_DATA18  0x79
			MX6UL_PAD_LCD_DATA19__LCDIF_DATA19  0x79
			MX6UL_PAD_LCD_DATA20__LCDIF_DATA20  0x79
			MX6UL_PAD_LCD_DATA21__LCDIF_DATA21  0x79
			MX6UL_PAD_LCD_DATA22__LCDIF_DATA22  0x79
			MX6UL_PAD_LCD_DATA23__LCDIF_DATA23  0x79
		>;
	};

	pinctrl_lcdif_ctrl: lcdifctrlgrp {
		fsl,pins = <
			MX6UL_PAD_LCD_CLK__LCDIF_CLK	    0x79
			MX6UL_PAD_LCD_ENABLE__LCDIF_ENABLE  0x79
			MX6UL_PAD_LCD_HSYNC__LCDIF_HSYNC    0x79
			MX6UL_PAD_LCD_VSYNC__LCDIF_VSYNC    0x79
			/* used for lcd reset */
			MX6UL_PAD_SNVS_TAMPER9__GPIO5_IO09  0x79
		>;
	};

	pinctrl_qspi: qspigrp {
		fsl,pins = <
			MX6UL_PAD_NAND_WP_B__QSPI_A_SCLK	0x70a1
			MX6UL_PAD_NAND_READY_B__QSPI_A_DATA00	0x70a1
			MX6UL_PAD_NAND_CE0_B__QSPI_A_DATA01	0x70a1
			MX6UL_PAD_NAND_CE1_B__QSPI_A_DATA02	0x70a1
			MX6UL_PAD_NAND_CLE__QSPI_A_DATA03	0x70a1
			MX6UL_PAD_NAND_DQS__QSPI_A_SS0_B	0x70a1
		>;
	};

	pinctrl_sai2: sai2grp {
		fsl,pins = <
			MX6UL_PAD_JTAG_TDI__SAI2_TX_BCLK	0x17088
			MX6UL_PAD_JTAG_TDO__SAI2_TX_SYNC	0x17088
			MX6UL_PAD_JTAG_TRST_B__SAI2_TX_DATA	0x11088
			MX6UL_PAD_JTAG_TCK__SAI2_RX_DATA	0x11088
			MX6UL_PAD_JTAG_TMS__SAI2_MCLK		0x17088
			MX6UL_PAD_SNVS_TAMPER4__GPIO5_IO04	0x17059
		>;
	};

	pinctrl_peri_3v3: peri3v3grp {
		fsl,pins = <
			MX6UL_PAD_SNVS_TAMPER2__GPIO5_IO02	0x1b0b0
		>;
	};

	pinctrl_pwm1: pwm1grp {
		fsl,pins = <
			MX6UL_PAD_GPIO1_IO08__PWM1_OUT   0x110b0
		>;
	};

	pinctrl_sim2: sim2grp {
		fsl,pins = <
			MX6UL_PAD_CSI_DATA03__SIM2_PORT1_PD		0xb808
			MX6UL_PAD_CSI_DATA04__SIM2_PORT1_CLK		0x31
			MX6UL_PAD_CSI_DATA05__SIM2_PORT1_RST_B		0xb808
			MX6UL_PAD_CSI_DATA06__SIM2_PORT1_SVEN		0xb808
			MX6UL_PAD_CSI_DATA07__SIM2_PORT1_TRXD		0xb809
			MX6UL_PAD_CSI_DATA02__GPIO4_IO23		0x3008
		>;
	};

	pinctrl_spi4: spi4grp {
		fsl,pins = <
			MX6UL_PAD_BOOT_MODE0__GPIO5_IO10	0x70a1
			MX6UL_PAD_BOOT_MODE1__GPIO5_IO11	0x70a1
			MX6UL_PAD_SNVS_TAMPER7__GPIO5_IO07	0x70a1
			MX6UL_PAD_SNVS_TAMPER8__GPIO5_IO08	0x80000000
		>;
	};

	pinctrl_tsc: tscgrp {
		fsl,pins = <
			MX6UL_PAD_GPIO1_IO01__GPIO1_IO01		0xb0
			MX6UL_PAD_GPIO1_IO02__GPIO1_IO02		0xb0
			MX6UL_PAD_GPIO1_IO03__GPIO1_IO03		0xb0
			MX6UL_PAD_GPIO1_IO04__GPIO1_IO04		0xb0
		>;
	};

	pinctrl_uart1: uart1grp {
		fsl,pins = <
			MX6UL_PAD_UART1_TX_DATA__UART1_DCE_TX 0x1b0b1
			MX6UL_PAD_UART1_RX_DATA__UART1_DCE_RX 0x1b0b1
		>;
	};

	pinctrl_uart2: uart2grp {
		fsl,pins = <
			MX6UL_PAD_UART2_TX_DATA__UART2_DCE_TX	0x1b0b1
			MX6UL_PAD_UART2_RX_DATA__UART2_DCE_RX	0x1b0b1
			MX6UL_PAD_UART3_RX_DATA__UART2_DCE_RTS	0x1b0b1
			MX6UL_PAD_UART3_TX_DATA__UART2_DCE_CTS	0x1b0b1
		>;
	};

	pinctrl_usb_otg1: usbotg1grp {
		fsl,pins = <
			MX6UL_PAD_GPIO1_IO00__ANATOP_OTG1_ID	0x17059
		>;
	};

	pinctrl_usdhc1: usdhc1grp {
		fsl,pins = <
			MX6UL_PAD_SD1_CMD__USDHC1_CMD     	0x17059
			MX6UL_PAD_SD1_CLK__USDHC1_CLK     	0x10059
			MX6UL_PAD_SD1_DATA0__USDHC1_DATA0 	0x17059
			MX6UL_PAD_SD1_DATA1__USDHC1_DATA1 	0x17059
			MX6UL_PAD_SD1_DATA2__USDHC1_DATA2 	0x17059
			MX6UL_PAD_SD1_DATA3__USDHC1_DATA3 	0x17059
			MX6UL_PAD_UART1_RTS_B__GPIO1_IO19       0x17059 /* SD1 CD */
			MX6UL_PAD_GPIO1_IO05__USDHC1_VSELECT    0x17059 /* SD1 VSELECT */
			MX6UL_PAD_GPIO1_IO09__GPIO1_IO09        0x17059 /* SD1 RESET */
		>;
	};

	pinctrl_usdhc1_100mhz: usdhc1grp100mhz {
		fsl,pins = <
			MX6UL_PAD_SD1_CMD__USDHC1_CMD     0x170b9
			MX6UL_PAD_SD1_CLK__USDHC1_CLK     0x100b9
			MX6UL_PAD_SD1_DATA0__USDHC1_DATA0 0x170b9
			MX6UL_PAD_SD1_DATA1__USDHC1_DATA1 0x170b9
			MX6UL_PAD_SD1_DATA2__USDHC1_DATA2 0x170b9
			MX6UL_PAD_SD1_DATA3__USDHC1_DATA3 0x170b9

		>;
	};

	pinctrl_usdhc1_200mhz: usdhc1grp200mhz {
		fsl,pins = <
			MX6UL_PAD_SD1_CMD__USDHC1_CMD     0x170f9
			MX6UL_PAD_SD1_CLK__USDHC1_CLK     0x100f9
			MX6UL_PAD_SD1_DATA0__USDHC1_DATA0 0x170f9
			MX6UL_PAD_SD1_DATA1__USDHC1_DATA1 0x170f9
			MX6UL_PAD_SD1_DATA2__USDHC1_DATA2 0x170f9
			MX6UL_PAD_SD1_DATA3__USDHC1_DATA3 0x170f9
		>;
	};

	pinctrl_usdhc2: usdhc2grp {
		fsl,pins = <
			MX6UL_PAD_NAND_RE_B__USDHC2_CLK     0x17059
			MX6UL_PAD_NAND_WE_B__USDHC2_CMD     0x17059
			MX6UL_PAD_NAND_DATA00__USDHC2_DATA0 0x17059
			MX6UL_PAD_NAND_DATA01__USDHC2_DATA1 0x17059
			MX6UL_PAD_NAND_DATA02__USDHC2_DATA2 0x17059
			MX6UL_PAD_NAND_DATA03__USDHC2_DATA3 0x17059
		>;
	};

	pinctrl_wdog: wdoggrp {
		fsl,pins = <
			MX6UL_PAD_LCD_RESET__WDOG1_WDOG_ANY    0x30b0
		>;
	};
};<|MERGE_RESOLUTION|>--- conflicted
+++ resolved
@@ -210,12 +210,6 @@
 			micrel,led-mode = <1>;
 			clocks = <&clks IMX6UL_CLK_ENET_REF>;
 			clock-names = "rmii-ref";
-<<<<<<< HEAD
-			reset-gpios = <&gpio_spi 1 GPIO_ACTIVE_LOW>;
-			reset-assert-us = <10000>;
-			reset-deassert-us = <100>;
-=======
->>>>>>> 7aef27f0
 
 		};
 
@@ -225,9 +219,6 @@
 			micrel,led-mode = <1>;
 			clocks = <&clks IMX6UL_CLK_ENET2_REF>;
 			clock-names = "rmii-ref";
-			reset-gpios = <&gpio_spi 2 GPIO_ACTIVE_LOW>;
-			reset-assert-us = <10000>;
-			reset-deassert-us = <100>;
 		};
 	};
 };
