--- conflicted
+++ resolved
@@ -25,11 +25,7 @@
 #define __AMDGPU_RING_H__
 
 #include <drm/amdgpu_drm.h>
-<<<<<<< HEAD
-#include "gpu_scheduler.h"
-=======
 #include <drm/gpu_scheduler.h>
->>>>>>> 661e50bc
 
 /* max number of rings */
 #define AMDGPU_MAX_RINGS		18
@@ -158,11 +154,7 @@
 	void (*emit_tmz)(struct amdgpu_ring *ring, bool start);
 	/* priority functions */
 	void (*set_priority) (struct amdgpu_ring *ring,
-<<<<<<< HEAD
-			      enum amd_sched_priority priority);
-=======
 			      enum drm_sched_priority priority);
->>>>>>> 661e50bc
 };
 
 struct amdgpu_ring {
@@ -205,11 +197,7 @@
 	unsigned		vm_inv_eng;
 	bool			has_compute_vm_bug;
 
-<<<<<<< HEAD
-	atomic_t		num_jobs[AMD_SCHED_PRIORITY_MAX];
-=======
 	atomic_t		num_jobs[DRM_SCHED_PRIORITY_MAX];
->>>>>>> 661e50bc
 	struct mutex		priority_mutex;
 	/* protected by priority_mutex */
 	int			priority;
@@ -225,15 +213,9 @@
 void amdgpu_ring_commit(struct amdgpu_ring *ring);
 void amdgpu_ring_undo(struct amdgpu_ring *ring);
 void amdgpu_ring_priority_get(struct amdgpu_ring *ring,
-<<<<<<< HEAD
-			      enum amd_sched_priority priority);
-void amdgpu_ring_priority_put(struct amdgpu_ring *ring,
-			      enum amd_sched_priority priority);
-=======
 			      enum drm_sched_priority priority);
 void amdgpu_ring_priority_put(struct amdgpu_ring *ring,
 			      enum drm_sched_priority priority);
->>>>>>> 661e50bc
 int amdgpu_ring_init(struct amdgpu_device *adev, struct amdgpu_ring *ring,
 		     unsigned ring_size, struct amdgpu_irq_src *irq_src,
 		     unsigned irq_type);
