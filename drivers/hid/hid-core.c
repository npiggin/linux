// SPDX-License-Identifier: GPL-2.0-or-later
/*
 *  HID support for Linux
 *
 *  Copyright (c) 1999 Andreas Gal
 *  Copyright (c) 2000-2005 Vojtech Pavlik <vojtech@suse.cz>
 *  Copyright (c) 2005 Michael Haboustak <mike-@cinci.rr.com> for Concept2, Inc
 *  Copyright (c) 2006-2012 Jiri Kosina
 */

/*
 */

#define pr_fmt(fmt) KBUILD_MODNAME ": " fmt

#include <linux/module.h>
#include <linux/slab.h>
#include <linux/init.h>
#include <linux/kernel.h>
#include <linux/list.h>
#include <linux/mm.h>
#include <linux/spinlock.h>
#include <asm/unaligned.h>
#include <asm/byteorder.h>
#include <linux/input.h>
#include <linux/wait.h>
#include <linux/vmalloc.h>
#include <linux/sched.h>
#include <linux/semaphore.h>

#include <linux/hid.h>
#include <linux/hiddev.h>
#include <linux/hid-debug.h>
#include <linux/hidraw.h>

#include "hid-ids.h"

/*
 * Version Information
 */

#define DRIVER_DESC "HID core driver"

int hid_debug = 0;
module_param_named(debug, hid_debug, int, 0600);
MODULE_PARM_DESC(debug, "toggle HID debugging messages");
EXPORT_SYMBOL_GPL(hid_debug);

static int hid_ignore_special_drivers = 0;
module_param_named(ignore_special_drivers, hid_ignore_special_drivers, int, 0600);
MODULE_PARM_DESC(ignore_special_drivers, "Ignore any special drivers and handle all devices by generic driver");

/*
 * Register a new report for a device.
 */

struct hid_report *hid_register_report(struct hid_device *device,
				       unsigned int type, unsigned int id,
				       unsigned int application)
{
	struct hid_report_enum *report_enum = device->report_enum + type;
	struct hid_report *report;

	if (id >= HID_MAX_IDS)
		return NULL;
	if (report_enum->report_id_hash[id])
		return report_enum->report_id_hash[id];

	report = kzalloc(sizeof(struct hid_report), GFP_KERNEL);
	if (!report)
		return NULL;

	if (id != 0)
		report_enum->numbered = 1;

	report->id = id;
	report->type = type;
	report->size = 0;
	report->device = device;
	report->application = application;
	report_enum->report_id_hash[id] = report;

	list_add_tail(&report->list, &report_enum->report_list);

	return report;
}
EXPORT_SYMBOL_GPL(hid_register_report);

/*
 * Register a new field for this report.
 */

static struct hid_field *hid_register_field(struct hid_report *report, unsigned usages, unsigned values)
{
	struct hid_field *field;

	if (report->maxfield == HID_MAX_FIELDS) {
		hid_err(report->device, "too many fields in report\n");
		return NULL;
	}

	field = kzalloc((sizeof(struct hid_field) +
			 usages * sizeof(struct hid_usage) +
			 values * sizeof(unsigned)), GFP_KERNEL);
	if (!field)
		return NULL;

	field->index = report->maxfield++;
	report->field[field->index] = field;
	field->usage = (struct hid_usage *)(field + 1);
	field->value = (s32 *)(field->usage + usages);
	field->report = report;

	return field;
}

/*
 * Open a collection. The type/usage is pushed on the stack.
 */

static int open_collection(struct hid_parser *parser, unsigned type)
{
	struct hid_collection *collection;
	unsigned usage;
	int collection_index;

	usage = parser->local.usage[0];

	if (parser->collection_stack_ptr == parser->collection_stack_size) {
		unsigned int *collection_stack;
		unsigned int new_size = parser->collection_stack_size +
					HID_COLLECTION_STACK_SIZE;

		collection_stack = krealloc(parser->collection_stack,
					    new_size * sizeof(unsigned int),
					    GFP_KERNEL);
		if (!collection_stack)
			return -ENOMEM;

		parser->collection_stack = collection_stack;
		parser->collection_stack_size = new_size;
	}

	if (parser->device->maxcollection == parser->device->collection_size) {
		collection = kmalloc(
				array3_size(sizeof(struct hid_collection),
					    parser->device->collection_size,
					    2),
				GFP_KERNEL);
		if (collection == NULL) {
			hid_err(parser->device, "failed to reallocate collection array\n");
			return -ENOMEM;
		}
		memcpy(collection, parser->device->collection,
			sizeof(struct hid_collection) *
			parser->device->collection_size);
		memset(collection + parser->device->collection_size, 0,
			sizeof(struct hid_collection) *
			parser->device->collection_size);
		kfree(parser->device->collection);
		parser->device->collection = collection;
		parser->device->collection_size *= 2;
	}

	parser->collection_stack[parser->collection_stack_ptr++] =
		parser->device->maxcollection;

	collection_index = parser->device->maxcollection++;
	collection = parser->device->collection + collection_index;
	collection->type = type;
	collection->usage = usage;
	collection->level = parser->collection_stack_ptr - 1;
	collection->parent_idx = (collection->level == 0) ? -1 :
		parser->collection_stack[collection->level - 1];

	if (type == HID_COLLECTION_APPLICATION)
		parser->device->maxapplication++;

	return 0;
}

/*
 * Close a collection.
 */

static int close_collection(struct hid_parser *parser)
{
	if (!parser->collection_stack_ptr) {
		hid_err(parser->device, "collection stack underflow\n");
		return -EINVAL;
	}
	parser->collection_stack_ptr--;
	return 0;
}

/*
 * Climb up the stack, search for the specified collection type
 * and return the usage.
 */

static unsigned hid_lookup_collection(struct hid_parser *parser, unsigned type)
{
	struct hid_collection *collection = parser->device->collection;
	int n;

	for (n = parser->collection_stack_ptr - 1; n >= 0; n--) {
		unsigned index = parser->collection_stack[n];
		if (collection[index].type == type)
			return collection[index].usage;
	}
	return 0; /* we know nothing about this usage type */
}

/*
 * Concatenate usage which defines 16 bits or less with the
 * currently defined usage page to form a 32 bit usage
 */

static void complete_usage(struct hid_parser *parser, unsigned int index)
{
	parser->local.usage[index] &= 0xFFFF;
	parser->local.usage[index] |=
		(parser->global.usage_page & 0xFFFF) << 16;
}

/*
 * Add a usage to the temporary parser table.
 */

static int hid_add_usage(struct hid_parser *parser, unsigned usage, u8 size)
{
	if (parser->local.usage_index >= HID_MAX_USAGES) {
		hid_err(parser->device, "usage index exceeded\n");
		return -1;
	}
	parser->local.usage[parser->local.usage_index] = usage;

	/*
	 * If Usage item only includes usage id, concatenate it with
	 * currently defined usage page
	 */
	if (size <= 2)
		complete_usage(parser, parser->local.usage_index);

	parser->local.usage_size[parser->local.usage_index] = size;
	parser->local.collection_index[parser->local.usage_index] =
		parser->collection_stack_ptr ?
		parser->collection_stack[parser->collection_stack_ptr - 1] : 0;
	parser->local.usage_index++;
	return 0;
}

/*
 * Register a new field for this report.
 */

static int hid_add_field(struct hid_parser *parser, unsigned report_type, unsigned flags)
{
	struct hid_report *report;
	struct hid_field *field;
	unsigned int usages;
	unsigned int offset;
	unsigned int i;
	unsigned int application;

	application = hid_lookup_collection(parser, HID_COLLECTION_APPLICATION);

	report = hid_register_report(parser->device, report_type,
				     parser->global.report_id, application);
	if (!report) {
		hid_err(parser->device, "hid_register_report failed\n");
		return -1;
	}

	/* Handle both signed and unsigned cases properly */
	if ((parser->global.logical_minimum < 0 &&
		parser->global.logical_maximum <
		parser->global.logical_minimum) ||
		(parser->global.logical_minimum >= 0 &&
		(__u32)parser->global.logical_maximum <
		(__u32)parser->global.logical_minimum)) {
		dbg_hid("logical range invalid 0x%x 0x%x\n",
			parser->global.logical_minimum,
			parser->global.logical_maximum);
		return -1;
	}

	offset = report->size;
	report->size += parser->global.report_size * parser->global.report_count;

	/* Total size check: Allow for possible report index byte */
	if (report->size > (HID_MAX_BUFFER_SIZE - 1) << 3) {
		hid_err(parser->device, "report is too long\n");
		return -1;
	}

	if (!parser->local.usage_index) /* Ignore padding fields */
		return 0;

	usages = max_t(unsigned, parser->local.usage_index,
				 parser->global.report_count);

	field = hid_register_field(report, usages, parser->global.report_count);
	if (!field)
		return 0;

	field->physical = hid_lookup_collection(parser, HID_COLLECTION_PHYSICAL);
	field->logical = hid_lookup_collection(parser, HID_COLLECTION_LOGICAL);
	field->application = application;

	for (i = 0; i < usages; i++) {
		unsigned j = i;
		/* Duplicate the last usage we parsed if we have excess values */
		if (i >= parser->local.usage_index)
			j = parser->local.usage_index - 1;
		field->usage[i].hid = parser->local.usage[j];
		field->usage[i].collection_index =
			parser->local.collection_index[j];
		field->usage[i].usage_index = i;
		field->usage[i].resolution_multiplier = 1;
	}

	field->maxusage = usages;
	field->flags = flags;
	field->report_offset = offset;
	field->report_type = report_type;
	field->report_size = parser->global.report_size;
	field->report_count = parser->global.report_count;
	field->logical_minimum = parser->global.logical_minimum;
	field->logical_maximum = parser->global.logical_maximum;
	field->physical_minimum = parser->global.physical_minimum;
	field->physical_maximum = parser->global.physical_maximum;
	field->unit_exponent = parser->global.unit_exponent;
	field->unit = parser->global.unit;

	return 0;
}

/*
 * Read data value from item.
 */

static u32 item_udata(struct hid_item *item)
{
	switch (item->size) {
	case 1: return item->data.u8;
	case 2: return item->data.u16;
	case 4: return item->data.u32;
	}
	return 0;
}

static s32 item_sdata(struct hid_item *item)
{
	switch (item->size) {
	case 1: return item->data.s8;
	case 2: return item->data.s16;
	case 4: return item->data.s32;
	}
	return 0;
}

/*
 * Process a global item.
 */

static int hid_parser_global(struct hid_parser *parser, struct hid_item *item)
{
	__s32 raw_value;
	switch (item->tag) {
	case HID_GLOBAL_ITEM_TAG_PUSH:

		if (parser->global_stack_ptr == HID_GLOBAL_STACK_SIZE) {
			hid_err(parser->device, "global environment stack overflow\n");
			return -1;
		}

		memcpy(parser->global_stack + parser->global_stack_ptr++,
			&parser->global, sizeof(struct hid_global));
		return 0;

	case HID_GLOBAL_ITEM_TAG_POP:

		if (!parser->global_stack_ptr) {
			hid_err(parser->device, "global environment stack underflow\n");
			return -1;
		}

		memcpy(&parser->global, parser->global_stack +
			--parser->global_stack_ptr, sizeof(struct hid_global));
		return 0;

	case HID_GLOBAL_ITEM_TAG_USAGE_PAGE:
		parser->global.usage_page = item_udata(item);
		return 0;

	case HID_GLOBAL_ITEM_TAG_LOGICAL_MINIMUM:
		parser->global.logical_minimum = item_sdata(item);
		return 0;

	case HID_GLOBAL_ITEM_TAG_LOGICAL_MAXIMUM:
		if (parser->global.logical_minimum < 0)
			parser->global.logical_maximum = item_sdata(item);
		else
			parser->global.logical_maximum = item_udata(item);
		return 0;

	case HID_GLOBAL_ITEM_TAG_PHYSICAL_MINIMUM:
		parser->global.physical_minimum = item_sdata(item);
		return 0;

	case HID_GLOBAL_ITEM_TAG_PHYSICAL_MAXIMUM:
		if (parser->global.physical_minimum < 0)
			parser->global.physical_maximum = item_sdata(item);
		else
			parser->global.physical_maximum = item_udata(item);
		return 0;

	case HID_GLOBAL_ITEM_TAG_UNIT_EXPONENT:
		/* Many devices provide unit exponent as a two's complement
		 * nibble due to the common misunderstanding of HID
		 * specification 1.11, 6.2.2.7 Global Items. Attempt to handle
		 * both this and the standard encoding. */
		raw_value = item_sdata(item);
		if (!(raw_value & 0xfffffff0))
			parser->global.unit_exponent = hid_snto32(raw_value, 4);
		else
			parser->global.unit_exponent = raw_value;
		return 0;

	case HID_GLOBAL_ITEM_TAG_UNIT:
		parser->global.unit = item_udata(item);
		return 0;

	case HID_GLOBAL_ITEM_TAG_REPORT_SIZE:
		parser->global.report_size = item_udata(item);
		if (parser->global.report_size > 256) {
			hid_err(parser->device, "invalid report_size %d\n",
					parser->global.report_size);
			return -1;
		}
		return 0;

	case HID_GLOBAL_ITEM_TAG_REPORT_COUNT:
		parser->global.report_count = item_udata(item);
		if (parser->global.report_count > HID_MAX_USAGES) {
			hid_err(parser->device, "invalid report_count %d\n",
					parser->global.report_count);
			return -1;
		}
		return 0;

	case HID_GLOBAL_ITEM_TAG_REPORT_ID:
		parser->global.report_id = item_udata(item);
		if (parser->global.report_id == 0 ||
		    parser->global.report_id >= HID_MAX_IDS) {
			hid_err(parser->device, "report_id %u is invalid\n",
				parser->global.report_id);
			return -1;
		}
		return 0;

	default:
		hid_err(parser->device, "unknown global tag 0x%x\n", item->tag);
		return -1;
	}
}

/*
 * Process a local item.
 */

static int hid_parser_local(struct hid_parser *parser, struct hid_item *item)
{
	__u32 data;
	unsigned n;
	__u32 count;

	data = item_udata(item);

	switch (item->tag) {
	case HID_LOCAL_ITEM_TAG_DELIMITER:

		if (data) {
			/*
			 * We treat items before the first delimiter
			 * as global to all usage sets (branch 0).
			 * In the moment we process only these global
			 * items and the first delimiter set.
			 */
			if (parser->local.delimiter_depth != 0) {
				hid_err(parser->device, "nested delimiters\n");
				return -1;
			}
			parser->local.delimiter_depth++;
			parser->local.delimiter_branch++;
		} else {
			if (parser->local.delimiter_depth < 1) {
				hid_err(parser->device, "bogus close delimiter\n");
				return -1;
			}
			parser->local.delimiter_depth--;
		}
		return 0;

	case HID_LOCAL_ITEM_TAG_USAGE:

		if (parser->local.delimiter_branch > 1) {
			dbg_hid("alternative usage ignored\n");
			return 0;
		}

		return hid_add_usage(parser, data, item->size);

	case HID_LOCAL_ITEM_TAG_USAGE_MINIMUM:

		if (parser->local.delimiter_branch > 1) {
			dbg_hid("alternative usage ignored\n");
			return 0;
		}

		parser->local.usage_minimum = data;
		return 0;

	case HID_LOCAL_ITEM_TAG_USAGE_MAXIMUM:

		if (parser->local.delimiter_branch > 1) {
			dbg_hid("alternative usage ignored\n");
			return 0;
		}

		count = data - parser->local.usage_minimum;
		if (count + parser->local.usage_index >= HID_MAX_USAGES) {
			/*
			 * We do not warn if the name is not set, we are
			 * actually pre-scanning the device.
			 */
			if (dev_name(&parser->device->dev))
				hid_warn(parser->device,
					 "ignoring exceeding usage max\n");
			data = HID_MAX_USAGES - parser->local.usage_index +
				parser->local.usage_minimum - 1;
			if (data <= 0) {
				hid_err(parser->device,
					"no more usage index available\n");
				return -1;
			}
		}

		for (n = parser->local.usage_minimum; n <= data; n++)
			if (hid_add_usage(parser, n, item->size)) {
				dbg_hid("hid_add_usage failed\n");
				return -1;
			}
		return 0;

	default:

		dbg_hid("unknown local item tag 0x%x\n", item->tag);
		return 0;
	}
	return 0;
}

/*
 * Concatenate Usage Pages into Usages where relevant:
 * As per specification, 6.2.2.8: "When the parser encounters a main item it
 * concatenates the last declared Usage Page with a Usage to form a complete
 * usage value."
 */

static void hid_concatenate_last_usage_page(struct hid_parser *parser)
{
	int i;
	unsigned int usage_page;
	unsigned int current_page;
<<<<<<< HEAD

	if (!parser->local.usage_index)
		return;

=======

	if (!parser->local.usage_index)
		return;

>>>>>>> a7196caf
	usage_page = parser->global.usage_page;

	/*
	 * Concatenate usage page again only if last declared Usage Page
	 * has not been already used in previous usages concatenation
	 */
	for (i = parser->local.usage_index - 1; i >= 0; i--) {
		if (parser->local.usage_size[i] > 2)
			/* Ignore extended usages */
			continue;

		current_page = parser->local.usage[i] >> 16;
		if (current_page == usage_page)
			break;

		complete_usage(parser, i);
	}
}

/*
 * Process a main item.
 */

static int hid_parser_main(struct hid_parser *parser, struct hid_item *item)
{
	__u32 data;
	int ret;

	hid_concatenate_last_usage_page(parser);

	data = item_udata(item);

	switch (item->tag) {
	case HID_MAIN_ITEM_TAG_BEGIN_COLLECTION:
		ret = open_collection(parser, data & 0xff);
		break;
	case HID_MAIN_ITEM_TAG_END_COLLECTION:
		ret = close_collection(parser);
		break;
	case HID_MAIN_ITEM_TAG_INPUT:
		ret = hid_add_field(parser, HID_INPUT_REPORT, data);
		break;
	case HID_MAIN_ITEM_TAG_OUTPUT:
		ret = hid_add_field(parser, HID_OUTPUT_REPORT, data);
		break;
	case HID_MAIN_ITEM_TAG_FEATURE:
		ret = hid_add_field(parser, HID_FEATURE_REPORT, data);
		break;
	default:
		hid_warn(parser->device, "unknown main item tag 0x%x\n", item->tag);
		ret = 0;
	}

	memset(&parser->local, 0, sizeof(parser->local));	/* Reset the local parser environment */

	return ret;
}

/*
 * Process a reserved item.
 */

static int hid_parser_reserved(struct hid_parser *parser, struct hid_item *item)
{
	dbg_hid("reserved item type, tag 0x%x\n", item->tag);
	return 0;
}

/*
 * Free a report and all registered fields. The field->usage and
 * field->value table's are allocated behind the field, so we need
 * only to free(field) itself.
 */

static void hid_free_report(struct hid_report *report)
{
	unsigned n;

	for (n = 0; n < report->maxfield; n++)
		kfree(report->field[n]);
	kfree(report);
}

/*
 * Close report. This function returns the device
 * state to the point prior to hid_open_report().
 */
static void hid_close_report(struct hid_device *device)
{
	unsigned i, j;

	for (i = 0; i < HID_REPORT_TYPES; i++) {
		struct hid_report_enum *report_enum = device->report_enum + i;

		for (j = 0; j < HID_MAX_IDS; j++) {
			struct hid_report *report = report_enum->report_id_hash[j];
			if (report)
				hid_free_report(report);
		}
		memset(report_enum, 0, sizeof(*report_enum));
		INIT_LIST_HEAD(&report_enum->report_list);
	}

	kfree(device->rdesc);
	device->rdesc = NULL;
	device->rsize = 0;

	kfree(device->collection);
	device->collection = NULL;
	device->collection_size = 0;
	device->maxcollection = 0;
	device->maxapplication = 0;

	device->status &= ~HID_STAT_PARSED;
}

/*
 * Free a device structure, all reports, and all fields.
 */

static void hid_device_release(struct device *dev)
{
	struct hid_device *hid = to_hid_device(dev);

	hid_close_report(hid);
	kfree(hid->dev_rdesc);
	kfree(hid);
}

/*
 * Fetch a report description item from the data stream. We support long
 * items, though they are not used yet.
 */

static u8 *fetch_item(__u8 *start, __u8 *end, struct hid_item *item)
{
	u8 b;

	if ((end - start) <= 0)
		return NULL;

	b = *start++;

	item->type = (b >> 2) & 3;
	item->tag  = (b >> 4) & 15;

	if (item->tag == HID_ITEM_TAG_LONG) {

		item->format = HID_ITEM_FORMAT_LONG;

		if ((end - start) < 2)
			return NULL;

		item->size = *start++;
		item->tag  = *start++;

		if ((end - start) < item->size)
			return NULL;

		item->data.longdata = start;
		start += item->size;
		return start;
	}

	item->format = HID_ITEM_FORMAT_SHORT;
	item->size = b & 3;

	switch (item->size) {
	case 0:
		return start;

	case 1:
		if ((end - start) < 1)
			return NULL;
		item->data.u8 = *start++;
		return start;

	case 2:
		if ((end - start) < 2)
			return NULL;
		item->data.u16 = get_unaligned_le16(start);
		start = (__u8 *)((__le16 *)start + 1);
		return start;

	case 3:
		item->size++;
		if ((end - start) < 4)
			return NULL;
		item->data.u32 = get_unaligned_le32(start);
		start = (__u8 *)((__le32 *)start + 1);
		return start;
	}

	return NULL;
}

static void hid_scan_input_usage(struct hid_parser *parser, u32 usage)
{
	struct hid_device *hid = parser->device;

	if (usage == HID_DG_CONTACTID)
		hid->group = HID_GROUP_MULTITOUCH;
}

static void hid_scan_feature_usage(struct hid_parser *parser, u32 usage)
{
	if (usage == 0xff0000c5 && parser->global.report_count == 256 &&
	    parser->global.report_size == 8)
		parser->scan_flags |= HID_SCAN_FLAG_MT_WIN_8;

	if (usage == 0xff0000c6 && parser->global.report_count == 1 &&
	    parser->global.report_size == 8)
		parser->scan_flags |= HID_SCAN_FLAG_MT_WIN_8;
}

static void hid_scan_collection(struct hid_parser *parser, unsigned type)
{
	struct hid_device *hid = parser->device;
	int i;

	if (((parser->global.usage_page << 16) == HID_UP_SENSOR) &&
	    type == HID_COLLECTION_PHYSICAL)
		hid->group = HID_GROUP_SENSOR_HUB;

	if (hid->vendor == USB_VENDOR_ID_MICROSOFT &&
	    hid->product == USB_DEVICE_ID_MS_POWER_COVER &&
	    hid->group == HID_GROUP_MULTITOUCH)
		hid->group = HID_GROUP_GENERIC;

	if ((parser->global.usage_page << 16) == HID_UP_GENDESK)
		for (i = 0; i < parser->local.usage_index; i++)
			if (parser->local.usage[i] == HID_GD_POINTER)
				parser->scan_flags |= HID_SCAN_FLAG_GD_POINTER;

	if ((parser->global.usage_page << 16) >= HID_UP_MSVENDOR)
		parser->scan_flags |= HID_SCAN_FLAG_VENDOR_SPECIFIC;
}

static int hid_scan_main(struct hid_parser *parser, struct hid_item *item)
{
	__u32 data;
	int i;

	hid_concatenate_last_usage_page(parser);

	data = item_udata(item);

	switch (item->tag) {
	case HID_MAIN_ITEM_TAG_BEGIN_COLLECTION:
		hid_scan_collection(parser, data & 0xff);
		break;
	case HID_MAIN_ITEM_TAG_END_COLLECTION:
		break;
	case HID_MAIN_ITEM_TAG_INPUT:
		/* ignore constant inputs, they will be ignored by hid-input */
		if (data & HID_MAIN_ITEM_CONSTANT)
			break;
		for (i = 0; i < parser->local.usage_index; i++)
			hid_scan_input_usage(parser, parser->local.usage[i]);
		break;
	case HID_MAIN_ITEM_TAG_OUTPUT:
		break;
	case HID_MAIN_ITEM_TAG_FEATURE:
		for (i = 0; i < parser->local.usage_index; i++)
			hid_scan_feature_usage(parser, parser->local.usage[i]);
		break;
	}

	/* Reset the local parser environment */
	memset(&parser->local, 0, sizeof(parser->local));

	return 0;
}

/*
 * Scan a report descriptor before the device is added to the bus.
 * Sets device groups and other properties that determine what driver
 * to load.
 */
static int hid_scan_report(struct hid_device *hid)
{
	struct hid_parser *parser;
	struct hid_item item;
	__u8 *start = hid->dev_rdesc;
	__u8 *end = start + hid->dev_rsize;
	static int (*dispatch_type[])(struct hid_parser *parser,
				      struct hid_item *item) = {
		hid_scan_main,
		hid_parser_global,
		hid_parser_local,
		hid_parser_reserved
	};

	parser = vzalloc(sizeof(struct hid_parser));
	if (!parser)
		return -ENOMEM;

	parser->device = hid;
	hid->group = HID_GROUP_GENERIC;

	/*
	 * The parsing is simpler than the one in hid_open_report() as we should
	 * be robust against hid errors. Those errors will be raised by
	 * hid_open_report() anyway.
	 */
	while ((start = fetch_item(start, end, &item)) != NULL)
		dispatch_type[item.type](parser, &item);

	/*
	 * Handle special flags set during scanning.
	 */
	if ((parser->scan_flags & HID_SCAN_FLAG_MT_WIN_8) &&
	    (hid->group == HID_GROUP_MULTITOUCH))
		hid->group = HID_GROUP_MULTITOUCH_WIN_8;

	/*
	 * Vendor specific handlings
	 */
	switch (hid->vendor) {
	case USB_VENDOR_ID_WACOM:
		hid->group = HID_GROUP_WACOM;
		break;
	case USB_VENDOR_ID_SYNAPTICS:
		if (hid->group == HID_GROUP_GENERIC)
			if ((parser->scan_flags & HID_SCAN_FLAG_VENDOR_SPECIFIC)
			    && (parser->scan_flags & HID_SCAN_FLAG_GD_POINTER))
				/*
				 * hid-rmi should take care of them,
				 * not hid-generic
				 */
				hid->group = HID_GROUP_RMI;
		break;
	}

	kfree(parser->collection_stack);
	vfree(parser);
	return 0;
}

/**
 * hid_parse_report - parse device report
 *
 * @device: hid device
 * @start: report start
 * @size: report size
 *
 * Allocate the device report as read by the bus driver. This function should
 * only be called from parse() in ll drivers.
 */
int hid_parse_report(struct hid_device *hid, __u8 *start, unsigned size)
{
	hid->dev_rdesc = kmemdup(start, size, GFP_KERNEL);
	if (!hid->dev_rdesc)
		return -ENOMEM;
	hid->dev_rsize = size;
	return 0;
}
EXPORT_SYMBOL_GPL(hid_parse_report);

static const char * const hid_report_names[] = {
	"HID_INPUT_REPORT",
	"HID_OUTPUT_REPORT",
	"HID_FEATURE_REPORT",
};
/**
 * hid_validate_values - validate existing device report's value indexes
 *
 * @device: hid device
 * @type: which report type to examine
 * @id: which report ID to examine (0 for first)
 * @field_index: which report field to examine
 * @report_counts: expected number of values
 *
 * Validate the number of values in a given field of a given report, after
 * parsing.
 */
struct hid_report *hid_validate_values(struct hid_device *hid,
				       unsigned int type, unsigned int id,
				       unsigned int field_index,
				       unsigned int report_counts)
{
	struct hid_report *report;

	if (type > HID_FEATURE_REPORT) {
		hid_err(hid, "invalid HID report type %u\n", type);
		return NULL;
	}

	if (id >= HID_MAX_IDS) {
		hid_err(hid, "invalid HID report id %u\n", id);
		return NULL;
	}

	/*
	 * Explicitly not using hid_get_report() here since it depends on
	 * ->numbered being checked, which may not always be the case when
	 * drivers go to access report values.
	 */
	if (id == 0) {
		/*
		 * Validating on id 0 means we should examine the first
		 * report in the list.
		 */
		report = list_entry(
				hid->report_enum[type].report_list.next,
				struct hid_report, list);
	} else {
		report = hid->report_enum[type].report_id_hash[id];
	}
	if (!report) {
		hid_err(hid, "missing %s %u\n", hid_report_names[type], id);
		return NULL;
	}
	if (report->maxfield <= field_index) {
		hid_err(hid, "not enough fields in %s %u\n",
			hid_report_names[type], id);
		return NULL;
	}
	if (report->field[field_index]->report_count < report_counts) {
		hid_err(hid, "not enough values in %s %u field %u\n",
			hid_report_names[type], id, field_index);
		return NULL;
	}
	return report;
}
EXPORT_SYMBOL_GPL(hid_validate_values);

static int hid_calculate_multiplier(struct hid_device *hid,
				     struct hid_field *multiplier)
{
	int m;
	__s32 v = *multiplier->value;
	__s32 lmin = multiplier->logical_minimum;
	__s32 lmax = multiplier->logical_maximum;
	__s32 pmin = multiplier->physical_minimum;
	__s32 pmax = multiplier->physical_maximum;

	/*
	 * "Because OS implementations will generally divide the control's
	 * reported count by the Effective Resolution Multiplier, designers
	 * should take care not to establish a potential Effective
	 * Resolution Multiplier of zero."
	 * HID Usage Table, v1.12, Section 4.3.1, p31
	 */
	if (lmax - lmin == 0)
		return 1;
	/*
	 * Handling the unit exponent is left as an exercise to whoever
	 * finds a device where that exponent is not 0.
	 */
	m = ((v - lmin)/(lmax - lmin) * (pmax - pmin) + pmin);
	if (unlikely(multiplier->unit_exponent != 0)) {
		hid_warn(hid,
			 "unsupported Resolution Multiplier unit exponent %d\n",
			 multiplier->unit_exponent);
	}

	/* There are no devices with an effective multiplier > 255 */
	if (unlikely(m == 0 || m > 255 || m < -255)) {
		hid_warn(hid, "unsupported Resolution Multiplier %d\n", m);
		m = 1;
	}

	return m;
}

static void hid_apply_multiplier_to_field(struct hid_device *hid,
					  struct hid_field *field,
					  struct hid_collection *multiplier_collection,
					  int effective_multiplier)
{
	struct hid_collection *collection;
	struct hid_usage *usage;
	int i;

	/*
	 * If multiplier_collection is NULL, the multiplier applies
	 * to all fields in the report.
	 * Otherwise, it is the Logical Collection the multiplier applies to
	 * but our field may be in a subcollection of that collection.
	 */
	for (i = 0; i < field->maxusage; i++) {
		usage = &field->usage[i];

		collection = &hid->collection[usage->collection_index];
		while (collection->parent_idx != -1 &&
		       collection != multiplier_collection)
			collection = &hid->collection[collection->parent_idx];

		if (collection->parent_idx != -1 ||
		    multiplier_collection == NULL)
			usage->resolution_multiplier = effective_multiplier;

	}
}

static void hid_apply_multiplier(struct hid_device *hid,
				 struct hid_field *multiplier)
{
	struct hid_report_enum *rep_enum;
	struct hid_report *rep;
	struct hid_field *field;
	struct hid_collection *multiplier_collection;
	int effective_multiplier;
	int i;

	/*
	 * "The Resolution Multiplier control must be contained in the same
	 * Logical Collection as the control(s) to which it is to be applied.
	 * If no Resolution Multiplier is defined, then the Resolution
	 * Multiplier defaults to 1.  If more than one control exists in a
	 * Logical Collection, the Resolution Multiplier is associated with
	 * all controls in the collection. If no Logical Collection is
	 * defined, the Resolution Multiplier is associated with all
	 * controls in the report."
	 * HID Usage Table, v1.12, Section 4.3.1, p30
	 *
	 * Thus, search from the current collection upwards until we find a
	 * logical collection. Then search all fields for that same parent
	 * collection. Those are the fields the multiplier applies to.
	 *
	 * If we have more than one multiplier, it will overwrite the
	 * applicable fields later.
	 */
	multiplier_collection = &hid->collection[multiplier->usage->collection_index];
	while (multiplier_collection->parent_idx != -1 &&
	       multiplier_collection->type != HID_COLLECTION_LOGICAL)
		multiplier_collection = &hid->collection[multiplier_collection->parent_idx];

	effective_multiplier = hid_calculate_multiplier(hid, multiplier);

	rep_enum = &hid->report_enum[HID_INPUT_REPORT];
	list_for_each_entry(rep, &rep_enum->report_list, list) {
		for (i = 0; i < rep->maxfield; i++) {
			field = rep->field[i];
			hid_apply_multiplier_to_field(hid, field,
						      multiplier_collection,
						      effective_multiplier);
		}
	}
}

/*
 * hid_setup_resolution_multiplier - set up all resolution multipliers
 *
 * @device: hid device
 *
 * Search for all Resolution Multiplier Feature Reports and apply their
 * value to all matching Input items. This only updates the internal struct
 * fields.
 *
 * The Resolution Multiplier is applied by the hardware. If the multiplier
 * is anything other than 1, the hardware will send pre-multiplied events
 * so that the same physical interaction generates an accumulated
 *	accumulated_value = value * * multiplier
 * This may be achieved by sending
 * - "value * multiplier" for each event, or
 * - "value" but "multiplier" times as frequently, or
 * - a combination of the above
 * The only guarantee is that the same physical interaction always generates
 * an accumulated 'value * multiplier'.
 *
 * This function must be called before any event processing and after
 * any SetRequest to the Resolution Multiplier.
 */
void hid_setup_resolution_multiplier(struct hid_device *hid)
{
	struct hid_report_enum *rep_enum;
	struct hid_report *rep;
	struct hid_usage *usage;
	int i, j;

	rep_enum = &hid->report_enum[HID_FEATURE_REPORT];
	list_for_each_entry(rep, &rep_enum->report_list, list) {
		for (i = 0; i < rep->maxfield; i++) {
			/* Ignore if report count is out of bounds. */
			if (rep->field[i]->report_count < 1)
				continue;

			for (j = 0; j < rep->field[i]->maxusage; j++) {
				usage = &rep->field[i]->usage[j];
				if (usage->hid == HID_GD_RESOLUTION_MULTIPLIER)
					hid_apply_multiplier(hid,
							     rep->field[i]);
			}
		}
	}
}
EXPORT_SYMBOL_GPL(hid_setup_resolution_multiplier);

/**
 * hid_open_report - open a driver-specific device report
 *
 * @device: hid device
 *
 * Parse a report description into a hid_device structure. Reports are
 * enumerated, fields are attached to these reports.
 * 0 returned on success, otherwise nonzero error value.
 *
 * This function (or the equivalent hid_parse() macro) should only be
 * called from probe() in drivers, before starting the device.
 */
int hid_open_report(struct hid_device *device)
{
	struct hid_parser *parser;
	struct hid_item item;
	unsigned int size;
	__u8 *start;
	__u8 *buf;
	__u8 *end;
	__u8 *next;
	int ret;
	static int (*dispatch_type[])(struct hid_parser *parser,
				      struct hid_item *item) = {
		hid_parser_main,
		hid_parser_global,
		hid_parser_local,
		hid_parser_reserved
	};

	if (WARN_ON(device->status & HID_STAT_PARSED))
		return -EBUSY;

	start = device->dev_rdesc;
	if (WARN_ON(!start))
		return -ENODEV;
	size = device->dev_rsize;

	buf = kmemdup(start, size, GFP_KERNEL);
	if (buf == NULL)
		return -ENOMEM;

	if (device->driver->report_fixup)
		start = device->driver->report_fixup(device, buf, &size);
	else
		start = buf;

	start = kmemdup(start, size, GFP_KERNEL);
	kfree(buf);
	if (start == NULL)
		return -ENOMEM;

	device->rdesc = start;
	device->rsize = size;

	parser = vzalloc(sizeof(struct hid_parser));
	if (!parser) {
		ret = -ENOMEM;
		goto alloc_err;
	}

	parser->device = device;

	end = start + size;

	device->collection = kcalloc(HID_DEFAULT_NUM_COLLECTIONS,
				     sizeof(struct hid_collection), GFP_KERNEL);
	if (!device->collection) {
		ret = -ENOMEM;
		goto err;
	}
	device->collection_size = HID_DEFAULT_NUM_COLLECTIONS;

	ret = -EINVAL;
	while ((next = fetch_item(start, end, &item)) != NULL) {
		start = next;

		if (item.format != HID_ITEM_FORMAT_SHORT) {
			hid_err(device, "unexpected long global item\n");
			goto err;
		}

		if (dispatch_type[item.type](parser, &item)) {
			hid_err(device, "item %u %u %u %u parsing failed\n",
				item.format, (unsigned)item.size,
				(unsigned)item.type, (unsigned)item.tag);
			goto err;
		}

		if (start == end) {
			if (parser->collection_stack_ptr) {
				hid_err(device, "unbalanced collection at end of report description\n");
				goto err;
			}
			if (parser->local.delimiter_depth) {
				hid_err(device, "unbalanced delimiter at end of report description\n");
				goto err;
			}

			/*
			 * fetch initial values in case the device's
			 * default multiplier isn't the recommended 1
			 */
			hid_setup_resolution_multiplier(device);

			kfree(parser->collection_stack);
			vfree(parser);
			device->status |= HID_STAT_PARSED;

			return 0;
		}
	}

	hid_err(device, "item fetching failed at offset %u/%u\n",
		size - (unsigned int)(end - start), size);
err:
	kfree(parser->collection_stack);
alloc_err:
	vfree(parser);
	hid_close_report(device);
	return ret;
}
EXPORT_SYMBOL_GPL(hid_open_report);

/*
 * Convert a signed n-bit integer to signed 32-bit integer. Common
 * cases are done through the compiler, the screwed things has to be
 * done by hand.
 */

static s32 snto32(__u32 value, unsigned n)
{
	switch (n) {
	case 8:  return ((__s8)value);
	case 16: return ((__s16)value);
	case 32: return ((__s32)value);
	}
	return value & (1 << (n - 1)) ? value | (~0U << n) : value;
}

s32 hid_snto32(__u32 value, unsigned n)
{
	return snto32(value, n);
}
EXPORT_SYMBOL_GPL(hid_snto32);

/*
 * Convert a signed 32-bit integer to a signed n-bit integer.
 */

static u32 s32ton(__s32 value, unsigned n)
{
	s32 a = value >> (n - 1);
	if (a && a != -1)
		return value < 0 ? 1 << (n - 1) : (1 << (n - 1)) - 1;
	return value & ((1 << n) - 1);
}

/*
 * Extract/implement a data field from/to a little endian report (bit array).
 *
 * Code sort-of follows HID spec:
 *     http://www.usb.org/developers/hidpage/HID1_11.pdf
 *
 * While the USB HID spec allows unlimited length bit fields in "report
 * descriptors", most devices never use more than 16 bits.
 * One model of UPS is claimed to report "LINEV" as a 32-bit field.
 * Search linux-kernel and linux-usb-devel archives for "hid-core extract".
 */

static u32 __extract(u8 *report, unsigned offset, int n)
{
	unsigned int idx = offset / 8;
	unsigned int bit_nr = 0;
	unsigned int bit_shift = offset % 8;
	int bits_to_copy = 8 - bit_shift;
	u32 value = 0;
	u32 mask = n < 32 ? (1U << n) - 1 : ~0U;

	while (n > 0) {
		value |= ((u32)report[idx] >> bit_shift) << bit_nr;
		n -= bits_to_copy;
		bit_nr += bits_to_copy;
		bits_to_copy = 8;
		bit_shift = 0;
		idx++;
	}

	return value & mask;
}

u32 hid_field_extract(const struct hid_device *hid, u8 *report,
			unsigned offset, unsigned n)
{
	if (n > 32) {
		hid_warn_once(hid, "%s() called with n (%d) > 32! (%s)\n",
			      __func__, n, current->comm);
		n = 32;
	}

	return __extract(report, offset, n);
}
EXPORT_SYMBOL_GPL(hid_field_extract);

/*
 * "implement" : set bits in a little endian bit stream.
 * Same concepts as "extract" (see comments above).
 * The data mangled in the bit stream remains in little endian
 * order the whole time. It make more sense to talk about
 * endianness of register values by considering a register
 * a "cached" copy of the little endian bit stream.
 */

static void __implement(u8 *report, unsigned offset, int n, u32 value)
{
	unsigned int idx = offset / 8;
	unsigned int bit_shift = offset % 8;
	int bits_to_set = 8 - bit_shift;

	while (n - bits_to_set >= 0) {
		report[idx] &= ~(0xff << bit_shift);
		report[idx] |= value << bit_shift;
		value >>= bits_to_set;
		n -= bits_to_set;
		bits_to_set = 8;
		bit_shift = 0;
		idx++;
	}

	/* last nibble */
	if (n) {
		u8 bit_mask = ((1U << n) - 1);
		report[idx] &= ~(bit_mask << bit_shift);
		report[idx] |= value << bit_shift;
	}
}

static void implement(const struct hid_device *hid, u8 *report,
		      unsigned offset, unsigned n, u32 value)
{
	if (unlikely(n > 32)) {
		hid_warn(hid, "%s() called with n (%d) > 32! (%s)\n",
			 __func__, n, current->comm);
		n = 32;
	} else if (n < 32) {
		u32 m = (1U << n) - 1;

		if (unlikely(value > m)) {
			hid_warn(hid,
				 "%s() called with too large value %d (n: %d)! (%s)\n",
				 __func__, value, n, current->comm);
			WARN_ON(1);
			value &= m;
		}
	}

	__implement(report, offset, n, value);
}

/*
 * Search an array for a value.
 */

static int search(__s32 *array, __s32 value, unsigned n)
{
	while (n--) {
		if (*array++ == value)
			return 0;
	}
	return -1;
}

/**
 * hid_match_report - check if driver's raw_event should be called
 *
 * @hid: hid device
 * @report_type: type to match against
 *
 * compare hid->driver->report_table->report_type to report->type
 */
static int hid_match_report(struct hid_device *hid, struct hid_report *report)
{
	const struct hid_report_id *id = hid->driver->report_table;

	if (!id) /* NULL means all */
		return 1;

	for (; id->report_type != HID_TERMINATOR; id++)
		if (id->report_type == HID_ANY_ID ||
				id->report_type == report->type)
			return 1;
	return 0;
}

/**
 * hid_match_usage - check if driver's event should be called
 *
 * @hid: hid device
 * @usage: usage to match against
 *
 * compare hid->driver->usage_table->usage_{type,code} to
 * usage->usage_{type,code}
 */
static int hid_match_usage(struct hid_device *hid, struct hid_usage *usage)
{
	const struct hid_usage_id *id = hid->driver->usage_table;

	if (!id) /* NULL means all */
		return 1;

	for (; id->usage_type != HID_ANY_ID - 1; id++)
		if ((id->usage_hid == HID_ANY_ID ||
				id->usage_hid == usage->hid) &&
				(id->usage_type == HID_ANY_ID ||
				id->usage_type == usage->type) &&
				(id->usage_code == HID_ANY_ID ||
				 id->usage_code == usage->code))
			return 1;
	return 0;
}

static void hid_process_event(struct hid_device *hid, struct hid_field *field,
		struct hid_usage *usage, __s32 value, int interrupt)
{
	struct hid_driver *hdrv = hid->driver;
	int ret;

	if (!list_empty(&hid->debug_list))
		hid_dump_input(hid, usage, value);

	if (hdrv && hdrv->event && hid_match_usage(hid, usage)) {
		ret = hdrv->event(hid, field, usage, value);
		if (ret != 0) {
			if (ret < 0)
				hid_err(hid, "%s's event failed with %d\n",
						hdrv->name, ret);
			return;
		}
	}

	if (hid->claimed & HID_CLAIMED_INPUT)
		hidinput_hid_event(hid, field, usage, value);
	if (hid->claimed & HID_CLAIMED_HIDDEV && interrupt && hid->hiddev_hid_event)
		hid->hiddev_hid_event(hid, field, usage, value);
}

/*
 * Analyse a received field, and fetch the data from it. The field
 * content is stored for next report processing (we do differential
 * reporting to the layer).
 */

static void hid_input_field(struct hid_device *hid, struct hid_field *field,
			    __u8 *data, int interrupt)
{
	unsigned n;
	unsigned count = field->report_count;
	unsigned offset = field->report_offset;
	unsigned size = field->report_size;
	__s32 min = field->logical_minimum;
	__s32 max = field->logical_maximum;
	__s32 *value;

	value = kmalloc_array(count, sizeof(__s32), GFP_ATOMIC);
	if (!value)
		return;

	for (n = 0; n < count; n++) {

		value[n] = min < 0 ?
			snto32(hid_field_extract(hid, data, offset + n * size,
			       size), size) :
			hid_field_extract(hid, data, offset + n * size, size);

		/* Ignore report if ErrorRollOver */
		if (!(field->flags & HID_MAIN_ITEM_VARIABLE) &&
		    value[n] >= min && value[n] <= max &&
		    value[n] - min < field->maxusage &&
		    field->usage[value[n] - min].hid == HID_UP_KEYBOARD + 1)
			goto exit;
	}

	for (n = 0; n < count; n++) {

		if (HID_MAIN_ITEM_VARIABLE & field->flags) {
			hid_process_event(hid, field, &field->usage[n], value[n], interrupt);
			continue;
		}

		if (field->value[n] >= min && field->value[n] <= max
			&& field->value[n] - min < field->maxusage
			&& field->usage[field->value[n] - min].hid
			&& search(value, field->value[n], count))
				hid_process_event(hid, field, &field->usage[field->value[n] - min], 0, interrupt);

		if (value[n] >= min && value[n] <= max
			&& value[n] - min < field->maxusage
			&& field->usage[value[n] - min].hid
			&& search(field->value, value[n], count))
				hid_process_event(hid, field, &field->usage[value[n] - min], 1, interrupt);
	}

	memcpy(field->value, value, count * sizeof(__s32));
exit:
	kfree(value);
}

/*
 * Output the field into the report.
 */

static void hid_output_field(const struct hid_device *hid,
			     struct hid_field *field, __u8 *data)
{
	unsigned count = field->report_count;
	unsigned offset = field->report_offset;
	unsigned size = field->report_size;
	unsigned n;

	for (n = 0; n < count; n++) {
		if (field->logical_minimum < 0)	/* signed values */
			implement(hid, data, offset + n * size, size,
				  s32ton(field->value[n], size));
		else				/* unsigned values */
			implement(hid, data, offset + n * size, size,
				  field->value[n]);
	}
}

/*
 * Create a report. 'data' has to be allocated using
 * hid_alloc_report_buf() so that it has proper size.
 */

void hid_output_report(struct hid_report *report, __u8 *data)
{
	unsigned n;

	if (report->id > 0)
		*data++ = report->id;

	memset(data, 0, ((report->size - 1) >> 3) + 1);
	for (n = 0; n < report->maxfield; n++)
		hid_output_field(report->device, report->field[n], data);
}
EXPORT_SYMBOL_GPL(hid_output_report);

/*
 * Allocator for buffer that is going to be passed to hid_output_report()
 */
u8 *hid_alloc_report_buf(struct hid_report *report, gfp_t flags)
{
	/*
	 * 7 extra bytes are necessary to achieve proper functionality
	 * of implement() working on 8 byte chunks
	 */

	u32 len = hid_report_len(report) + 7;

	return kmalloc(len, flags);
}
EXPORT_SYMBOL_GPL(hid_alloc_report_buf);

/*
 * Set a field value. The report this field belongs to has to be
 * created and transferred to the device, to set this value in the
 * device.
 */

int hid_set_field(struct hid_field *field, unsigned offset, __s32 value)
{
	unsigned size;

	if (!field)
		return -1;

	size = field->report_size;

	hid_dump_input(field->report->device, field->usage + offset, value);

	if (offset >= field->report_count) {
		hid_err(field->report->device, "offset (%d) exceeds report_count (%d)\n",
				offset, field->report_count);
		return -1;
	}
	if (field->logical_minimum < 0) {
		if (value != snto32(s32ton(value, size), size)) {
			hid_err(field->report->device, "value %d is out of range\n", value);
			return -1;
		}
	}
	field->value[offset] = value;
	return 0;
}
EXPORT_SYMBOL_GPL(hid_set_field);

static struct hid_report *hid_get_report(struct hid_report_enum *report_enum,
		const u8 *data)
{
	struct hid_report *report;
	unsigned int n = 0;	/* Normally report number is 0 */

	/* Device uses numbered reports, data[0] is report number */
	if (report_enum->numbered)
		n = *data;

	report = report_enum->report_id_hash[n];
	if (report == NULL)
		dbg_hid("undefined report_id %u received\n", n);

	return report;
}

/*
 * Implement a generic .request() callback, using .raw_request()
 * DO NOT USE in hid drivers directly, but through hid_hw_request instead.
 */
int __hid_request(struct hid_device *hid, struct hid_report *report,
		int reqtype)
{
	char *buf;
	int ret;
	u32 len;

	buf = hid_alloc_report_buf(report, GFP_KERNEL);
	if (!buf)
		return -ENOMEM;

	len = hid_report_len(report);

	if (reqtype == HID_REQ_SET_REPORT)
		hid_output_report(report, buf);

	ret = hid->ll_driver->raw_request(hid, report->id, buf, len,
					  report->type, reqtype);
	if (ret < 0) {
		dbg_hid("unable to complete request: %d\n", ret);
		goto out;
	}

	if (reqtype == HID_REQ_GET_REPORT)
		hid_input_report(hid, report->type, buf, ret, 0);

	ret = 0;

out:
	kfree(buf);
	return ret;
}
EXPORT_SYMBOL_GPL(__hid_request);

int hid_report_raw_event(struct hid_device *hid, int type, u8 *data, u32 size,
		int interrupt)
{
	struct hid_report_enum *report_enum = hid->report_enum + type;
	struct hid_report *report;
	struct hid_driver *hdrv;
	unsigned int a;
	u32 rsize, csize = size;
	u8 *cdata = data;
	int ret = 0;

	report = hid_get_report(report_enum, data);
	if (!report)
		goto out;

	if (report_enum->numbered) {
		cdata++;
		csize--;
	}

	rsize = ((report->size - 1) >> 3) + 1;

	if (rsize > HID_MAX_BUFFER_SIZE)
		rsize = HID_MAX_BUFFER_SIZE;

	if (csize < rsize) {
		dbg_hid("report %d is too short, (%d < %d)\n", report->id,
				csize, rsize);
		memset(cdata + csize, 0, rsize - csize);
	}

	if ((hid->claimed & HID_CLAIMED_HIDDEV) && hid->hiddev_report_event)
		hid->hiddev_report_event(hid, report);
	if (hid->claimed & HID_CLAIMED_HIDRAW) {
		ret = hidraw_report_event(hid, data, size);
		if (ret)
			goto out;
	}

	if (hid->claimed != HID_CLAIMED_HIDRAW && report->maxfield) {
		for (a = 0; a < report->maxfield; a++)
			hid_input_field(hid, report->field[a], cdata, interrupt);
		hdrv = hid->driver;
		if (hdrv && hdrv->report)
			hdrv->report(hid, report);
	}

	if (hid->claimed & HID_CLAIMED_INPUT)
		hidinput_report_event(hid, report);
out:
	return ret;
}
EXPORT_SYMBOL_GPL(hid_report_raw_event);

/**
 * hid_input_report - report data from lower layer (usb, bt...)
 *
 * @hid: hid device
 * @type: HID report type (HID_*_REPORT)
 * @data: report contents
 * @size: size of data parameter
 * @interrupt: distinguish between interrupt and control transfers
 *
 * This is data entry for lower layers.
 */
int hid_input_report(struct hid_device *hid, int type, u8 *data, u32 size, int interrupt)
{
	struct hid_report_enum *report_enum;
	struct hid_driver *hdrv;
	struct hid_report *report;
	int ret = 0;

	if (!hid)
		return -ENODEV;

	if (down_trylock(&hid->driver_input_lock))
		return -EBUSY;

	if (!hid->driver) {
		ret = -ENODEV;
		goto unlock;
	}
	report_enum = hid->report_enum + type;
	hdrv = hid->driver;

	if (!size) {
		dbg_hid("empty report\n");
		ret = -1;
		goto unlock;
	}

	/* Avoid unnecessary overhead if debugfs is disabled */
	if (!list_empty(&hid->debug_list))
		hid_dump_report(hid, type, data, size);

	report = hid_get_report(report_enum, data);

	if (!report) {
		ret = -1;
		goto unlock;
	}

	if (hdrv && hdrv->raw_event && hid_match_report(hid, report)) {
		ret = hdrv->raw_event(hid, report, data, size);
		if (ret < 0)
			goto unlock;
	}

	ret = hid_report_raw_event(hid, type, data, size, interrupt);

unlock:
	up(&hid->driver_input_lock);
	return ret;
}
EXPORT_SYMBOL_GPL(hid_input_report);

bool hid_match_one_id(const struct hid_device *hdev,
		      const struct hid_device_id *id)
{
	return (id->bus == HID_BUS_ANY || id->bus == hdev->bus) &&
		(id->group == HID_GROUP_ANY || id->group == hdev->group) &&
		(id->vendor == HID_ANY_ID || id->vendor == hdev->vendor) &&
		(id->product == HID_ANY_ID || id->product == hdev->product);
}

const struct hid_device_id *hid_match_id(const struct hid_device *hdev,
		const struct hid_device_id *id)
{
	for (; id->bus; id++)
		if (hid_match_one_id(hdev, id))
			return id;

	return NULL;
}

static const struct hid_device_id hid_hiddev_list[] = {
	{ HID_USB_DEVICE(USB_VENDOR_ID_MGE, USB_DEVICE_ID_MGE_UPS) },
	{ HID_USB_DEVICE(USB_VENDOR_ID_MGE, USB_DEVICE_ID_MGE_UPS1) },
	{ }
};

static bool hid_hiddev(struct hid_device *hdev)
{
	return !!hid_match_id(hdev, hid_hiddev_list);
}


static ssize_t
read_report_descriptor(struct file *filp, struct kobject *kobj,
		struct bin_attribute *attr,
		char *buf, loff_t off, size_t count)
{
	struct device *dev = kobj_to_dev(kobj);
	struct hid_device *hdev = to_hid_device(dev);

	if (off >= hdev->rsize)
		return 0;

	if (off + count > hdev->rsize)
		count = hdev->rsize - off;

	memcpy(buf, hdev->rdesc + off, count);

	return count;
}

static ssize_t
show_country(struct device *dev, struct device_attribute *attr,
		char *buf)
{
	struct hid_device *hdev = to_hid_device(dev);

	return sprintf(buf, "%02x\n", hdev->country & 0xff);
}

static struct bin_attribute dev_bin_attr_report_desc = {
	.attr = { .name = "report_descriptor", .mode = 0444 },
	.read = read_report_descriptor,
	.size = HID_MAX_DESCRIPTOR_SIZE,
};

static const struct device_attribute dev_attr_country = {
	.attr = { .name = "country", .mode = 0444 },
	.show = show_country,
};

int hid_connect(struct hid_device *hdev, unsigned int connect_mask)
{
	static const char *types[] = { "Device", "Pointer", "Mouse", "Device",
		"Joystick", "Gamepad", "Keyboard", "Keypad",
		"Multi-Axis Controller"
	};
	const char *type, *bus;
	char buf[64] = "";
	unsigned int i;
	int len;
	int ret;

	if (hdev->quirks & HID_QUIRK_HIDDEV_FORCE)
		connect_mask |= (HID_CONNECT_HIDDEV_FORCE | HID_CONNECT_HIDDEV);
	if (hdev->quirks & HID_QUIRK_HIDINPUT_FORCE)
		connect_mask |= HID_CONNECT_HIDINPUT_FORCE;
	if (hdev->bus != BUS_USB)
		connect_mask &= ~HID_CONNECT_HIDDEV;
	if (hid_hiddev(hdev))
		connect_mask |= HID_CONNECT_HIDDEV_FORCE;

	if ((connect_mask & HID_CONNECT_HIDINPUT) && !hidinput_connect(hdev,
				connect_mask & HID_CONNECT_HIDINPUT_FORCE))
		hdev->claimed |= HID_CLAIMED_INPUT;

	if ((connect_mask & HID_CONNECT_HIDDEV) && hdev->hiddev_connect &&
			!hdev->hiddev_connect(hdev,
				connect_mask & HID_CONNECT_HIDDEV_FORCE))
		hdev->claimed |= HID_CLAIMED_HIDDEV;
	if ((connect_mask & HID_CONNECT_HIDRAW) && !hidraw_connect(hdev))
		hdev->claimed |= HID_CLAIMED_HIDRAW;

	if (connect_mask & HID_CONNECT_DRIVER)
		hdev->claimed |= HID_CLAIMED_DRIVER;

	/* Drivers with the ->raw_event callback set are not required to connect
	 * to any other listener. */
	if (!hdev->claimed && !hdev->driver->raw_event) {
		hid_err(hdev, "device has no listeners, quitting\n");
		return -ENODEV;
	}

	if ((hdev->claimed & HID_CLAIMED_INPUT) &&
			(connect_mask & HID_CONNECT_FF) && hdev->ff_init)
		hdev->ff_init(hdev);

	len = 0;
	if (hdev->claimed & HID_CLAIMED_INPUT)
		len += sprintf(buf + len, "input");
	if (hdev->claimed & HID_CLAIMED_HIDDEV)
		len += sprintf(buf + len, "%shiddev%d", len ? "," : "",
				((struct hiddev *)hdev->hiddev)->minor);
	if (hdev->claimed & HID_CLAIMED_HIDRAW)
		len += sprintf(buf + len, "%shidraw%d", len ? "," : "",
				((struct hidraw *)hdev->hidraw)->minor);

	type = "Device";
	for (i = 0; i < hdev->maxcollection; i++) {
		struct hid_collection *col = &hdev->collection[i];
		if (col->type == HID_COLLECTION_APPLICATION &&
		   (col->usage & HID_USAGE_PAGE) == HID_UP_GENDESK &&
		   (col->usage & 0xffff) < ARRAY_SIZE(types)) {
			type = types[col->usage & 0xffff];
			break;
		}
	}

	switch (hdev->bus) {
	case BUS_USB:
		bus = "USB";
		break;
	case BUS_BLUETOOTH:
		bus = "BLUETOOTH";
		break;
	case BUS_I2C:
		bus = "I2C";
		break;
	default:
		bus = "<UNKNOWN>";
	}

	ret = device_create_file(&hdev->dev, &dev_attr_country);
	if (ret)
		hid_warn(hdev,
			 "can't create sysfs country code attribute err: %d\n", ret);

	hid_info(hdev, "%s: %s HID v%x.%02x %s [%s] on %s\n",
		 buf, bus, hdev->version >> 8, hdev->version & 0xff,
		 type, hdev->name, hdev->phys);

	return 0;
}
EXPORT_SYMBOL_GPL(hid_connect);

void hid_disconnect(struct hid_device *hdev)
{
	device_remove_file(&hdev->dev, &dev_attr_country);
	if (hdev->claimed & HID_CLAIMED_INPUT)
		hidinput_disconnect(hdev);
	if (hdev->claimed & HID_CLAIMED_HIDDEV)
		hdev->hiddev_disconnect(hdev);
	if (hdev->claimed & HID_CLAIMED_HIDRAW)
		hidraw_disconnect(hdev);
	hdev->claimed = 0;
}
EXPORT_SYMBOL_GPL(hid_disconnect);

/**
 * hid_hw_start - start underlying HW
 * @hdev: hid device
 * @connect_mask: which outputs to connect, see HID_CONNECT_*
 *
 * Call this in probe function *after* hid_parse. This will setup HW
 * buffers and start the device (if not defeirred to device open).
 * hid_hw_stop must be called if this was successful.
 */
int hid_hw_start(struct hid_device *hdev, unsigned int connect_mask)
{
	int error;

	error = hdev->ll_driver->start(hdev);
	if (error)
		return error;

	if (connect_mask) {
		error = hid_connect(hdev, connect_mask);
		if (error) {
			hdev->ll_driver->stop(hdev);
			return error;
		}
	}

	return 0;
}
EXPORT_SYMBOL_GPL(hid_hw_start);

/**
 * hid_hw_stop - stop underlying HW
 * @hdev: hid device
 *
 * This is usually called from remove function or from probe when something
 * failed and hid_hw_start was called already.
 */
void hid_hw_stop(struct hid_device *hdev)
{
	hid_disconnect(hdev);
	hdev->ll_driver->stop(hdev);
}
EXPORT_SYMBOL_GPL(hid_hw_stop);

/**
 * hid_hw_open - signal underlying HW to start delivering events
 * @hdev: hid device
 *
 * Tell underlying HW to start delivering events from the device.
 * This function should be called sometime after successful call
 * to hid_hw_start().
 */
int hid_hw_open(struct hid_device *hdev)
{
	int ret;

	ret = mutex_lock_killable(&hdev->ll_open_lock);
	if (ret)
		return ret;

	if (!hdev->ll_open_count++) {
		ret = hdev->ll_driver->open(hdev);
		if (ret)
			hdev->ll_open_count--;
	}

	mutex_unlock(&hdev->ll_open_lock);
	return ret;
}
EXPORT_SYMBOL_GPL(hid_hw_open);

/**
 * hid_hw_close - signal underlaying HW to stop delivering events
 *
 * @hdev: hid device
 *
 * This function indicates that we are not interested in the events
 * from this device anymore. Delivery of events may or may not stop,
 * depending on the number of users still outstanding.
 */
void hid_hw_close(struct hid_device *hdev)
{
	mutex_lock(&hdev->ll_open_lock);
	if (!--hdev->ll_open_count)
		hdev->ll_driver->close(hdev);
	mutex_unlock(&hdev->ll_open_lock);
}
EXPORT_SYMBOL_GPL(hid_hw_close);

struct hid_dynid {
	struct list_head list;
	struct hid_device_id id;
};

/**
 * store_new_id - add a new HID device ID to this driver and re-probe devices
 * @driver: target device driver
 * @buf: buffer for scanning device ID data
 * @count: input size
 *
 * Adds a new dynamic hid device ID to this driver,
 * and causes the driver to probe for all devices again.
 */
static ssize_t new_id_store(struct device_driver *drv, const char *buf,
		size_t count)
{
	struct hid_driver *hdrv = to_hid_driver(drv);
	struct hid_dynid *dynid;
	__u32 bus, vendor, product;
	unsigned long driver_data = 0;
	int ret;

	ret = sscanf(buf, "%x %x %x %lx",
			&bus, &vendor, &product, &driver_data);
	if (ret < 3)
		return -EINVAL;

	dynid = kzalloc(sizeof(*dynid), GFP_KERNEL);
	if (!dynid)
		return -ENOMEM;

	dynid->id.bus = bus;
	dynid->id.group = HID_GROUP_ANY;
	dynid->id.vendor = vendor;
	dynid->id.product = product;
	dynid->id.driver_data = driver_data;

	spin_lock(&hdrv->dyn_lock);
	list_add_tail(&dynid->list, &hdrv->dyn_list);
	spin_unlock(&hdrv->dyn_lock);

	ret = driver_attach(&hdrv->driver);

	return ret ? : count;
}
static DRIVER_ATTR_WO(new_id);

static struct attribute *hid_drv_attrs[] = {
	&driver_attr_new_id.attr,
	NULL,
};
ATTRIBUTE_GROUPS(hid_drv);

static void hid_free_dynids(struct hid_driver *hdrv)
{
	struct hid_dynid *dynid, *n;

	spin_lock(&hdrv->dyn_lock);
	list_for_each_entry_safe(dynid, n, &hdrv->dyn_list, list) {
		list_del(&dynid->list);
		kfree(dynid);
	}
	spin_unlock(&hdrv->dyn_lock);
}

const struct hid_device_id *hid_match_device(struct hid_device *hdev,
					     struct hid_driver *hdrv)
{
	struct hid_dynid *dynid;

	spin_lock(&hdrv->dyn_lock);
	list_for_each_entry(dynid, &hdrv->dyn_list, list) {
		if (hid_match_one_id(hdev, &dynid->id)) {
			spin_unlock(&hdrv->dyn_lock);
			return &dynid->id;
		}
	}
	spin_unlock(&hdrv->dyn_lock);

	return hid_match_id(hdev, hdrv->id_table);
}
EXPORT_SYMBOL_GPL(hid_match_device);

static int hid_bus_match(struct device *dev, struct device_driver *drv)
{
	struct hid_driver *hdrv = to_hid_driver(drv);
	struct hid_device *hdev = to_hid_device(dev);

	return hid_match_device(hdev, hdrv) != NULL;
}

/**
 * hid_compare_device_paths - check if both devices share the same path
 * @hdev_a: hid device
 * @hdev_b: hid device
 * @separator: char to use as separator
 *
 * Check if two devices share the same path up to the last occurrence of
 * the separator char. Both paths must exist (i.e., zero-length paths
 * don't match).
 */
bool hid_compare_device_paths(struct hid_device *hdev_a,
			      struct hid_device *hdev_b, char separator)
{
	int n1 = strrchr(hdev_a->phys, separator) - hdev_a->phys;
	int n2 = strrchr(hdev_b->phys, separator) - hdev_b->phys;

	if (n1 != n2 || n1 <= 0 || n2 <= 0)
		return false;

	return !strncmp(hdev_a->phys, hdev_b->phys, n1);
}
EXPORT_SYMBOL_GPL(hid_compare_device_paths);

static int hid_device_probe(struct device *dev)
{
	struct hid_driver *hdrv = to_hid_driver(dev->driver);
	struct hid_device *hdev = to_hid_device(dev);
	const struct hid_device_id *id;
	int ret = 0;

	if (down_interruptible(&hdev->driver_input_lock)) {
		ret = -EINTR;
		goto end;
	}
	hdev->io_started = false;

	clear_bit(ffs(HID_STAT_REPROBED), &hdev->status);

	if (!hdev->driver) {
		id = hid_match_device(hdev, hdrv);
		if (id == NULL) {
			ret = -ENODEV;
			goto unlock;
		}

		if (hdrv->match) {
			if (!hdrv->match(hdev, hid_ignore_special_drivers)) {
				ret = -ENODEV;
				goto unlock;
			}
		} else {
			/*
			 * hid-generic implements .match(), so if
			 * hid_ignore_special_drivers is set, we can safely
			 * return.
			 */
			if (hid_ignore_special_drivers) {
				ret = -ENODEV;
				goto unlock;
			}
		}

		/* reset the quirks that has been previously set */
		hdev->quirks = hid_lookup_quirk(hdev);
		hdev->driver = hdrv;
		if (hdrv->probe) {
			ret = hdrv->probe(hdev, id);
		} else { /* default probe */
			ret = hid_open_report(hdev);
			if (!ret)
				ret = hid_hw_start(hdev, HID_CONNECT_DEFAULT);
		}
		if (ret) {
			hid_close_report(hdev);
			hdev->driver = NULL;
		}
	}
unlock:
	if (!hdev->io_started)
		up(&hdev->driver_input_lock);
end:
	return ret;
}

static int hid_device_remove(struct device *dev)
{
	struct hid_device *hdev = to_hid_device(dev);
	struct hid_driver *hdrv;
	int ret = 0;

	if (down_interruptible(&hdev->driver_input_lock)) {
		ret = -EINTR;
		goto end;
	}
	hdev->io_started = false;

	hdrv = hdev->driver;
	if (hdrv) {
		if (hdrv->remove)
			hdrv->remove(hdev);
		else /* default remove */
			hid_hw_stop(hdev);
		hid_close_report(hdev);
		hdev->driver = NULL;
	}

	if (!hdev->io_started)
		up(&hdev->driver_input_lock);
end:
	return ret;
}

static ssize_t modalias_show(struct device *dev, struct device_attribute *a,
			     char *buf)
{
	struct hid_device *hdev = container_of(dev, struct hid_device, dev);

	return scnprintf(buf, PAGE_SIZE, "hid:b%04Xg%04Xv%08Xp%08X\n",
			 hdev->bus, hdev->group, hdev->vendor, hdev->product);
}
static DEVICE_ATTR_RO(modalias);

static struct attribute *hid_dev_attrs[] = {
	&dev_attr_modalias.attr,
	NULL,
};
static struct bin_attribute *hid_dev_bin_attrs[] = {
	&dev_bin_attr_report_desc,
	NULL
};
static const struct attribute_group hid_dev_group = {
	.attrs = hid_dev_attrs,
	.bin_attrs = hid_dev_bin_attrs,
};
__ATTRIBUTE_GROUPS(hid_dev);

static int hid_uevent(struct device *dev, struct kobj_uevent_env *env)
{
	struct hid_device *hdev = to_hid_device(dev);

	if (add_uevent_var(env, "HID_ID=%04X:%08X:%08X",
			hdev->bus, hdev->vendor, hdev->product))
		return -ENOMEM;

	if (add_uevent_var(env, "HID_NAME=%s", hdev->name))
		return -ENOMEM;

	if (add_uevent_var(env, "HID_PHYS=%s", hdev->phys))
		return -ENOMEM;

	if (add_uevent_var(env, "HID_UNIQ=%s", hdev->uniq))
		return -ENOMEM;

	if (add_uevent_var(env, "MODALIAS=hid:b%04Xg%04Xv%08Xp%08X",
			   hdev->bus, hdev->group, hdev->vendor, hdev->product))
		return -ENOMEM;

	return 0;
}

struct bus_type hid_bus_type = {
	.name		= "hid",
	.dev_groups	= hid_dev_groups,
	.drv_groups	= hid_drv_groups,
	.match		= hid_bus_match,
	.probe		= hid_device_probe,
	.remove		= hid_device_remove,
	.uevent		= hid_uevent,
};
EXPORT_SYMBOL(hid_bus_type);

int hid_add_device(struct hid_device *hdev)
{
	static atomic_t id = ATOMIC_INIT(0);
	int ret;

	if (WARN_ON(hdev->status & HID_STAT_ADDED))
		return -EBUSY;

	hdev->quirks = hid_lookup_quirk(hdev);

	/* we need to kill them here, otherwise they will stay allocated to
	 * wait for coming driver */
	if (hid_ignore(hdev))
		return -ENODEV;

	/*
	 * Check for the mandatory transport channel.
	 */
	 if (!hdev->ll_driver->raw_request) {
		hid_err(hdev, "transport driver missing .raw_request()\n");
		return -EINVAL;
	 }

	/*
	 * Read the device report descriptor once and use as template
	 * for the driver-specific modifications.
	 */
	ret = hdev->ll_driver->parse(hdev);
	if (ret)
		return ret;
	if (!hdev->dev_rdesc)
		return -ENODEV;

	/*
	 * Scan generic devices for group information
	 */
	if (hid_ignore_special_drivers) {
		hdev->group = HID_GROUP_GENERIC;
	} else if (!hdev->group &&
		   !(hdev->quirks & HID_QUIRK_HAVE_SPECIAL_DRIVER)) {
		ret = hid_scan_report(hdev);
		if (ret)
			hid_warn(hdev, "bad device descriptor (%d)\n", ret);
	}

	/* XXX hack, any other cleaner solution after the driver core
	 * is converted to allow more than 20 bytes as the device name? */
	dev_set_name(&hdev->dev, "%04X:%04X:%04X.%04X", hdev->bus,
		     hdev->vendor, hdev->product, atomic_inc_return(&id));

	hid_debug_register(hdev, dev_name(&hdev->dev));
	ret = device_add(&hdev->dev);
	if (!ret)
		hdev->status |= HID_STAT_ADDED;
	else
		hid_debug_unregister(hdev);

	return ret;
}
EXPORT_SYMBOL_GPL(hid_add_device);

/**
 * hid_allocate_device - allocate new hid device descriptor
 *
 * Allocate and initialize hid device, so that hid_destroy_device might be
 * used to free it.
 *
 * New hid_device pointer is returned on success, otherwise ERR_PTR encoded
 * error value.
 */
struct hid_device *hid_allocate_device(void)
{
	struct hid_device *hdev;
	int ret = -ENOMEM;

	hdev = kzalloc(sizeof(*hdev), GFP_KERNEL);
	if (hdev == NULL)
		return ERR_PTR(ret);

	device_initialize(&hdev->dev);
	hdev->dev.release = hid_device_release;
	hdev->dev.bus = &hid_bus_type;
	device_enable_async_suspend(&hdev->dev);

	hid_close_report(hdev);

	init_waitqueue_head(&hdev->debug_wait);
	INIT_LIST_HEAD(&hdev->debug_list);
	spin_lock_init(&hdev->debug_list_lock);
	sema_init(&hdev->driver_input_lock, 1);
	mutex_init(&hdev->ll_open_lock);

	return hdev;
}
EXPORT_SYMBOL_GPL(hid_allocate_device);

static void hid_remove_device(struct hid_device *hdev)
{
	if (hdev->status & HID_STAT_ADDED) {
		device_del(&hdev->dev);
		hid_debug_unregister(hdev);
		hdev->status &= ~HID_STAT_ADDED;
	}
	kfree(hdev->dev_rdesc);
	hdev->dev_rdesc = NULL;
	hdev->dev_rsize = 0;
}

/**
 * hid_destroy_device - free previously allocated device
 *
 * @hdev: hid device
 *
 * If you allocate hid_device through hid_allocate_device, you should ever
 * free by this function.
 */
void hid_destroy_device(struct hid_device *hdev)
{
	hid_remove_device(hdev);
	put_device(&hdev->dev);
}
EXPORT_SYMBOL_GPL(hid_destroy_device);


static int __hid_bus_reprobe_drivers(struct device *dev, void *data)
{
	struct hid_driver *hdrv = data;
	struct hid_device *hdev = to_hid_device(dev);

	if (hdev->driver == hdrv &&
	    !hdrv->match(hdev, hid_ignore_special_drivers) &&
	    !test_and_set_bit(ffs(HID_STAT_REPROBED), &hdev->status))
		return device_reprobe(dev);

	return 0;
}

static int __hid_bus_driver_added(struct device_driver *drv, void *data)
{
	struct hid_driver *hdrv = to_hid_driver(drv);

	if (hdrv->match) {
		bus_for_each_dev(&hid_bus_type, NULL, hdrv,
				 __hid_bus_reprobe_drivers);
	}

	return 0;
}

static int __bus_removed_driver(struct device_driver *drv, void *data)
{
	return bus_rescan_devices(&hid_bus_type);
}

int __hid_register_driver(struct hid_driver *hdrv, struct module *owner,
		const char *mod_name)
{
	int ret;

	hdrv->driver.name = hdrv->name;
	hdrv->driver.bus = &hid_bus_type;
	hdrv->driver.owner = owner;
	hdrv->driver.mod_name = mod_name;

	INIT_LIST_HEAD(&hdrv->dyn_list);
	spin_lock_init(&hdrv->dyn_lock);

	ret = driver_register(&hdrv->driver);

	if (ret == 0)
		bus_for_each_drv(&hid_bus_type, NULL, NULL,
				 __hid_bus_driver_added);

	return ret;
}
EXPORT_SYMBOL_GPL(__hid_register_driver);

void hid_unregister_driver(struct hid_driver *hdrv)
{
	driver_unregister(&hdrv->driver);
	hid_free_dynids(hdrv);

	bus_for_each_drv(&hid_bus_type, NULL, hdrv, __bus_removed_driver);
}
EXPORT_SYMBOL_GPL(hid_unregister_driver);

int hid_check_keys_pressed(struct hid_device *hid)
{
	struct hid_input *hidinput;
	int i;

	if (!(hid->claimed & HID_CLAIMED_INPUT))
		return 0;

	list_for_each_entry(hidinput, &hid->inputs, list) {
		for (i = 0; i < BITS_TO_LONGS(KEY_MAX); i++)
			if (hidinput->input->key[i])
				return 1;
	}

	return 0;
}

EXPORT_SYMBOL_GPL(hid_check_keys_pressed);

static int __init hid_init(void)
{
	int ret;

	if (hid_debug)
		pr_warn("hid_debug is now used solely for parser and driver debugging.\n"
			"debugfs is now used for inspecting the device (report descriptor, reports)\n");

	ret = bus_register(&hid_bus_type);
	if (ret) {
		pr_err("can't register hid bus\n");
		goto err;
	}

	ret = hidraw_init();
	if (ret)
		goto err_bus;

	hid_debug_init();

	return 0;
err_bus:
	bus_unregister(&hid_bus_type);
err:
	return ret;
}

static void __exit hid_exit(void)
{
	hid_debug_exit();
	hidraw_exit();
	bus_unregister(&hid_bus_type);
	hid_quirks_exit(HID_BUS_ANY);
}

module_init(hid_init);
module_exit(hid_exit);

MODULE_AUTHOR("Andreas Gal");
MODULE_AUTHOR("Vojtech Pavlik");
MODULE_AUTHOR("Jiri Kosina");
MODULE_LICENSE("GPL");<|MERGE_RESOLUTION|>--- conflicted
+++ resolved
@@ -574,17 +574,10 @@
 	int i;
 	unsigned int usage_page;
 	unsigned int current_page;
-<<<<<<< HEAD
 
 	if (!parser->local.usage_index)
 		return;
 
-=======
-
-	if (!parser->local.usage_index)
-		return;
-
->>>>>>> a7196caf
 	usage_page = parser->global.usage_page;
 
 	/*
