/*
 * Copyright (c) 2015-2016 Quantenna Communications, Inc.
 * All rights reserved.
 *
 * This program is free software; you can redistribute it and/or
 * modify it under the terms of the GNU General Public License
 * as published by the Free Software Foundation; either version 2
 * of the License, or (at your option) any later version.
 *
 * This program is distributed in the hope that it will be useful,
 * but WITHOUT ANY WARRANTY; without even the implied warranty of
 * MERCHANTABILITY or FITNESS FOR A PARTICULAR PURPOSE.  See the
 * GNU General Public License for more details.
 *
 */

#include <linux/kernel.h>
#include <linux/module.h>
#include <linux/if_ether.h>

#include "core.h"
#include "bus.h"
#include "trans.h"
#include "commands.h"
#include "cfg80211.h"
#include "event.h"
#include "util.h"

#define QTNF_DMP_MAX_LEN 48
#define QTNF_PRIMARY_VIF_IDX	0

struct qtnf_frame_meta_info {
	u8 magic_s;
	u8 ifidx;
	u8 macid;
	u8 magic_e;
} __packed;

struct qtnf_wmac *qtnf_core_get_mac(const struct qtnf_bus *bus, u8 macid)
{
	struct qtnf_wmac *mac = NULL;

	if (unlikely(macid >= QTNF_MAX_MAC)) {
		pr_err("invalid MAC index %u\n", macid);
		return NULL;
	}

	mac = bus->mac[macid];

	if (unlikely(!mac)) {
		pr_err("MAC%u: not initialized\n", macid);
		return NULL;
	}

	return mac;
}

/* Netdev handler for open.
 */
static int qtnf_netdev_open(struct net_device *ndev)
{
	netif_carrier_off(ndev);
	qtnf_netdev_updown(ndev, 1);
	return 0;
}

/* Netdev handler for close.
 */
static int qtnf_netdev_close(struct net_device *ndev)
{
	netif_carrier_off(ndev);
	qtnf_virtual_intf_cleanup(ndev);
	qtnf_netdev_updown(ndev, 0);
	return 0;
}

/* Netdev handler for data transmission.
 */
static int
qtnf_netdev_hard_start_xmit(struct sk_buff *skb, struct net_device *ndev)
{
	struct qtnf_vif *vif;
	struct qtnf_wmac *mac;

	vif = qtnf_netdev_get_priv(ndev);

	if (unlikely(skb->dev != ndev)) {
		pr_err_ratelimited("invalid skb->dev");
		dev_kfree_skb_any(skb);
		return 0;
	}

	if (unlikely(vif->wdev.iftype == NL80211_IFTYPE_UNSPECIFIED)) {
		pr_err_ratelimited("%s: VIF not initialized\n", ndev->name);
		dev_kfree_skb_any(skb);
		return 0;
	}

	mac = vif->mac;
	if (unlikely(!mac)) {
		pr_err_ratelimited("%s: NULL mac pointer", ndev->name);
		dev_kfree_skb_any(skb);
		return 0;
	}

	if (!skb->len || (skb->len > ETH_FRAME_LEN)) {
		pr_err_ratelimited("%s: invalid skb len %d\n", ndev->name,
				   skb->len);
		dev_kfree_skb_any(skb);
		ndev->stats.tx_dropped++;
		return 0;
	}

	/* tx path is enabled: reset vif timeout */
	vif->cons_tx_timeout_cnt = 0;

	return qtnf_bus_data_tx(mac->bus, skb);
}

/* Netdev handler for getting stats.
 */
static void qtnf_netdev_get_stats64(struct net_device *ndev,
				    struct rtnl_link_stats64 *stats)
{
	struct qtnf_vif *vif = qtnf_netdev_get_priv(ndev);
	unsigned int start;
	int cpu;

	netdev_stats_to_stats64(stats, &ndev->stats);

	if (!vif->stats64)
		return;

	for_each_possible_cpu(cpu) {
		struct pcpu_sw_netstats *stats64;
		u64 rx_packets, rx_bytes;
		u64 tx_packets, tx_bytes;

		stats64 = per_cpu_ptr(vif->stats64, cpu);

		do {
			start = u64_stats_fetch_begin_irq(&stats64->syncp);
			rx_packets = stats64->rx_packets;
			rx_bytes = stats64->rx_bytes;
			tx_packets = stats64->tx_packets;
			tx_bytes = stats64->tx_bytes;
		} while (u64_stats_fetch_retry_irq(&stats64->syncp, start));

		stats->rx_packets += rx_packets;
		stats->rx_bytes += rx_bytes;
		stats->tx_packets += tx_packets;
		stats->tx_bytes += tx_bytes;
	}
}

/* Netdev handler for transmission timeout.
 */
static void qtnf_netdev_tx_timeout(struct net_device *ndev)
{
	struct qtnf_vif *vif = qtnf_netdev_get_priv(ndev);
	struct qtnf_wmac *mac;
	struct qtnf_bus *bus;

	if (unlikely(!vif || !vif->mac || !vif->mac->bus))
		return;

	mac = vif->mac;
	bus = mac->bus;

	pr_warn("VIF%u.%u: Tx timeout- %lu\n", mac->macid, vif->vifid, jiffies);

	qtnf_bus_data_tx_timeout(bus, ndev);
	ndev->stats.tx_errors++;

	if (++vif->cons_tx_timeout_cnt > QTNF_TX_TIMEOUT_TRSHLD) {
		pr_err("Tx timeout threshold exceeded !\n");
		pr_err("schedule interface %s reset !\n", netdev_name(ndev));
		queue_work(bus->workqueue, &vif->reset_work);
	}
}

/* Network device ops handlers */
const struct net_device_ops qtnf_netdev_ops = {
	.ndo_open = qtnf_netdev_open,
	.ndo_stop = qtnf_netdev_close,
	.ndo_start_xmit = qtnf_netdev_hard_start_xmit,
	.ndo_tx_timeout = qtnf_netdev_tx_timeout,
	.ndo_get_stats64 = qtnf_netdev_get_stats64,
};

static int qtnf_mac_init_single_band(struct wiphy *wiphy,
				     struct qtnf_wmac *mac,
				     enum nl80211_band band)
{
	int ret;

	wiphy->bands[band] = kzalloc(sizeof(*wiphy->bands[band]), GFP_KERNEL);
	if (!wiphy->bands[band])
		return -ENOMEM;

	wiphy->bands[band]->band = band;

	ret = qtnf_cmd_band_info_get(mac, wiphy->bands[band]);
	if (ret) {
		pr_err("MAC%u: band %u: failed to get chans info: %d\n",
		       mac->macid, band, ret);
		return ret;
	}

	qtnf_band_init_rates(wiphy->bands[band]);

	return 0;
}

static int qtnf_mac_init_bands(struct qtnf_wmac *mac)
{
	struct wiphy *wiphy = priv_to_wiphy(mac);
	int ret = 0;

	if (mac->macinfo.bands_cap & QLINK_BAND_2GHZ) {
		ret = qtnf_mac_init_single_band(wiphy, mac, NL80211_BAND_2GHZ);
		if (ret)
			goto out;
	}

	if (mac->macinfo.bands_cap & QLINK_BAND_5GHZ) {
		ret = qtnf_mac_init_single_band(wiphy, mac, NL80211_BAND_5GHZ);
		if (ret)
			goto out;
	}

	if (mac->macinfo.bands_cap & QLINK_BAND_60GHZ)
		ret = qtnf_mac_init_single_band(wiphy, mac, NL80211_BAND_60GHZ);

out:
	return ret;
}

struct qtnf_vif *qtnf_mac_get_free_vif(struct qtnf_wmac *mac)
{
	struct qtnf_vif *vif;
	int i;

	for (i = 0; i < QTNF_MAX_INTF; i++) {
		vif = &mac->iflist[i];
		if (vif->wdev.iftype == NL80211_IFTYPE_UNSPECIFIED)
			return vif;
	}

	return NULL;
}

struct qtnf_vif *qtnf_mac_get_base_vif(struct qtnf_wmac *mac)
{
	struct qtnf_vif *vif;

	vif = &mac->iflist[QTNF_PRIMARY_VIF_IDX];

	if (vif->wdev.iftype == NL80211_IFTYPE_UNSPECIFIED)
		return NULL;

	return vif;
}

void qtnf_mac_iface_comb_free(struct qtnf_wmac *mac)
{
	struct ieee80211_iface_combination *comb;
	int i;

	if (mac->macinfo.if_comb) {
		for (i = 0; i < mac->macinfo.n_if_comb; i++) {
			comb = &mac->macinfo.if_comb[i];
			kfree(comb->limits);
			comb->limits = NULL;
		}

		kfree(mac->macinfo.if_comb);
		mac->macinfo.if_comb = NULL;
	}
}

static void qtnf_vif_reset_handler(struct work_struct *work)
{
	struct qtnf_vif *vif = container_of(work, struct qtnf_vif, reset_work);

	rtnl_lock();

	if (vif->wdev.iftype == NL80211_IFTYPE_UNSPECIFIED) {
		rtnl_unlock();
		return;
	}

	/* stop tx completely */
	netif_tx_stop_all_queues(vif->netdev);
	if (netif_carrier_ok(vif->netdev))
		netif_carrier_off(vif->netdev);

	qtnf_cfg80211_vif_reset(vif);

	rtnl_unlock();
}

static void qtnf_mac_init_primary_intf(struct qtnf_wmac *mac)
{
	struct qtnf_vif *vif = &mac->iflist[QTNF_PRIMARY_VIF_IDX];

	vif->wdev.iftype = NL80211_IFTYPE_STATION;
	vif->bss_priority = QTNF_DEF_BSS_PRIORITY;
	vif->wdev.wiphy = priv_to_wiphy(mac);
	INIT_WORK(&vif->reset_work, qtnf_vif_reset_handler);
	vif->cons_tx_timeout_cnt = 0;
}

static void qtnf_mac_scan_finish(struct qtnf_wmac *mac, bool aborted)
{
	struct cfg80211_scan_info info = {
		.aborted = aborted,
	};

	mutex_lock(&mac->mac_lock);

	if (mac->scan_req) {
		cfg80211_scan_done(mac->scan_req, &info);
		mac->scan_req = NULL;
	}

	mutex_unlock(&mac->mac_lock);
}

void qtnf_scan_done(struct qtnf_wmac *mac, bool aborted)
{
	cancel_delayed_work_sync(&mac->scan_timeout);
	qtnf_mac_scan_finish(mac, aborted);
}

static void qtnf_mac_scan_timeout(struct work_struct *work)
{
	struct qtnf_wmac *mac =
		container_of(work, struct qtnf_wmac, scan_timeout.work);

	pr_warn("MAC%d: scan timed out\n", mac->macid);
	qtnf_mac_scan_finish(mac, true);
}

static struct qtnf_wmac *qtnf_core_mac_alloc(struct qtnf_bus *bus,
					     unsigned int macid)
{
	struct wiphy *wiphy;
	struct qtnf_wmac *mac;
	unsigned int i;

	wiphy = qtnf_wiphy_allocate(bus);
	if (!wiphy)
		return ERR_PTR(-ENOMEM);

	mac = wiphy_priv(wiphy);

	mac->macid = macid;
	mac->bus = bus;

	for (i = 0; i < QTNF_MAX_INTF; i++) {
		memset(&mac->iflist[i], 0, sizeof(struct qtnf_vif));
		mac->iflist[i].wdev.iftype = NL80211_IFTYPE_UNSPECIFIED;
		mac->iflist[i].mac = mac;
		mac->iflist[i].vifid = i;
		qtnf_sta_list_init(&mac->iflist[i].sta_list);
		mutex_init(&mac->mac_lock);
<<<<<<< HEAD
		timer_setup(&mac->scan_timeout, NULL, 0);
=======
		INIT_DELAYED_WORK(&mac->scan_timeout, qtnf_mac_scan_timeout);
		mac->iflist[i].stats64 =
			netdev_alloc_pcpu_stats(struct pcpu_sw_netstats);
		if (!mac->iflist[i].stats64)
			pr_warn("VIF%u.%u: per cpu stats allocation failed\n",
				macid, i);
>>>>>>> 661e50bc
	}

	qtnf_mac_init_primary_intf(mac);
	bus->mac[macid] = mac;

	return mac;
}

static const struct ethtool_ops qtnf_ethtool_ops = {
	.get_drvinfo = cfg80211_get_drvinfo,
};

int qtnf_core_net_attach(struct qtnf_wmac *mac, struct qtnf_vif *vif,
			 const char *name, unsigned char name_assign_type)
{
	struct wiphy *wiphy = priv_to_wiphy(mac);
	struct net_device *dev;
	void *qdev_vif;
	int ret;

	dev = alloc_netdev_mqs(sizeof(struct qtnf_vif *), name,
			       name_assign_type, ether_setup, 1, 1);
	if (!dev) {
		memset(&vif->wdev, 0, sizeof(vif->wdev));
		vif->wdev.iftype = NL80211_IFTYPE_UNSPECIFIED;
		return -ENOMEM;
	}

	vif->netdev = dev;

	dev->netdev_ops = &qtnf_netdev_ops;
	dev->needs_free_netdev = true;
	dev_net_set(dev, wiphy_net(wiphy));
	dev->ieee80211_ptr = &vif->wdev;
	ether_addr_copy(dev->dev_addr, vif->mac_addr);
	SET_NETDEV_DEV(dev, wiphy_dev(wiphy));
	dev->flags |= IFF_BROADCAST | IFF_MULTICAST;
	dev->watchdog_timeo = QTNF_DEF_WDOG_TIMEOUT;
	dev->tx_queue_len = 100;
	dev->ethtool_ops = &qtnf_ethtool_ops;

	qdev_vif = netdev_priv(dev);
	*((void **)qdev_vif) = vif;

	SET_NETDEV_DEV(dev, mac->bus->dev);

	ret = register_netdevice(dev);
	if (ret) {
		free_netdev(dev);
		vif->wdev.iftype = NL80211_IFTYPE_UNSPECIFIED;
	}

	return ret;
}

static void qtnf_core_mac_detach(struct qtnf_bus *bus, unsigned int macid)
{
	struct qtnf_wmac *mac;
	struct wiphy *wiphy;
	struct qtnf_vif *vif;
	unsigned int i;
	enum nl80211_band band;

	mac = bus->mac[macid];

	if (!mac)
		return;

	wiphy = priv_to_wiphy(mac);

	for (i = 0; i < QTNF_MAX_INTF; i++) {
		vif = &mac->iflist[i];
		rtnl_lock();
		if (vif->netdev &&
		    vif->wdev.iftype != NL80211_IFTYPE_UNSPECIFIED) {
			qtnf_virtual_intf_cleanup(vif->netdev);
			qtnf_del_virtual_intf(wiphy, &vif->wdev);
		}
		rtnl_unlock();
		qtnf_sta_list_free(&vif->sta_list);
		free_percpu(vif->stats64);
	}

	if (mac->wiphy_registered)
		wiphy_unregister(wiphy);

	for (band = NL80211_BAND_2GHZ; band < NUM_NL80211_BANDS; ++band) {
		if (!wiphy->bands[band])
			continue;

		kfree(wiphy->bands[band]->channels);
		wiphy->bands[band]->n_channels = 0;

		kfree(wiphy->bands[band]);
		wiphy->bands[band] = NULL;
	}

	qtnf_mac_iface_comb_free(mac);
	kfree(mac->macinfo.extended_capabilities);
	kfree(mac->macinfo.extended_capabilities_mask);
	wiphy_free(wiphy);
	bus->mac[macid] = NULL;
}

static int qtnf_core_mac_attach(struct qtnf_bus *bus, unsigned int macid)
{
	struct qtnf_wmac *mac;
	struct qtnf_vif *vif;
	int ret;

	if (!(bus->hw_info.mac_bitmap & BIT(macid))) {
		pr_info("MAC%u is not active in FW\n", macid);
		return 0;
	}

	mac = qtnf_core_mac_alloc(bus, macid);
	if (IS_ERR(mac)) {
		pr_err("MAC%u allocation failed\n", macid);
		return PTR_ERR(mac);
	}

	ret = qtnf_cmd_get_mac_info(mac);
	if (ret) {
		pr_err("MAC%u: failed to get info\n", macid);
		goto error;
	}

	vif = qtnf_mac_get_base_vif(mac);
	if (!vif) {
		pr_err("MAC%u: primary VIF is not ready\n", macid);
		ret = -EFAULT;
		goto error;
	}

	ret = qtnf_cmd_send_add_intf(vif, vif->wdev.iftype, vif->mac_addr);
	if (ret) {
		pr_err("MAC%u: failed to add VIF\n", macid);
		goto error;
	}

	ret = qtnf_cmd_send_get_phy_params(mac);
	if (ret) {
		pr_err("MAC%u: failed to get PHY settings\n", macid);
		goto error;
	}

	ret = qtnf_mac_init_bands(mac);
	if (ret) {
		pr_err("MAC%u: failed to init bands\n", macid);
		goto error;
	}

	ret = qtnf_wiphy_register(&bus->hw_info, mac);
	if (ret) {
		pr_err("MAC%u: wiphy registration failed\n", macid);
		goto error;
	}

	mac->wiphy_registered = 1;

	rtnl_lock();

	ret = qtnf_core_net_attach(mac, vif, "wlan%d", NET_NAME_ENUM);
	rtnl_unlock();

	if (ret) {
		pr_err("MAC%u: failed to attach netdev\n", macid);
		vif->wdev.iftype = NL80211_IFTYPE_UNSPECIFIED;
		vif->netdev = NULL;
		goto error;
	}

	pr_debug("MAC%u initialized\n", macid);

	return 0;

error:
	qtnf_core_mac_detach(bus, macid);
	return ret;
}

int qtnf_core_attach(struct qtnf_bus *bus)
{
	unsigned int i;
	int ret;

	qtnf_trans_init(bus);

	bus->fw_state = QTNF_FW_STATE_BOOT_DONE;
	qtnf_bus_data_rx_start(bus);

	bus->workqueue = alloc_ordered_workqueue("QTNF_BUS", 0);
	if (!bus->workqueue) {
		pr_err("failed to alloc main workqueue\n");
		ret = -ENOMEM;
		goto error;
	}

	INIT_WORK(&bus->event_work, qtnf_event_work_handler);

	ret = qtnf_cmd_send_init_fw(bus);
	if (ret) {
		pr_err("failed to init FW: %d\n", ret);
		goto error;
	}

	bus->fw_state = QTNF_FW_STATE_ACTIVE;

	ret = qtnf_cmd_get_hw_info(bus);
	if (ret) {
		pr_err("failed to get HW info: %d\n", ret);
		goto error;
	}

	if (bus->hw_info.ql_proto_ver != QLINK_PROTO_VER) {
		pr_err("qlink version mismatch %u != %u\n",
		       QLINK_PROTO_VER, bus->hw_info.ql_proto_ver);
		ret = -EPROTONOSUPPORT;
		goto error;
	}

	if (bus->hw_info.num_mac > QTNF_MAX_MAC) {
		pr_err("no support for number of MACs=%u\n",
		       bus->hw_info.num_mac);
		ret = -ERANGE;
		goto error;
	}

	for (i = 0; i < bus->hw_info.num_mac; i++) {
		ret = qtnf_core_mac_attach(bus, i);

		if (ret) {
			pr_err("MAC%u: attach failed: %d\n", i, ret);
			goto error;
		}
	}

	return 0;

error:
	qtnf_core_detach(bus);

	return ret;
}
EXPORT_SYMBOL_GPL(qtnf_core_attach);

void qtnf_core_detach(struct qtnf_bus *bus)
{
	unsigned int macid;

	qtnf_bus_data_rx_stop(bus);

	for (macid = 0; macid < QTNF_MAX_MAC; macid++)
		qtnf_core_mac_detach(bus, macid);

	if (bus->fw_state == QTNF_FW_STATE_ACTIVE)
		qtnf_cmd_send_deinit_fw(bus);

	bus->fw_state = QTNF_FW_STATE_DEAD;

	if (bus->workqueue) {
		flush_workqueue(bus->workqueue);
		destroy_workqueue(bus->workqueue);
	}

	kfree(bus->hw_info.rd);
	bus->hw_info.rd = NULL;

	qtnf_trans_free(bus);
}
EXPORT_SYMBOL_GPL(qtnf_core_detach);

static inline int qtnf_is_frame_meta_magic_valid(struct qtnf_frame_meta_info *m)
{
	return m->magic_s == 0xAB && m->magic_e == 0xBA;
}

struct net_device *qtnf_classify_skb(struct qtnf_bus *bus, struct sk_buff *skb)
{
	struct qtnf_frame_meta_info *meta;
	struct net_device *ndev = NULL;
	struct qtnf_wmac *mac;
	struct qtnf_vif *vif;

	meta = (struct qtnf_frame_meta_info *)
		(skb_tail_pointer(skb) - sizeof(*meta));

	if (unlikely(!qtnf_is_frame_meta_magic_valid(meta))) {
		pr_err_ratelimited("invalid magic 0x%x:0x%x\n",
				   meta->magic_s, meta->magic_e);
		goto out;
	}

	if (unlikely(meta->macid >= QTNF_MAX_MAC)) {
		pr_err_ratelimited("invalid mac(%u)\n", meta->macid);
		goto out;
	}

	if (unlikely(meta->ifidx >= QTNF_MAX_INTF)) {
		pr_err_ratelimited("invalid vif(%u)\n", meta->ifidx);
		goto out;
	}

	mac = bus->mac[meta->macid];

	if (unlikely(!mac)) {
		pr_err_ratelimited("mac(%d) does not exist\n", meta->macid);
		goto out;
	}

	vif = &mac->iflist[meta->ifidx];

	if (unlikely(vif->wdev.iftype == NL80211_IFTYPE_UNSPECIFIED)) {
		pr_err_ratelimited("vif(%u) does not exists\n", meta->ifidx);
		goto out;
	}

	ndev = vif->netdev;

	if (unlikely(!ndev)) {
		pr_err_ratelimited("netdev for wlan%u.%u does not exists\n",
				   meta->macid, meta->ifidx);
		goto out;
	}

	__skb_trim(skb, skb->len - sizeof(*meta));

out:
	return ndev;
}
EXPORT_SYMBOL_GPL(qtnf_classify_skb);

void qtnf_wake_all_queues(struct net_device *ndev)
{
	struct qtnf_vif *vif = qtnf_netdev_get_priv(ndev);
	struct qtnf_wmac *mac;
	struct qtnf_bus *bus;
	int macid;
	int i;

	if (unlikely(!vif || !vif->mac || !vif->mac->bus))
		return;

	bus = vif->mac->bus;

	for (macid = 0; macid < QTNF_MAX_MAC; macid++) {
		if (!(bus->hw_info.mac_bitmap & BIT(macid)))
			continue;

		mac = bus->mac[macid];
		for (i = 0; i < QTNF_MAX_INTF; i++) {
			vif = &mac->iflist[i];
			if (vif->netdev && netif_queue_stopped(vif->netdev))
				netif_tx_wake_all_queues(vif->netdev);
		}
	}
}
EXPORT_SYMBOL_GPL(qtnf_wake_all_queues);

<<<<<<< HEAD
=======
void qtnf_update_rx_stats(struct net_device *ndev, const struct sk_buff *skb)
{
	struct qtnf_vif *vif = qtnf_netdev_get_priv(ndev);
	struct pcpu_sw_netstats *stats64;

	if (unlikely(!vif || !vif->stats64)) {
		ndev->stats.rx_packets++;
		ndev->stats.rx_bytes += skb->len;
		return;
	}

	stats64 = this_cpu_ptr(vif->stats64);

	u64_stats_update_begin(&stats64->syncp);
	stats64->rx_packets++;
	stats64->rx_bytes += skb->len;
	u64_stats_update_end(&stats64->syncp);
}
EXPORT_SYMBOL_GPL(qtnf_update_rx_stats);

void qtnf_update_tx_stats(struct net_device *ndev, const struct sk_buff *skb)
{
	struct qtnf_vif *vif = qtnf_netdev_get_priv(ndev);
	struct pcpu_sw_netstats *stats64;

	if (unlikely(!vif || !vif->stats64)) {
		ndev->stats.tx_packets++;
		ndev->stats.tx_bytes += skb->len;
		return;
	}

	stats64 = this_cpu_ptr(vif->stats64);

	u64_stats_update_begin(&stats64->syncp);
	stats64->tx_packets++;
	stats64->tx_bytes += skb->len;
	u64_stats_update_end(&stats64->syncp);
}
EXPORT_SYMBOL_GPL(qtnf_update_tx_stats);

>>>>>>> 661e50bc
MODULE_AUTHOR("Quantenna Communications");
MODULE_DESCRIPTION("Quantenna 802.11 wireless LAN FullMAC driver.");
MODULE_LICENSE("GPL");<|MERGE_RESOLUTION|>--- conflicted
+++ resolved
@@ -365,16 +365,12 @@
 		mac->iflist[i].vifid = i;
 		qtnf_sta_list_init(&mac->iflist[i].sta_list);
 		mutex_init(&mac->mac_lock);
-<<<<<<< HEAD
-		timer_setup(&mac->scan_timeout, NULL, 0);
-=======
 		INIT_DELAYED_WORK(&mac->scan_timeout, qtnf_mac_scan_timeout);
 		mac->iflist[i].stats64 =
 			netdev_alloc_pcpu_stats(struct pcpu_sw_netstats);
 		if (!mac->iflist[i].stats64)
 			pr_warn("VIF%u.%u: per cpu stats allocation failed\n",
 				macid, i);
->>>>>>> 661e50bc
 	}
 
 	qtnf_mac_init_primary_intf(mac);
@@ -734,8 +730,6 @@
 }
 EXPORT_SYMBOL_GPL(qtnf_wake_all_queues);
 
-<<<<<<< HEAD
-=======
 void qtnf_update_rx_stats(struct net_device *ndev, const struct sk_buff *skb)
 {
 	struct qtnf_vif *vif = qtnf_netdev_get_priv(ndev);
@@ -776,7 +770,6 @@
 }
 EXPORT_SYMBOL_GPL(qtnf_update_tx_stats);
 
->>>>>>> 661e50bc
 MODULE_AUTHOR("Quantenna Communications");
 MODULE_DESCRIPTION("Quantenna 802.11 wireless LAN FullMAC driver.");
 MODULE_LICENSE("GPL");