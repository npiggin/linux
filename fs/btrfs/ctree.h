--- conflicted
+++ resolved
@@ -369,15 +369,12 @@
 	unsigned int search_commit_root:1;
 	unsigned int need_commit_sem:1;
 	unsigned int skip_release_on_error:1;
-<<<<<<< HEAD
-=======
 	/*
 	 * Indicate that new item (btrfs_search_slot) is extending already
 	 * existing item and ins_len contains only the data size and not item
 	 * header (ie. sizeof(struct btrfs_item) is not included).
 	 */
 	unsigned int search_for_extension:1;
->>>>>>> 7505c06d
 };
 #define BTRFS_MAX_EXTENT_ITEM_SIZE(r) ((BTRFS_LEAF_DATA_SIZE(r->fs_info) >> 4) - \
 					sizeof(struct btrfs_item))
