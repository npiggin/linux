--- conflicted
+++ resolved
@@ -1232,14 +1232,11 @@
  *	&NL80211_ATTR_FILS_NONCES - for FILS Nonces
  *		(STA Nonce 16 bytes followed by AP Nonce 16 bytes)
  *
-<<<<<<< HEAD
-=======
  * @NL80211_CMD_ASSOC_COMEBACK: notification about an association
  *      temporal rejection with comeback. The event includes %NL80211_ATTR_MAC
  *      to describe the BSSID address of the AP and %NL80211_ATTR_TIMEOUT to
  *      specify the timeout value.
  *
->>>>>>> 754e0b0e
  * @NL80211_CMD_MAX: highest used command number
  * @__NL80211_CMD_AFTER_LAST: internal use
  */
@@ -1482,11 +1479,8 @@
 
 	NL80211_CMD_SET_FILS_AAD,
 
-<<<<<<< HEAD
-=======
 	NL80211_CMD_ASSOC_COMEBACK,
 
->>>>>>> 754e0b0e
 	/* add new commands above here */
 
 	/* used to define NL80211_CMD_MAX below */
@@ -2654,8 +2648,6 @@
  *	Mandatory parameter for the transmitting interface to enable MBSSID.
  *	Optional for the non-transmitting interfaces.
  *
-<<<<<<< HEAD
-=======
  * @NL80211_ATTR_RADAR_BACKGROUND: Configure dedicated offchannel chain
  *	available for radar/CAC detection on some hw. This chain can't be used
  *	to transmit or receive frames and it is bounded to a running wdev.
@@ -2667,7 +2659,6 @@
  *	enumerated in &enum nl80211_ap_settings_flags. This attribute shall be
  *	used with %NL80211_CMD_START_AP request.
  *
->>>>>>> 754e0b0e
  * @NUM_NL80211_ATTR: total number of nl80211_attrs available
  * @NL80211_ATTR_MAX: highest attribute number currently defined
  * @__NL80211_ATTR_AFTER_LAST: internal use
@@ -3174,13 +3165,10 @@
 	NL80211_ATTR_MBSSID_CONFIG,
 	NL80211_ATTR_MBSSID_ELEMS,
 
-<<<<<<< HEAD
-=======
 	NL80211_ATTR_RADAR_BACKGROUND,
 
 	NL80211_ATTR_AP_SETTINGS_FLAGS,
 
->>>>>>> 754e0b0e
 	/* add attributes here, update the policy in nl80211.c */
 
 	__NL80211_ATTR_AFTER_LAST,
@@ -6088,12 +6076,9 @@
  *	frames. Userspace has to share FILS AAD details to the driver by using
  *	@NL80211_CMD_SET_FILS_AAD.
  *
-<<<<<<< HEAD
-=======
  * @NL80211_EXT_FEATURE_RADAR_BACKGROUND: Device supports background radar/CAC
  *	detection.
  *
->>>>>>> 754e0b0e
  * @NUM_NL80211_EXT_FEATURES: number of extended features.
  * @MAX_NL80211_EXT_FEATURES: highest extended feature index.
  */
@@ -6160,10 +6145,7 @@
 	NL80211_EXT_FEATURE_PROT_RANGE_NEGO_AND_MEASURE,
 	NL80211_EXT_FEATURE_BSS_COLOR,
 	NL80211_EXT_FEATURE_FILS_CRYPTO_OFFLOAD,
-<<<<<<< HEAD
-=======
 	NL80211_EXT_FEATURE_RADAR_BACKGROUND,
->>>>>>> 754e0b0e
 
 	/* add new features before the definition below */
 	NUM_NL80211_EXT_FEATURES,
@@ -7509,8 +7491,6 @@
 	NL80211_MBSSID_CONFIG_ATTR_MAX = __NL80211_MBSSID_CONFIG_ATTR_LAST - 1,
 };
 
-<<<<<<< HEAD
-=======
 /**
  * enum nl80211_ap_settings_flags - AP settings flags
  *
@@ -7527,5 +7507,4 @@
 	NL80211_AP_SETTINGS_SA_QUERY_OFFLOAD_SUPPORT	= 1 << 1,
 };
 
->>>>>>> 754e0b0e
 #endif /* __LINUX_NL80211_H */