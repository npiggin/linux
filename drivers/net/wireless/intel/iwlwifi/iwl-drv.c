/******************************************************************************
 *
 * This file is provided under a dual BSD/GPLv2 license.  When using or
 * redistributing this file, you may do so under either license.
 *
 * GPL LICENSE SUMMARY
 *
 * Copyright(c) 2007 - 2014 Intel Corporation. All rights reserved.
 * Copyright(c) 2013 - 2015 Intel Mobile Communications GmbH
 * Copyright(c) 2016 - 2017 Intel Deutschland GmbH
 * Copyright(c) 2018 - 2019 Intel Corporation
 *
 * This program is free software; you can redistribute it and/or modify
 * it under the terms of version 2 of the GNU General Public License as
 * published by the Free Software Foundation.
 *
 * This program is distributed in the hope that it will be useful, but
 * WITHOUT ANY WARRANTY; without even the implied warranty of
 * MERCHANTABILITY or FITNESS FOR A PARTICULAR PURPOSE.  See the GNU
 * General Public License for more details.
 *
 * The full GNU General Public License is included in this distribution
 * in the file called COPYING.
 *
 * Contact Information:
 *  Intel Linux Wireless <linuxwifi@intel.com>
 * Intel Corporation, 5200 N.E. Elam Young Parkway, Hillsboro, OR 97124-6497
 *
 * BSD LICENSE
 *
 * Copyright(c) 2005 - 2014 Intel Corporation. All rights reserved.
 * Copyright(c) 2013 - 2015 Intel Mobile Communications GmbH
 * Copyright(c) 2016 - 2017 Intel Deutschland GmbH
 * Copyright(c) 2018 - 2019 Intel Corporation
 * All rights reserved.
 *
 * Redistribution and use in source and binary forms, with or without
 * modification, are permitted provided that the following conditions
 * are met:
 *
 *  * Redistributions of source code must retain the above copyright
 *    notice, this list of conditions and the following disclaimer.
 *  * Redistributions in binary form must reproduce the above copyright
 *    notice, this list of conditions and the following disclaimer in
 *    the documentation and/or other materials provided with the
 *    distribution.
 *  * Neither the name Intel Corporation nor the names of its
 *    contributors may be used to endorse or promote products derived
 *    from this software without specific prior written permission.
 *
 * THIS SOFTWARE IS PROVIDED BY THE COPYRIGHT HOLDERS AND CONTRIBUTORS
 * "AS IS" AND ANY EXPRESS OR IMPLIED WARRANTIES, INCLUDING, BUT NOT
 * LIMITED TO, THE IMPLIED WARRANTIES OF MERCHANTABILITY AND FITNESS FOR
 * A PARTICULAR PURPOSE ARE DISCLAIMED. IN NO EVENT SHALL THE COPYRIGHT
 * OWNER OR CONTRIBUTORS BE LIABLE FOR ANY DIRECT, INDIRECT, INCIDENTAL,
 * SPECIAL, EXEMPLARY, OR CONSEQUENTIAL DAMAGES (INCLUDING, BUT NOT
 * LIMITED TO, PROCUREMENT OF SUBSTITUTE GOODS OR SERVICES; LOSS OF USE,
 * DATA, OR PROFITS; OR BUSINESS INTERRUPTION) HOWEVER CAUSED AND ON ANY
 * THEORY OF LIABILITY, WHETHER IN CONTRACT, STRICT LIABILITY, OR TORT
 * (INCLUDING NEGLIGENCE OR OTHERWISE) ARISING IN ANY WAY OUT OF THE USE
 * OF THIS SOFTWARE, EVEN IF ADVISED OF THE POSSIBILITY OF SUCH DAMAGE.
 *
 *****************************************************************************/
#include <linux/completion.h>
#include <linux/dma-mapping.h>
#include <linux/firmware.h>
#include <linux/module.h>
#include <linux/vmalloc.h>

#include "iwl-drv.h"
#include "iwl-csr.h"
#include "iwl-debug.h"
#include "iwl-trans.h"
#include "iwl-op-mode.h"
#include "iwl-agn-hw.h"
#include "fw/img.h"
#include "iwl-dbg-tlv.h"
#include "iwl-config.h"
#include "iwl-modparams.h"
#include "fw/api/alive.h"

/******************************************************************************
 *
 * module boiler plate
 *
 ******************************************************************************/

#define DRV_DESCRIPTION	"Intel(R) Wireless WiFi driver for Linux"
MODULE_DESCRIPTION(DRV_DESCRIPTION);
MODULE_AUTHOR(DRV_COPYRIGHT " " DRV_AUTHOR);
MODULE_LICENSE("GPL");

#ifdef CONFIG_IWLWIFI_DEBUGFS
static struct dentry *iwl_dbgfs_root;
#endif

/**
 * struct iwl_drv - drv common data
 * @list: list of drv structures using this opmode
 * @fw: the iwl_fw structure
 * @op_mode: the running op_mode
 * @trans: transport layer
 * @dev: for debug prints only
 * @fw_index: firmware revision to try loading
 * @firmware_name: composite filename of ucode file to load
 * @request_firmware_complete: the firmware has been obtained from user space
 */
struct iwl_drv {
	struct list_head list;
	struct iwl_fw fw;

	struct iwl_op_mode *op_mode;
	struct iwl_trans *trans;
	struct device *dev;

	int fw_index;                   /* firmware we're trying to load */
	char firmware_name[64];         /* name of firmware file to load */

	struct completion request_firmware_complete;

#ifdef CONFIG_IWLWIFI_DEBUGFS
	struct dentry *dbgfs_drv;
	struct dentry *dbgfs_trans;
	struct dentry *dbgfs_op_mode;
#endif
};

enum {
	DVM_OP_MODE,
	MVM_OP_MODE,
};

/* Protects the table contents, i.e. the ops pointer & drv list */
static struct mutex iwlwifi_opmode_table_mtx;
static struct iwlwifi_opmode_table {
	const char *name;			/* name: iwldvm, iwlmvm, etc */
	const struct iwl_op_mode_ops *ops;	/* pointer to op_mode ops */
	struct list_head drv;		/* list of devices using this op_mode */
} iwlwifi_opmode_table[] = {		/* ops set when driver is initialized */
	[DVM_OP_MODE] = { .name = "iwldvm", .ops = NULL },
	[MVM_OP_MODE] = { .name = "iwlmvm", .ops = NULL },
};

#define IWL_DEFAULT_SCAN_CHANNELS 40

/*
 * struct fw_sec: Just for the image parsing process.
 * For the fw storage we are using struct fw_desc.
 */
struct fw_sec {
	const void *data;		/* the sec data */
	size_t size;			/* section size */
	u32 offset;			/* offset of writing in the device */
};

static void iwl_free_fw_desc(struct iwl_drv *drv, struct fw_desc *desc)
{
	vfree(desc->data);
	desc->data = NULL;
	desc->len = 0;
}

static void iwl_free_fw_img(struct iwl_drv *drv, struct fw_img *img)
{
	int i;
	for (i = 0; i < img->num_sec; i++)
		iwl_free_fw_desc(drv, &img->sec[i]);
	kfree(img->sec);
}

static void iwl_dealloc_ucode(struct iwl_drv *drv)
{
	int i;

	kfree(drv->fw.dbg.dest_tlv);
	for (i = 0; i < ARRAY_SIZE(drv->fw.dbg.conf_tlv); i++)
		kfree(drv->fw.dbg.conf_tlv[i]);
	for (i = 0; i < ARRAY_SIZE(drv->fw.dbg.trigger_tlv); i++)
		kfree(drv->fw.dbg.trigger_tlv[i]);
	kfree(drv->fw.dbg.mem_tlv);
	kfree(drv->fw.iml);
	kfree(drv->fw.ucode_capa.cmd_versions);

	for (i = 0; i < IWL_UCODE_TYPE_MAX; i++)
		iwl_free_fw_img(drv, drv->fw.img + i);
}

static int iwl_alloc_fw_desc(struct iwl_drv *drv, struct fw_desc *desc,
			     struct fw_sec *sec)
{
	void *data;

	desc->data = NULL;

	if (!sec || !sec->size)
		return -EINVAL;

	data = vmalloc(sec->size);
	if (!data)
		return -ENOMEM;

	desc->len = sec->size;
	desc->offset = sec->offset;
	memcpy(data, sec->data, desc->len);
	desc->data = data;

	return 0;
}

static void iwl_req_fw_callback(const struct firmware *ucode_raw,
				void *context);

static int iwl_request_firmware(struct iwl_drv *drv, bool first)
{
	const struct iwl_cfg *cfg = drv->trans->cfg;
	char tag[8];

	if (drv->trans->trans_cfg->device_family == IWL_DEVICE_FAMILY_9000 &&
	    (CSR_HW_REV_STEP(drv->trans->hw_rev) != SILICON_B_STEP &&
	     CSR_HW_REV_STEP(drv->trans->hw_rev) != SILICON_C_STEP)) {
		IWL_ERR(drv,
			"Only HW steps B and C are currently supported (0x%0x)\n",
			drv->trans->hw_rev);
		return -EINVAL;
	}

	if (first) {
		drv->fw_index = cfg->ucode_api_max;
		sprintf(tag, "%d", drv->fw_index);
	} else {
		drv->fw_index--;
		sprintf(tag, "%d", drv->fw_index);
	}

	if (drv->fw_index < cfg->ucode_api_min) {
		IWL_ERR(drv, "no suitable firmware found!\n");

		if (cfg->ucode_api_min == cfg->ucode_api_max) {
			IWL_ERR(drv, "%s%d is required\n", cfg->fw_name_pre,
				cfg->ucode_api_max);
		} else {
			IWL_ERR(drv, "minimum version required: %s%d\n",
				cfg->fw_name_pre, cfg->ucode_api_min);
			IWL_ERR(drv, "maximum version supported: %s%d\n",
				cfg->fw_name_pre, cfg->ucode_api_max);
		}

		IWL_ERR(drv,
			"check git://git.kernel.org/pub/scm/linux/kernel/git/firmware/linux-firmware.git\n");
		return -ENOENT;
	}

	snprintf(drv->firmware_name, sizeof(drv->firmware_name), "%s%s.ucode",
		 cfg->fw_name_pre, tag);

	IWL_DEBUG_FW_INFO(drv, "attempting to load firmware '%s'\n",
			  drv->firmware_name);

	return request_firmware_nowait(THIS_MODULE, 1, drv->firmware_name,
				       drv->trans->dev,
				       GFP_KERNEL, drv, iwl_req_fw_callback);
}

struct fw_img_parsing {
	struct fw_sec *sec;
	int sec_counter;
};

/*
 * struct fw_sec_parsing: to extract fw section and it's offset from tlv
 */
struct fw_sec_parsing {
	__le32 offset;
	const u8 data[];
} __packed;

/**
 * struct iwl_tlv_calib_data - parse the default calib data from TLV
 *
 * @ucode_type: the uCode to which the following default calib relates.
 * @calib: default calibrations.
 */
struct iwl_tlv_calib_data {
	__le32 ucode_type;
	struct iwl_tlv_calib_ctrl calib;
} __packed;

struct iwl_firmware_pieces {
	struct fw_img_parsing img[IWL_UCODE_TYPE_MAX];

	u32 init_evtlog_ptr, init_evtlog_size, init_errlog_ptr;
	u32 inst_evtlog_ptr, inst_evtlog_size, inst_errlog_ptr;

	/* FW debug data parsed for driver usage */
	bool dbg_dest_tlv_init;
	u8 *dbg_dest_ver;
	union {
		struct iwl_fw_dbg_dest_tlv *dbg_dest_tlv;
		struct iwl_fw_dbg_dest_tlv_v1 *dbg_dest_tlv_v1;
	};
	struct iwl_fw_dbg_conf_tlv *dbg_conf_tlv[FW_DBG_CONF_MAX];
	size_t dbg_conf_tlv_len[FW_DBG_CONF_MAX];
	struct iwl_fw_dbg_trigger_tlv *dbg_trigger_tlv[FW_DBG_TRIGGER_MAX];
	size_t dbg_trigger_tlv_len[FW_DBG_TRIGGER_MAX];
	struct iwl_fw_dbg_mem_seg_tlv *dbg_mem_tlv;
	size_t n_mem_tlv;
};

/*
 * These functions are just to extract uCode section data from the pieces
 * structure.
 */
static struct fw_sec *get_sec(struct iwl_firmware_pieces *pieces,
			      enum iwl_ucode_type type,
			      int  sec)
{
	return &pieces->img[type].sec[sec];
}

static void alloc_sec_data(struct iwl_firmware_pieces *pieces,
			   enum iwl_ucode_type type,
			   int sec)
{
	struct fw_img_parsing *img = &pieces->img[type];
	struct fw_sec *sec_memory;
	int size = sec + 1;
	size_t alloc_size = sizeof(*img->sec) * size;

	if (img->sec && img->sec_counter >= size)
		return;

	sec_memory = krealloc(img->sec, alloc_size, GFP_KERNEL);
	if (!sec_memory)
		return;

	img->sec = sec_memory;
	img->sec_counter = size;
}

static void set_sec_data(struct iwl_firmware_pieces *pieces,
			 enum iwl_ucode_type type,
			 int sec,
			 const void *data)
{
	alloc_sec_data(pieces, type, sec);

	pieces->img[type].sec[sec].data = data;
}

static void set_sec_size(struct iwl_firmware_pieces *pieces,
			 enum iwl_ucode_type type,
			 int sec,
			 size_t size)
{
	alloc_sec_data(pieces, type, sec);

	pieces->img[type].sec[sec].size = size;
}

static size_t get_sec_size(struct iwl_firmware_pieces *pieces,
			   enum iwl_ucode_type type,
			   int sec)
{
	return pieces->img[type].sec[sec].size;
}

static void set_sec_offset(struct iwl_firmware_pieces *pieces,
			   enum iwl_ucode_type type,
			   int sec,
			   u32 offset)
{
	alloc_sec_data(pieces, type, sec);

	pieces->img[type].sec[sec].offset = offset;
}

static int iwl_store_cscheme(struct iwl_fw *fw, const u8 *data, const u32 len)
{
	int i, j;
	struct iwl_fw_cscheme_list *l = (struct iwl_fw_cscheme_list *)data;
	struct iwl_fw_cipher_scheme *fwcs;

	if (len < sizeof(*l) ||
	    len < sizeof(l->size) + l->size * sizeof(l->cs[0]))
		return -EINVAL;

	for (i = 0, j = 0; i < IWL_UCODE_MAX_CS && i < l->size; i++) {
		fwcs = &l->cs[j];

		/* we skip schemes with zero cipher suite selector */
		if (!fwcs->cipher)
			continue;

		fw->cs[j++] = *fwcs;
	}

	return 0;
}

/*
 * Gets uCode section from tlv.
 */
static int iwl_store_ucode_sec(struct iwl_firmware_pieces *pieces,
			       const void *data, enum iwl_ucode_type type,
			       int size)
{
	struct fw_img_parsing *img;
	struct fw_sec *sec;
	struct fw_sec_parsing *sec_parse;
	size_t alloc_size;

	if (WARN_ON(!pieces || !data || type >= IWL_UCODE_TYPE_MAX))
		return -1;

	sec_parse = (struct fw_sec_parsing *)data;

	img = &pieces->img[type];

	alloc_size = sizeof(*img->sec) * (img->sec_counter + 1);
	sec = krealloc(img->sec, alloc_size, GFP_KERNEL);
	if (!sec)
		return -ENOMEM;
	img->sec = sec;

	sec = &img->sec[img->sec_counter];

	sec->offset = le32_to_cpu(sec_parse->offset);
	sec->data = sec_parse->data;
	sec->size = size - sizeof(sec_parse->offset);

	++img->sec_counter;

	return 0;
}

static int iwl_set_default_calib(struct iwl_drv *drv, const u8 *data)
{
	struct iwl_tlv_calib_data *def_calib =
					(struct iwl_tlv_calib_data *)data;
	u32 ucode_type = le32_to_cpu(def_calib->ucode_type);
	if (ucode_type >= IWL_UCODE_TYPE_MAX) {
		IWL_ERR(drv, "Wrong ucode_type %u for default calibration.\n",
			ucode_type);
		return -EINVAL;
	}
	drv->fw.default_calib[ucode_type].flow_trigger =
		def_calib->calib.flow_trigger;
	drv->fw.default_calib[ucode_type].event_trigger =
		def_calib->calib.event_trigger;

	return 0;
}

static void iwl_set_ucode_api_flags(struct iwl_drv *drv, const u8 *data,
				    struct iwl_ucode_capabilities *capa)
{
	const struct iwl_ucode_api *ucode_api = (void *)data;
	u32 api_index = le32_to_cpu(ucode_api->api_index);
	u32 api_flags = le32_to_cpu(ucode_api->api_flags);
	int i;

	if (api_index >= DIV_ROUND_UP(NUM_IWL_UCODE_TLV_API, 32)) {
		IWL_WARN(drv,
			 "api flags index %d larger than supported by driver\n",
			 api_index);
		return;
	}

	for (i = 0; i < 32; i++) {
		if (api_flags & BIT(i))
			__set_bit(i + 32 * api_index, capa->_api);
	}
}

static void iwl_set_ucode_capabilities(struct iwl_drv *drv, const u8 *data,
				       struct iwl_ucode_capabilities *capa)
{
	const struct iwl_ucode_capa *ucode_capa = (void *)data;
	u32 api_index = le32_to_cpu(ucode_capa->api_index);
	u32 api_flags = le32_to_cpu(ucode_capa->api_capa);
	int i;

	if (api_index >= DIV_ROUND_UP(NUM_IWL_UCODE_TLV_CAPA, 32)) {
		IWL_WARN(drv,
			 "capa flags index %d larger than supported by driver\n",
			 api_index);
		return;
	}

	for (i = 0; i < 32; i++) {
		if (api_flags & BIT(i))
			__set_bit(i + 32 * api_index, capa->_capa);
	}
}

static const char *iwl_reduced_fw_name(struct iwl_drv *drv)
{
	const char *name = drv->firmware_name;

	if (strncmp(name, "iwlwifi-", 8) == 0)
		name += 8;

	return name;
}

static int iwl_parse_v1_v2_firmware(struct iwl_drv *drv,
				    const struct firmware *ucode_raw,
				    struct iwl_firmware_pieces *pieces)
{
	struct iwl_ucode_header *ucode = (void *)ucode_raw->data;
	u32 api_ver, hdr_size, build;
	char buildstr[25];
	const u8 *src;

	drv->fw.ucode_ver = le32_to_cpu(ucode->ver);
	api_ver = IWL_UCODE_API(drv->fw.ucode_ver);

	switch (api_ver) {
	default:
		hdr_size = 28;
		if (ucode_raw->size < hdr_size) {
			IWL_ERR(drv, "File size too small!\n");
			return -EINVAL;
		}
		build = le32_to_cpu(ucode->u.v2.build);
		set_sec_size(pieces, IWL_UCODE_REGULAR, IWL_UCODE_SECTION_INST,
			     le32_to_cpu(ucode->u.v2.inst_size));
		set_sec_size(pieces, IWL_UCODE_REGULAR, IWL_UCODE_SECTION_DATA,
			     le32_to_cpu(ucode->u.v2.data_size));
		set_sec_size(pieces, IWL_UCODE_INIT, IWL_UCODE_SECTION_INST,
			     le32_to_cpu(ucode->u.v2.init_size));
		set_sec_size(pieces, IWL_UCODE_INIT, IWL_UCODE_SECTION_DATA,
			     le32_to_cpu(ucode->u.v2.init_data_size));
		src = ucode->u.v2.data;
		break;
	case 0:
	case 1:
	case 2:
		hdr_size = 24;
		if (ucode_raw->size < hdr_size) {
			IWL_ERR(drv, "File size too small!\n");
			return -EINVAL;
		}
		build = 0;
		set_sec_size(pieces, IWL_UCODE_REGULAR, IWL_UCODE_SECTION_INST,
			     le32_to_cpu(ucode->u.v1.inst_size));
		set_sec_size(pieces, IWL_UCODE_REGULAR, IWL_UCODE_SECTION_DATA,
			     le32_to_cpu(ucode->u.v1.data_size));
		set_sec_size(pieces, IWL_UCODE_INIT, IWL_UCODE_SECTION_INST,
			     le32_to_cpu(ucode->u.v1.init_size));
		set_sec_size(pieces, IWL_UCODE_INIT, IWL_UCODE_SECTION_DATA,
			     le32_to_cpu(ucode->u.v1.init_data_size));
		src = ucode->u.v1.data;
		break;
	}

	if (build)
		sprintf(buildstr, " build %u", build);
	else
		buildstr[0] = '\0';

	snprintf(drv->fw.fw_version,
		 sizeof(drv->fw.fw_version),
		 "%u.%u.%u.%u%s %s",
		 IWL_UCODE_MAJOR(drv->fw.ucode_ver),
		 IWL_UCODE_MINOR(drv->fw.ucode_ver),
		 IWL_UCODE_API(drv->fw.ucode_ver),
		 IWL_UCODE_SERIAL(drv->fw.ucode_ver),
		 buildstr, iwl_reduced_fw_name(drv));

	/* Verify size of file vs. image size info in file's header */

	if (ucode_raw->size != hdr_size +
	    get_sec_size(pieces, IWL_UCODE_REGULAR, IWL_UCODE_SECTION_INST) +
	    get_sec_size(pieces, IWL_UCODE_REGULAR, IWL_UCODE_SECTION_DATA) +
	    get_sec_size(pieces, IWL_UCODE_INIT, IWL_UCODE_SECTION_INST) +
	    get_sec_size(pieces, IWL_UCODE_INIT, IWL_UCODE_SECTION_DATA)) {

		IWL_ERR(drv,
			"uCode file size %d does not match expected size\n",
			(int)ucode_raw->size);
		return -EINVAL;
	}


	set_sec_data(pieces, IWL_UCODE_REGULAR, IWL_UCODE_SECTION_INST, src);
	src += get_sec_size(pieces, IWL_UCODE_REGULAR, IWL_UCODE_SECTION_INST);
	set_sec_offset(pieces, IWL_UCODE_REGULAR, IWL_UCODE_SECTION_INST,
		       IWLAGN_RTC_INST_LOWER_BOUND);
	set_sec_data(pieces, IWL_UCODE_REGULAR, IWL_UCODE_SECTION_DATA, src);
	src += get_sec_size(pieces, IWL_UCODE_REGULAR, IWL_UCODE_SECTION_DATA);
	set_sec_offset(pieces, IWL_UCODE_REGULAR, IWL_UCODE_SECTION_DATA,
		       IWLAGN_RTC_DATA_LOWER_BOUND);
	set_sec_data(pieces, IWL_UCODE_INIT, IWL_UCODE_SECTION_INST, src);
	src += get_sec_size(pieces, IWL_UCODE_INIT, IWL_UCODE_SECTION_INST);
	set_sec_offset(pieces, IWL_UCODE_INIT, IWL_UCODE_SECTION_INST,
		       IWLAGN_RTC_INST_LOWER_BOUND);
	set_sec_data(pieces, IWL_UCODE_INIT, IWL_UCODE_SECTION_DATA, src);
	src += get_sec_size(pieces, IWL_UCODE_INIT, IWL_UCODE_SECTION_DATA);
	set_sec_offset(pieces, IWL_UCODE_INIT, IWL_UCODE_SECTION_DATA,
		       IWLAGN_RTC_DATA_LOWER_BOUND);
	return 0;
}

#define FW_ADDR_CACHE_CONTROL 0xC0000000

static int iwl_parse_tlv_firmware(struct iwl_drv *drv,
				const struct firmware *ucode_raw,
				struct iwl_firmware_pieces *pieces,
				struct iwl_ucode_capabilities *capa,
				bool *usniffer_images)
{
	struct iwl_tlv_ucode_header *ucode = (void *)ucode_raw->data;
	struct iwl_ucode_tlv *tlv;
	size_t len = ucode_raw->size;
	const u8 *data;
	u32 tlv_len;
	u32 usniffer_img;
	enum iwl_ucode_tlv_type tlv_type;
	const u8 *tlv_data;
	char buildstr[25];
	u32 build, paging_mem_size;
	int num_of_cpus;
	bool usniffer_req = false;

	if (len < sizeof(*ucode)) {
		IWL_ERR(drv, "uCode has invalid length: %zd\n", len);
		return -EINVAL;
	}

	if (ucode->magic != cpu_to_le32(IWL_TLV_UCODE_MAGIC)) {
		IWL_ERR(drv, "invalid uCode magic: 0X%x\n",
			le32_to_cpu(ucode->magic));
		return -EINVAL;
	}

	drv->fw.ucode_ver = le32_to_cpu(ucode->ver);
	memcpy(drv->fw.human_readable, ucode->human_readable,
	       sizeof(drv->fw.human_readable));
	build = le32_to_cpu(ucode->build);

	if (build)
		sprintf(buildstr, " build %u", build);
	else
		buildstr[0] = '\0';

	snprintf(drv->fw.fw_version,
		 sizeof(drv->fw.fw_version),
		 "%u.%u.%u.%u%s %s",
		 IWL_UCODE_MAJOR(drv->fw.ucode_ver),
		 IWL_UCODE_MINOR(drv->fw.ucode_ver),
		 IWL_UCODE_API(drv->fw.ucode_ver),
		 IWL_UCODE_SERIAL(drv->fw.ucode_ver),
		 buildstr, iwl_reduced_fw_name(drv));

	data = ucode->data;

	len -= sizeof(*ucode);

	while (len >= sizeof(*tlv)) {
		len -= sizeof(*tlv);
		tlv = (void *)data;

		tlv_len = le32_to_cpu(tlv->length);
		tlv_type = le32_to_cpu(tlv->type);
		tlv_data = tlv->data;

		if (len < tlv_len) {
			IWL_ERR(drv, "invalid TLV len: %zd/%u\n",
				len, tlv_len);
			return -EINVAL;
		}
		len -= ALIGN(tlv_len, 4);
		data += sizeof(*tlv) + ALIGN(tlv_len, 4);

		switch (tlv_type) {
		case IWL_UCODE_TLV_INST:
			set_sec_data(pieces, IWL_UCODE_REGULAR,
				     IWL_UCODE_SECTION_INST, tlv_data);
			set_sec_size(pieces, IWL_UCODE_REGULAR,
				     IWL_UCODE_SECTION_INST, tlv_len);
			set_sec_offset(pieces, IWL_UCODE_REGULAR,
				       IWL_UCODE_SECTION_INST,
				       IWLAGN_RTC_INST_LOWER_BOUND);
			break;
		case IWL_UCODE_TLV_DATA:
			set_sec_data(pieces, IWL_UCODE_REGULAR,
				     IWL_UCODE_SECTION_DATA, tlv_data);
			set_sec_size(pieces, IWL_UCODE_REGULAR,
				     IWL_UCODE_SECTION_DATA, tlv_len);
			set_sec_offset(pieces, IWL_UCODE_REGULAR,
				       IWL_UCODE_SECTION_DATA,
				       IWLAGN_RTC_DATA_LOWER_BOUND);
			break;
		case IWL_UCODE_TLV_INIT:
			set_sec_data(pieces, IWL_UCODE_INIT,
				     IWL_UCODE_SECTION_INST, tlv_data);
			set_sec_size(pieces, IWL_UCODE_INIT,
				     IWL_UCODE_SECTION_INST, tlv_len);
			set_sec_offset(pieces, IWL_UCODE_INIT,
				       IWL_UCODE_SECTION_INST,
				       IWLAGN_RTC_INST_LOWER_BOUND);
			break;
		case IWL_UCODE_TLV_INIT_DATA:
			set_sec_data(pieces, IWL_UCODE_INIT,
				     IWL_UCODE_SECTION_DATA, tlv_data);
			set_sec_size(pieces, IWL_UCODE_INIT,
				     IWL_UCODE_SECTION_DATA, tlv_len);
			set_sec_offset(pieces, IWL_UCODE_INIT,
				       IWL_UCODE_SECTION_DATA,
				       IWLAGN_RTC_DATA_LOWER_BOUND);
			break;
		case IWL_UCODE_TLV_BOOT:
			IWL_ERR(drv, "Found unexpected BOOT ucode\n");
			break;
		case IWL_UCODE_TLV_PROBE_MAX_LEN:
			if (tlv_len != sizeof(u32))
				goto invalid_tlv_len;
			capa->max_probe_length =
					le32_to_cpup((__le32 *)tlv_data);
			break;
		case IWL_UCODE_TLV_PAN:
			if (tlv_len)
				goto invalid_tlv_len;
			capa->flags |= IWL_UCODE_TLV_FLAGS_PAN;
			break;
		case IWL_UCODE_TLV_FLAGS:
			/* must be at least one u32 */
			if (tlv_len < sizeof(u32))
				goto invalid_tlv_len;
			/* and a proper number of u32s */
			if (tlv_len % sizeof(u32))
				goto invalid_tlv_len;
			/*
			 * This driver only reads the first u32 as
			 * right now no more features are defined,
			 * if that changes then either the driver
			 * will not work with the new firmware, or
			 * it'll not take advantage of new features.
			 */
			capa->flags = le32_to_cpup((__le32 *)tlv_data);
			break;
		case IWL_UCODE_TLV_API_CHANGES_SET:
			if (tlv_len != sizeof(struct iwl_ucode_api))
				goto invalid_tlv_len;
			iwl_set_ucode_api_flags(drv, tlv_data, capa);
			break;
		case IWL_UCODE_TLV_ENABLED_CAPABILITIES:
			if (tlv_len != sizeof(struct iwl_ucode_capa))
				goto invalid_tlv_len;
			iwl_set_ucode_capabilities(drv, tlv_data, capa);
			break;
		case IWL_UCODE_TLV_INIT_EVTLOG_PTR:
			if (tlv_len != sizeof(u32))
				goto invalid_tlv_len;
			pieces->init_evtlog_ptr =
					le32_to_cpup((__le32 *)tlv_data);
			break;
		case IWL_UCODE_TLV_INIT_EVTLOG_SIZE:
			if (tlv_len != sizeof(u32))
				goto invalid_tlv_len;
			pieces->init_evtlog_size =
					le32_to_cpup((__le32 *)tlv_data);
			break;
		case IWL_UCODE_TLV_INIT_ERRLOG_PTR:
			if (tlv_len != sizeof(u32))
				goto invalid_tlv_len;
			pieces->init_errlog_ptr =
					le32_to_cpup((__le32 *)tlv_data);
			break;
		case IWL_UCODE_TLV_RUNT_EVTLOG_PTR:
			if (tlv_len != sizeof(u32))
				goto invalid_tlv_len;
			pieces->inst_evtlog_ptr =
					le32_to_cpup((__le32 *)tlv_data);
			break;
		case IWL_UCODE_TLV_RUNT_EVTLOG_SIZE:
			if (tlv_len != sizeof(u32))
				goto invalid_tlv_len;
			pieces->inst_evtlog_size =
					le32_to_cpup((__le32 *)tlv_data);
			break;
		case IWL_UCODE_TLV_RUNT_ERRLOG_PTR:
			if (tlv_len != sizeof(u32))
				goto invalid_tlv_len;
			pieces->inst_errlog_ptr =
					le32_to_cpup((__le32 *)tlv_data);
			break;
		case IWL_UCODE_TLV_ENHANCE_SENS_TBL:
			if (tlv_len)
				goto invalid_tlv_len;
			drv->fw.enhance_sensitivity_table = true;
			break;
		case IWL_UCODE_TLV_WOWLAN_INST:
			set_sec_data(pieces, IWL_UCODE_WOWLAN,
				     IWL_UCODE_SECTION_INST, tlv_data);
			set_sec_size(pieces, IWL_UCODE_WOWLAN,
				     IWL_UCODE_SECTION_INST, tlv_len);
			set_sec_offset(pieces, IWL_UCODE_WOWLAN,
				       IWL_UCODE_SECTION_INST,
				       IWLAGN_RTC_INST_LOWER_BOUND);
			break;
		case IWL_UCODE_TLV_WOWLAN_DATA:
			set_sec_data(pieces, IWL_UCODE_WOWLAN,
				     IWL_UCODE_SECTION_DATA, tlv_data);
			set_sec_size(pieces, IWL_UCODE_WOWLAN,
				     IWL_UCODE_SECTION_DATA, tlv_len);
			set_sec_offset(pieces, IWL_UCODE_WOWLAN,
				       IWL_UCODE_SECTION_DATA,
				       IWLAGN_RTC_DATA_LOWER_BOUND);
			break;
		case IWL_UCODE_TLV_PHY_CALIBRATION_SIZE:
			if (tlv_len != sizeof(u32))
				goto invalid_tlv_len;
			capa->standard_phy_calibration_size =
					le32_to_cpup((__le32 *)tlv_data);
			break;
		case IWL_UCODE_TLV_SEC_RT:
			iwl_store_ucode_sec(pieces, tlv_data, IWL_UCODE_REGULAR,
					    tlv_len);
			drv->fw.type = IWL_FW_MVM;
			break;
		case IWL_UCODE_TLV_SEC_INIT:
			iwl_store_ucode_sec(pieces, tlv_data, IWL_UCODE_INIT,
					    tlv_len);
			drv->fw.type = IWL_FW_MVM;
			break;
		case IWL_UCODE_TLV_SEC_WOWLAN:
			iwl_store_ucode_sec(pieces, tlv_data, IWL_UCODE_WOWLAN,
					    tlv_len);
			drv->fw.type = IWL_FW_MVM;
			break;
		case IWL_UCODE_TLV_DEF_CALIB:
			if (tlv_len != sizeof(struct iwl_tlv_calib_data))
				goto invalid_tlv_len;
			if (iwl_set_default_calib(drv, tlv_data))
				goto tlv_error;
			break;
		case IWL_UCODE_TLV_PHY_SKU:
			if (tlv_len != sizeof(u32))
				goto invalid_tlv_len;
			drv->fw.phy_config = le32_to_cpup((__le32 *)tlv_data);
			drv->fw.valid_tx_ant = (drv->fw.phy_config &
						FW_PHY_CFG_TX_CHAIN) >>
						FW_PHY_CFG_TX_CHAIN_POS;
			drv->fw.valid_rx_ant = (drv->fw.phy_config &
						FW_PHY_CFG_RX_CHAIN) >>
						FW_PHY_CFG_RX_CHAIN_POS;
			break;
		case IWL_UCODE_TLV_SECURE_SEC_RT:
			iwl_store_ucode_sec(pieces, tlv_data, IWL_UCODE_REGULAR,
					    tlv_len);
			drv->fw.type = IWL_FW_MVM;
			break;
		case IWL_UCODE_TLV_SECURE_SEC_INIT:
			iwl_store_ucode_sec(pieces, tlv_data, IWL_UCODE_INIT,
					    tlv_len);
			drv->fw.type = IWL_FW_MVM;
			break;
		case IWL_UCODE_TLV_SECURE_SEC_WOWLAN:
			iwl_store_ucode_sec(pieces, tlv_data, IWL_UCODE_WOWLAN,
					    tlv_len);
			drv->fw.type = IWL_FW_MVM;
			break;
		case IWL_UCODE_TLV_NUM_OF_CPU:
			if (tlv_len != sizeof(u32))
				goto invalid_tlv_len;
			num_of_cpus =
				le32_to_cpup((__le32 *)tlv_data);

			if (num_of_cpus == 2) {
				drv->fw.img[IWL_UCODE_REGULAR].is_dual_cpus =
					true;
				drv->fw.img[IWL_UCODE_INIT].is_dual_cpus =
					true;
				drv->fw.img[IWL_UCODE_WOWLAN].is_dual_cpus =
					true;
			} else if ((num_of_cpus > 2) || (num_of_cpus < 1)) {
				IWL_ERR(drv, "Driver support upto 2 CPUs\n");
				return -EINVAL;
			}
			break;
		case IWL_UCODE_TLV_CSCHEME:
			if (iwl_store_cscheme(&drv->fw, tlv_data, tlv_len))
				goto invalid_tlv_len;
			break;
		case IWL_UCODE_TLV_N_SCAN_CHANNELS:
			if (tlv_len != sizeof(u32))
				goto invalid_tlv_len;
			capa->n_scan_channels =
				le32_to_cpup((__le32 *)tlv_data);
			break;
		case IWL_UCODE_TLV_FW_VERSION: {
			__le32 *ptr = (void *)tlv_data;
			u32 major, minor;
			u8 local_comp;

			if (tlv_len != sizeof(u32) * 3)
				goto invalid_tlv_len;

			major = le32_to_cpup(ptr++);
			minor = le32_to_cpup(ptr++);
			local_comp = le32_to_cpup(ptr);

			if (major >= 35)
				snprintf(drv->fw.fw_version,
					 sizeof(drv->fw.fw_version),
					"%u.%08x.%u %s", major, minor,
					local_comp, iwl_reduced_fw_name(drv));
			else
				snprintf(drv->fw.fw_version,
					 sizeof(drv->fw.fw_version),
					"%u.%u.%u %s", major, minor,
					local_comp, iwl_reduced_fw_name(drv));
			break;
			}
		case IWL_UCODE_TLV_FW_DBG_DEST: {
			struct iwl_fw_dbg_dest_tlv *dest = NULL;
			struct iwl_fw_dbg_dest_tlv_v1 *dest_v1 = NULL;
			u8 mon_mode;

			pieces->dbg_dest_ver = (u8 *)tlv_data;
			if (*pieces->dbg_dest_ver == 1) {
				dest = (void *)tlv_data;
			} else if (*pieces->dbg_dest_ver == 0) {
				dest_v1 = (void *)tlv_data;
			} else {
				IWL_ERR(drv,
					"The version is %d, and it is invalid\n",
					*pieces->dbg_dest_ver);
				break;
			}

			if (pieces->dbg_dest_tlv_init) {
				IWL_ERR(drv,
					"dbg destination ignored, already exists\n");
				break;
			}

			pieces->dbg_dest_tlv_init = true;

			if (dest_v1) {
				pieces->dbg_dest_tlv_v1 = dest_v1;
				mon_mode = dest_v1->monitor_mode;
			} else {
				pieces->dbg_dest_tlv = dest;
				mon_mode = dest->monitor_mode;
			}

			IWL_INFO(drv, "Found debug destination: %s\n",
				 get_fw_dbg_mode_string(mon_mode));

			drv->fw.dbg.n_dest_reg = (dest_v1) ?
				tlv_len -
				offsetof(struct iwl_fw_dbg_dest_tlv_v1,
					 reg_ops) :
				tlv_len -
				offsetof(struct iwl_fw_dbg_dest_tlv,
					 reg_ops);

			drv->fw.dbg.n_dest_reg /=
				sizeof(drv->fw.dbg.dest_tlv->reg_ops[0]);

			break;
			}
		case IWL_UCODE_TLV_FW_DBG_CONF: {
			struct iwl_fw_dbg_conf_tlv *conf = (void *)tlv_data;

			if (!pieces->dbg_dest_tlv_init) {
				IWL_ERR(drv,
					"Ignore dbg config %d - no destination configured\n",
					conf->id);
				break;
			}

			if (conf->id >= ARRAY_SIZE(drv->fw.dbg.conf_tlv)) {
				IWL_ERR(drv,
					"Skip unknown configuration: %d\n",
					conf->id);
				break;
			}

			if (pieces->dbg_conf_tlv[conf->id]) {
				IWL_ERR(drv,
					"Ignore duplicate dbg config %d\n",
					conf->id);
				break;
			}

			if (conf->usniffer)
				usniffer_req = true;

			IWL_INFO(drv, "Found debug configuration: %d\n",
				 conf->id);

			pieces->dbg_conf_tlv[conf->id] = conf;
			pieces->dbg_conf_tlv_len[conf->id] = tlv_len;
			break;
			}
		case IWL_UCODE_TLV_FW_DBG_TRIGGER: {
			struct iwl_fw_dbg_trigger_tlv *trigger =
				(void *)tlv_data;
			u32 trigger_id = le32_to_cpu(trigger->id);

			if (trigger_id >= ARRAY_SIZE(drv->fw.dbg.trigger_tlv)) {
				IWL_ERR(drv,
					"Skip unknown trigger: %u\n",
					trigger->id);
				break;
			}

			if (pieces->dbg_trigger_tlv[trigger_id]) {
				IWL_ERR(drv,
					"Ignore duplicate dbg trigger %u\n",
					trigger->id);
				break;
			}

			IWL_INFO(drv, "Found debug trigger: %u\n", trigger->id);

			pieces->dbg_trigger_tlv[trigger_id] = trigger;
			pieces->dbg_trigger_tlv_len[trigger_id] = tlv_len;
			break;
			}
		case IWL_UCODE_TLV_FW_DBG_DUMP_LST: {
			if (tlv_len != sizeof(u32)) {
				IWL_ERR(drv,
					"dbg lst mask size incorrect, skip\n");
				break;
			}

			drv->fw.dbg.dump_mask =
				le32_to_cpup((__le32 *)tlv_data);
			break;
			}
		case IWL_UCODE_TLV_SEC_RT_USNIFFER:
			*usniffer_images = true;
			iwl_store_ucode_sec(pieces, tlv_data,
					    IWL_UCODE_REGULAR_USNIFFER,
					    tlv_len);
			break;
		case IWL_UCODE_TLV_PAGING:
			if (tlv_len != sizeof(u32))
				goto invalid_tlv_len;
			paging_mem_size = le32_to_cpup((__le32 *)tlv_data);

			IWL_DEBUG_FW(drv,
				     "Paging: paging enabled (size = %u bytes)\n",
				     paging_mem_size);

			if (paging_mem_size > MAX_PAGING_IMAGE_SIZE) {
				IWL_ERR(drv,
					"Paging: driver supports up to %lu bytes for paging image\n",
					MAX_PAGING_IMAGE_SIZE);
				return -EINVAL;
			}

			if (paging_mem_size & (FW_PAGING_SIZE - 1)) {
				IWL_ERR(drv,
					"Paging: image isn't multiple %lu\n",
					FW_PAGING_SIZE);
				return -EINVAL;
			}

			drv->fw.img[IWL_UCODE_REGULAR].paging_mem_size =
				paging_mem_size;
			usniffer_img = IWL_UCODE_REGULAR_USNIFFER;
			drv->fw.img[usniffer_img].paging_mem_size =
				paging_mem_size;
			break;
		case IWL_UCODE_TLV_FW_GSCAN_CAPA:
			/* ignored */
			break;
		case IWL_UCODE_TLV_FW_MEM_SEG: {
			struct iwl_fw_dbg_mem_seg_tlv *dbg_mem =
				(void *)tlv_data;
			size_t size;
			struct iwl_fw_dbg_mem_seg_tlv *n;

			if (tlv_len != (sizeof(*dbg_mem)))
				goto invalid_tlv_len;

			IWL_DEBUG_INFO(drv, "Found debug memory segment: %u\n",
				       dbg_mem->data_type);

			size = sizeof(*pieces->dbg_mem_tlv) *
			       (pieces->n_mem_tlv + 1);
			n = krealloc(pieces->dbg_mem_tlv, size, GFP_KERNEL);
			if (!n)
				return -ENOMEM;
			pieces->dbg_mem_tlv = n;
			pieces->dbg_mem_tlv[pieces->n_mem_tlv] = *dbg_mem;
			pieces->n_mem_tlv++;
			break;
			}
		case IWL_UCODE_TLV_IML: {
			drv->fw.iml_len = tlv_len;
			drv->fw.iml = kmemdup(tlv_data, tlv_len, GFP_KERNEL);
			if (!drv->fw.iml)
				return -ENOMEM;
			break;
			}
		case IWL_UCODE_TLV_FW_RECOVERY_INFO: {
			struct {
				__le32 buf_addr;
				__le32 buf_size;
			} *recov_info = (void *)tlv_data;

			if (tlv_len != sizeof(*recov_info))
				goto invalid_tlv_len;
			capa->error_log_addr =
				le32_to_cpu(recov_info->buf_addr);
			capa->error_log_size =
				le32_to_cpu(recov_info->buf_size);
			}
			break;
		case IWL_UCODE_TLV_FW_FSEQ_VERSION: {
			struct {
				u8 version[32];
				u8 sha1[20];
			} *fseq_ver = (void *)tlv_data;

			if (tlv_len != sizeof(*fseq_ver))
				goto invalid_tlv_len;
			IWL_INFO(drv, "TLV_FW_FSEQ_VERSION: %s\n",
				 fseq_ver->version);
			}
			break;
		case IWL_UCODE_TLV_UMAC_DEBUG_ADDRS: {
			struct iwl_umac_debug_addrs *dbg_ptrs =
				(void *)tlv_data;

			if (tlv_len != sizeof(*dbg_ptrs))
				goto invalid_tlv_len;
			if (drv->trans->trans_cfg->device_family <
			    IWL_DEVICE_FAMILY_22000)
				break;
			drv->trans->dbg.umac_error_event_table =
				le32_to_cpu(dbg_ptrs->error_info_addr) &
				~FW_ADDR_CACHE_CONTROL;
			drv->trans->dbg.error_event_table_tlv_status |=
				IWL_ERROR_EVENT_TABLE_UMAC;
			break;
			}
		case IWL_UCODE_TLV_LMAC_DEBUG_ADDRS: {
			struct iwl_lmac_debug_addrs *dbg_ptrs =
				(void *)tlv_data;

			if (tlv_len != sizeof(*dbg_ptrs))
				goto invalid_tlv_len;
			if (drv->trans->trans_cfg->device_family <
			    IWL_DEVICE_FAMILY_22000)
				break;
			drv->trans->dbg.lmac_error_event_table[0] =
				le32_to_cpu(dbg_ptrs->error_event_table_ptr) &
				~FW_ADDR_CACHE_CONTROL;
			drv->trans->dbg.error_event_table_tlv_status |=
				IWL_ERROR_EVENT_TABLE_LMAC1;
			break;
			}
		case IWL_UCODE_TLV_TYPE_DEBUG_INFO:
		case IWL_UCODE_TLV_TYPE_BUFFER_ALLOCATION:
		case IWL_UCODE_TLV_TYPE_HCMD:
		case IWL_UCODE_TLV_TYPE_REGIONS:
		case IWL_UCODE_TLV_TYPE_TRIGGERS:
			if (iwlwifi_mod_params.enable_ini)
				iwl_dbg_tlv_alloc(drv->trans, tlv, false);
			break;
		case IWL_UCODE_TLV_CMD_VERSIONS:
			if (tlv_len % sizeof(struct iwl_fw_cmd_version)) {
				IWL_ERR(drv,
					"Invalid length for command versions: %u\n",
					tlv_len);
				tlv_len /= sizeof(struct iwl_fw_cmd_version);
				tlv_len *= sizeof(struct iwl_fw_cmd_version);
			}
			if (WARN_ON(capa->cmd_versions))
				return -EINVAL;
			capa->cmd_versions = kmemdup(tlv_data, tlv_len,
						     GFP_KERNEL);
			if (!capa->cmd_versions)
				return -ENOMEM;
			capa->n_cmd_versions =
				tlv_len / sizeof(struct iwl_fw_cmd_version);
			break;
		default:
			IWL_DEBUG_INFO(drv, "unknown TLV: %d\n", tlv_type);
			break;
		}
	}

	if (!fw_has_capa(capa, IWL_UCODE_TLV_CAPA_USNIFFER_UNIFIED) &&
	    usniffer_req && !*usniffer_images) {
		IWL_ERR(drv,
			"user selected to work with usniffer but usniffer image isn't available in ucode package\n");
		return -EINVAL;
	}

	if (len) {
		IWL_ERR(drv, "invalid TLV after parsing: %zd\n", len);
		iwl_print_hex_dump(drv, IWL_DL_FW, (u8 *)data, len);
		return -EINVAL;
	}

	return 0;

 invalid_tlv_len:
	IWL_ERR(drv, "TLV %d has invalid size: %u\n", tlv_type, tlv_len);
 tlv_error:
	iwl_print_hex_dump(drv, IWL_DL_FW, tlv_data, tlv_len);

	return -EINVAL;
}

static int iwl_alloc_ucode(struct iwl_drv *drv,
			   struct iwl_firmware_pieces *pieces,
			   enum iwl_ucode_type type)
{
	int i;
	struct fw_desc *sec;

	sec = kcalloc(pieces->img[type].sec_counter, sizeof(*sec), GFP_KERNEL);
	if (!sec)
		return -ENOMEM;
	drv->fw.img[type].sec = sec;
	drv->fw.img[type].num_sec = pieces->img[type].sec_counter;

	for (i = 0; i < pieces->img[type].sec_counter; i++)
		if (iwl_alloc_fw_desc(drv, &sec[i], get_sec(pieces, type, i)))
			return -ENOMEM;

	return 0;
}

static int validate_sec_sizes(struct iwl_drv *drv,
			      struct iwl_firmware_pieces *pieces,
			      const struct iwl_cfg *cfg)
{
	IWL_DEBUG_INFO(drv, "f/w package hdr runtime inst size = %zd\n",
		get_sec_size(pieces, IWL_UCODE_REGULAR,
			     IWL_UCODE_SECTION_INST));
	IWL_DEBUG_INFO(drv, "f/w package hdr runtime data size = %zd\n",
		get_sec_size(pieces, IWL_UCODE_REGULAR,
			     IWL_UCODE_SECTION_DATA));
	IWL_DEBUG_INFO(drv, "f/w package hdr init inst size = %zd\n",
		get_sec_size(pieces, IWL_UCODE_INIT, IWL_UCODE_SECTION_INST));
	IWL_DEBUG_INFO(drv, "f/w package hdr init data size = %zd\n",
		get_sec_size(pieces, IWL_UCODE_INIT, IWL_UCODE_SECTION_DATA));

	/* Verify that uCode images will fit in card's SRAM. */
	if (get_sec_size(pieces, IWL_UCODE_REGULAR, IWL_UCODE_SECTION_INST) >
	    cfg->max_inst_size) {
		IWL_ERR(drv, "uCode instr len %zd too large to fit in\n",
			get_sec_size(pieces, IWL_UCODE_REGULAR,
				     IWL_UCODE_SECTION_INST));
		return -1;
	}

	if (get_sec_size(pieces, IWL_UCODE_REGULAR, IWL_UCODE_SECTION_DATA) >
	    cfg->max_data_size) {
		IWL_ERR(drv, "uCode data len %zd too large to fit in\n",
			get_sec_size(pieces, IWL_UCODE_REGULAR,
				     IWL_UCODE_SECTION_DATA));
		return -1;
	}

	if (get_sec_size(pieces, IWL_UCODE_INIT, IWL_UCODE_SECTION_INST) >
	     cfg->max_inst_size) {
		IWL_ERR(drv, "uCode init instr len %zd too large to fit in\n",
			get_sec_size(pieces, IWL_UCODE_INIT,
				     IWL_UCODE_SECTION_INST));
		return -1;
	}

	if (get_sec_size(pieces, IWL_UCODE_INIT, IWL_UCODE_SECTION_DATA) >
	    cfg->max_data_size) {
		IWL_ERR(drv, "uCode init data len %zd too large to fit in\n",
			get_sec_size(pieces, IWL_UCODE_REGULAR,
				     IWL_UCODE_SECTION_DATA));
		return -1;
	}
	return 0;
}

static struct iwl_op_mode *
_iwl_op_mode_start(struct iwl_drv *drv, struct iwlwifi_opmode_table *op)
{
	const struct iwl_op_mode_ops *ops = op->ops;
	struct dentry *dbgfs_dir = NULL;
	struct iwl_op_mode *op_mode = NULL;

#ifdef CONFIG_IWLWIFI_DEBUGFS
	drv->dbgfs_op_mode = debugfs_create_dir(op->name,
						drv->dbgfs_drv);
	dbgfs_dir = drv->dbgfs_op_mode;
#endif

	op_mode = ops->start(drv->trans, drv->trans->cfg, &drv->fw, dbgfs_dir);

#ifdef CONFIG_IWLWIFI_DEBUGFS
	if (!op_mode) {
		debugfs_remove_recursive(drv->dbgfs_op_mode);
		drv->dbgfs_op_mode = NULL;
	}
#endif

	return op_mode;
}

static void _iwl_op_mode_stop(struct iwl_drv *drv)
{
	/* op_mode can be NULL if its start failed */
	if (drv->op_mode) {
		iwl_op_mode_stop(drv->op_mode);
		drv->op_mode = NULL;

#ifdef CONFIG_IWLWIFI_DEBUGFS
		debugfs_remove_recursive(drv->dbgfs_op_mode);
		drv->dbgfs_op_mode = NULL;
#endif
	}
}

/**
 * iwl_req_fw_callback - callback when firmware was loaded
 *
 * If loaded successfully, copies the firmware into buffers
 * for the card to fetch (via DMA).
 */
static void iwl_req_fw_callback(const struct firmware *ucode_raw, void *context)
{
	struct iwl_drv *drv = context;
	struct iwl_fw *fw = &drv->fw;
	struct iwl_ucode_header *ucode;
	struct iwlwifi_opmode_table *op;
	int err;
	struct iwl_firmware_pieces *pieces;
	const unsigned int api_max = drv->trans->cfg->ucode_api_max;
	const unsigned int api_min = drv->trans->cfg->ucode_api_min;
	size_t trigger_tlv_sz[FW_DBG_TRIGGER_MAX];
	u32 api_ver;
	int i;
	bool load_module = false;
	bool usniffer_images = false;

	fw->ucode_capa.max_probe_length = IWL_DEFAULT_MAX_PROBE_LENGTH;
	fw->ucode_capa.standard_phy_calibration_size =
			IWL_DEFAULT_STANDARD_PHY_CALIBRATE_TBL_SIZE;
	fw->ucode_capa.n_scan_channels = IWL_DEFAULT_SCAN_CHANNELS;
	/* dump all fw memory areas by default */
	fw->dbg.dump_mask = 0xffffffff;

	pieces = kzalloc(sizeof(*pieces), GFP_KERNEL);
	if (!pieces)
		goto out_free_fw;

	if (!ucode_raw)
		goto try_again;

	IWL_DEBUG_FW_INFO(drv, "Loaded firmware file '%s' (%zd bytes).\n",
			  drv->firmware_name, ucode_raw->size);

	/* Make sure that we got at least the API version number */
	if (ucode_raw->size < 4) {
		IWL_ERR(drv, "File size way too small!\n");
		goto try_again;
	}

	/* Data from ucode file:  header followed by uCode images */
	ucode = (struct iwl_ucode_header *)ucode_raw->data;

	if (ucode->ver)
		err = iwl_parse_v1_v2_firmware(drv, ucode_raw, pieces);
	else
		err = iwl_parse_tlv_firmware(drv, ucode_raw, pieces,
					     &fw->ucode_capa, &usniffer_images);

	if (err)
		goto try_again;

	if (fw_has_api(&drv->fw.ucode_capa, IWL_UCODE_TLV_API_NEW_VERSION))
		api_ver = drv->fw.ucode_ver;
	else
		api_ver = IWL_UCODE_API(drv->fw.ucode_ver);

	/*
	 * api_ver should match the api version forming part of the
	 * firmware filename ... but we don't check for that and only rely
	 * on the API version read from firmware header from here on forward
	 */
	if (api_ver < api_min || api_ver > api_max) {
		IWL_ERR(drv,
			"Driver unable to support your firmware API. "
			"Driver supports v%u, firmware is v%u.\n",
			api_max, api_ver);
		goto try_again;
	}

	/*
	 * In mvm uCode there is no difference between data and instructions
	 * sections.
	 */
	if (fw->type == IWL_FW_DVM && validate_sec_sizes(drv, pieces,
							 drv->trans->cfg))
		goto try_again;

	/* Allocate ucode buffers for card's bus-master loading ... */

	/* Runtime instructions and 2 copies of data:
	 * 1) unmodified from disk
	 * 2) backup cache for save/restore during power-downs
	 */
	for (i = 0; i < IWL_UCODE_TYPE_MAX; i++)
		if (iwl_alloc_ucode(drv, pieces, i))
			goto out_free_fw;

	if (pieces->dbg_dest_tlv_init) {
		size_t dbg_dest_size = sizeof(*drv->fw.dbg.dest_tlv) +
			sizeof(drv->fw.dbg.dest_tlv->reg_ops[0]) *
			drv->fw.dbg.n_dest_reg;

		drv->fw.dbg.dest_tlv = kmalloc(dbg_dest_size, GFP_KERNEL);

		if (!drv->fw.dbg.dest_tlv)
			goto out_free_fw;

		if (*pieces->dbg_dest_ver == 0) {
			memcpy(drv->fw.dbg.dest_tlv, pieces->dbg_dest_tlv_v1,
			       dbg_dest_size);
		} else {
			struct iwl_fw_dbg_dest_tlv_v1 *dest_tlv =
				drv->fw.dbg.dest_tlv;

			dest_tlv->version = pieces->dbg_dest_tlv->version;
			dest_tlv->monitor_mode =
				pieces->dbg_dest_tlv->monitor_mode;
			dest_tlv->size_power =
				pieces->dbg_dest_tlv->size_power;
			dest_tlv->wrap_count =
				pieces->dbg_dest_tlv->wrap_count;
			dest_tlv->write_ptr_reg =
				pieces->dbg_dest_tlv->write_ptr_reg;
			dest_tlv->base_shift =
				pieces->dbg_dest_tlv->base_shift;
			memcpy(dest_tlv->reg_ops,
			       pieces->dbg_dest_tlv->reg_ops,
			       sizeof(drv->fw.dbg.dest_tlv->reg_ops[0]) *
			       drv->fw.dbg.n_dest_reg);

			/* In version 1 of the destination tlv, which is
			 * relevant for internal buffer exclusively,
			 * the base address is part of given with the length
			 * of the buffer, and the size shift is give instead of
			 * end shift. We now store these values in base_reg,
			 * and end shift, and when dumping the data we'll
			 * manipulate it for extracting both the length and
			 * base address */
			dest_tlv->base_reg = pieces->dbg_dest_tlv->cfg_reg;
			dest_tlv->end_shift =
				pieces->dbg_dest_tlv->size_shift;
		}
	}

	for (i = 0; i < ARRAY_SIZE(drv->fw.dbg.conf_tlv); i++) {
		if (pieces->dbg_conf_tlv[i]) {
			drv->fw.dbg.conf_tlv[i] =
				kmemdup(pieces->dbg_conf_tlv[i],
					pieces->dbg_conf_tlv_len[i],
					GFP_KERNEL);
<<<<<<< HEAD
			if (!pieces->dbg_conf_tlv[i])
=======
			if (!drv->fw.dbg.conf_tlv[i])
>>>>>>> 04d5ce62
				goto out_free_fw;
		}
	}

	memset(&trigger_tlv_sz, 0xff, sizeof(trigger_tlv_sz));

	trigger_tlv_sz[FW_DBG_TRIGGER_MISSED_BEACONS] =
		sizeof(struct iwl_fw_dbg_trigger_missed_bcon);
	trigger_tlv_sz[FW_DBG_TRIGGER_CHANNEL_SWITCH] = 0;
	trigger_tlv_sz[FW_DBG_TRIGGER_FW_NOTIF] =
		sizeof(struct iwl_fw_dbg_trigger_cmd);
	trigger_tlv_sz[FW_DBG_TRIGGER_MLME] =
		sizeof(struct iwl_fw_dbg_trigger_mlme);
	trigger_tlv_sz[FW_DBG_TRIGGER_STATS] =
		sizeof(struct iwl_fw_dbg_trigger_stats);
	trigger_tlv_sz[FW_DBG_TRIGGER_RSSI] =
		sizeof(struct iwl_fw_dbg_trigger_low_rssi);
	trigger_tlv_sz[FW_DBG_TRIGGER_TXQ_TIMERS] =
		sizeof(struct iwl_fw_dbg_trigger_txq_timer);
	trigger_tlv_sz[FW_DBG_TRIGGER_TIME_EVENT] =
		sizeof(struct iwl_fw_dbg_trigger_time_event);
	trigger_tlv_sz[FW_DBG_TRIGGER_BA] =
		sizeof(struct iwl_fw_dbg_trigger_ba);
	trigger_tlv_sz[FW_DBG_TRIGGER_TDLS] =
		sizeof(struct iwl_fw_dbg_trigger_tdls);

	for (i = 0; i < ARRAY_SIZE(drv->fw.dbg.trigger_tlv); i++) {
		if (pieces->dbg_trigger_tlv[i]) {
			/*
			 * If the trigger isn't long enough, WARN and exit.
			 * Someone is trying to debug something and he won't
			 * be able to catch the bug he is trying to chase.
			 * We'd better be noisy to be sure he knows what's
			 * going on.
			 */
			if (WARN_ON(pieces->dbg_trigger_tlv_len[i] <
				    (trigger_tlv_sz[i] +
				     sizeof(struct iwl_fw_dbg_trigger_tlv))))
				goto out_free_fw;
			drv->fw.dbg.trigger_tlv_len[i] =
				pieces->dbg_trigger_tlv_len[i];
			drv->fw.dbg.trigger_tlv[i] =
				kmemdup(pieces->dbg_trigger_tlv[i],
					drv->fw.dbg.trigger_tlv_len[i],
					GFP_KERNEL);
			if (!drv->fw.dbg.trigger_tlv[i])
				goto out_free_fw;
		}
	}

	/* Now that we can no longer fail, copy information */

	drv->fw.dbg.mem_tlv = pieces->dbg_mem_tlv;
	pieces->dbg_mem_tlv = NULL;
	drv->fw.dbg.n_mem_tlv = pieces->n_mem_tlv;

	/*
	 * The (size - 16) / 12 formula is based on the information recorded
	 * for each event, which is of mode 1 (including timestamp) for all
	 * new microcodes that include this information.
	 */
	fw->init_evtlog_ptr = pieces->init_evtlog_ptr;
	if (pieces->init_evtlog_size)
		fw->init_evtlog_size = (pieces->init_evtlog_size - 16)/12;
	else
		fw->init_evtlog_size =
			drv->trans->trans_cfg->base_params->max_event_log_size;
	fw->init_errlog_ptr = pieces->init_errlog_ptr;
	fw->inst_evtlog_ptr = pieces->inst_evtlog_ptr;
	if (pieces->inst_evtlog_size)
		fw->inst_evtlog_size = (pieces->inst_evtlog_size - 16)/12;
	else
		fw->inst_evtlog_size =
			drv->trans->trans_cfg->base_params->max_event_log_size;
	fw->inst_errlog_ptr = pieces->inst_errlog_ptr;

	/*
	 * figure out the offset of chain noise reset and gain commands
	 * base on the size of standard phy calibration commands table size
	 */
	if (fw->ucode_capa.standard_phy_calibration_size >
	    IWL_MAX_PHY_CALIBRATE_TBL_SIZE)
		fw->ucode_capa.standard_phy_calibration_size =
			IWL_MAX_STANDARD_PHY_CALIBRATE_TBL_SIZE;

	/* We have our copies now, allow OS release its copies */
	release_firmware(ucode_raw);

	mutex_lock(&iwlwifi_opmode_table_mtx);
	switch (fw->type) {
	case IWL_FW_DVM:
		op = &iwlwifi_opmode_table[DVM_OP_MODE];
		break;
	default:
		WARN(1, "Invalid fw type %d\n", fw->type);
		/* fall through */
	case IWL_FW_MVM:
		op = &iwlwifi_opmode_table[MVM_OP_MODE];
		break;
	}

	IWL_INFO(drv, "loaded firmware version %s op_mode %s\n",
		 drv->fw.fw_version, op->name);

	iwl_dbg_tlv_load_bin(drv->trans->dev, drv->trans);

	/* add this device to the list of devices using this op_mode */
	list_add_tail(&drv->list, &op->drv);

	if (op->ops) {
		drv->op_mode = _iwl_op_mode_start(drv, op);

		if (!drv->op_mode) {
			mutex_unlock(&iwlwifi_opmode_table_mtx);
			goto out_unbind;
		}
	} else {
		load_module = true;
	}
	mutex_unlock(&iwlwifi_opmode_table_mtx);

	/*
	 * Complete the firmware request last so that
	 * a driver unbind (stop) doesn't run while we
	 * are doing the start() above.
	 */
	complete(&drv->request_firmware_complete);

	/*
	 * Load the module last so we don't block anything
	 * else from proceeding if the module fails to load
	 * or hangs loading.
	 */
	if (load_module) {
		request_module("%s", op->name);
#ifdef CONFIG_IWLWIFI_OPMODE_MODULAR
		if (err)
			IWL_ERR(drv,
				"failed to load module %s (error %d), is dynamic loading enabled?\n",
				op->name, err);
#endif
	}
	goto free;

 try_again:
	/* try next, if any */
	release_firmware(ucode_raw);
	if (iwl_request_firmware(drv, false))
		goto out_unbind;
	goto free;

 out_free_fw:
	release_firmware(ucode_raw);
 out_unbind:
	complete(&drv->request_firmware_complete);
	device_release_driver(drv->trans->dev);
 free:
	if (pieces) {
		for (i = 0; i < ARRAY_SIZE(pieces->img); i++)
			kfree(pieces->img[i].sec);
		kfree(pieces->dbg_mem_tlv);
		kfree(pieces);
	}
}

struct iwl_drv *iwl_drv_start(struct iwl_trans *trans)
{
	struct iwl_drv *drv;
	int ret;

	drv = kzalloc(sizeof(*drv), GFP_KERNEL);
	if (!drv) {
		ret = -ENOMEM;
		goto err;
	}

	drv->trans = trans;
	drv->dev = trans->dev;

	init_completion(&drv->request_firmware_complete);
	INIT_LIST_HEAD(&drv->list);

#ifdef CONFIG_IWLWIFI_DEBUGFS
	/* Create the device debugfs entries. */
	drv->dbgfs_drv = debugfs_create_dir(dev_name(trans->dev),
					    iwl_dbgfs_root);

	/* Create transport layer debugfs dir */
	drv->trans->dbgfs_dir = debugfs_create_dir("trans", drv->dbgfs_drv);
#endif

	drv->trans->dbg.domains_bitmap = IWL_TRANS_FW_DBG_DOMAIN(drv->trans);

	ret = iwl_request_firmware(drv, true);
	if (ret) {
		IWL_ERR(trans, "Couldn't request the fw\n");
		goto err_fw;
	}

	return drv;

err_fw:
#ifdef CONFIG_IWLWIFI_DEBUGFS
	debugfs_remove_recursive(drv->dbgfs_drv);
	iwl_dbg_tlv_free(drv->trans);
#endif
	kfree(drv);
err:
	return ERR_PTR(ret);
}

void iwl_drv_stop(struct iwl_drv *drv)
{
	wait_for_completion(&drv->request_firmware_complete);

	_iwl_op_mode_stop(drv);

	iwl_dealloc_ucode(drv);

	mutex_lock(&iwlwifi_opmode_table_mtx);
	/*
	 * List is empty (this item wasn't added)
	 * when firmware loading failed -- in that
	 * case we can't remove it from any list.
	 */
	if (!list_empty(&drv->list))
		list_del(&drv->list);
	mutex_unlock(&iwlwifi_opmode_table_mtx);

#ifdef CONFIG_IWLWIFI_DEBUGFS
	drv->trans->ops->debugfs_cleanup(drv->trans);

	debugfs_remove_recursive(drv->dbgfs_drv);
#endif

	iwl_dbg_tlv_free(drv->trans);

	kfree(drv);
}


/* shared module parameters */
struct iwl_mod_params iwlwifi_mod_params = {
	.fw_restart = true,
	.bt_coex_active = true,
	.power_level = IWL_POWER_INDEX_1,
	.uapsd_disable = IWL_DISABLE_UAPSD_BSS | IWL_DISABLE_UAPSD_P2P_CLIENT,
	.enable_ini = true,
	/* the rest are 0 by default */
};
IWL_EXPORT_SYMBOL(iwlwifi_mod_params);

int iwl_opmode_register(const char *name, const struct iwl_op_mode_ops *ops)
{
	int i;
	struct iwl_drv *drv;
	struct iwlwifi_opmode_table *op;

	mutex_lock(&iwlwifi_opmode_table_mtx);
	for (i = 0; i < ARRAY_SIZE(iwlwifi_opmode_table); i++) {
		op = &iwlwifi_opmode_table[i];
		if (strcmp(op->name, name))
			continue;
		op->ops = ops;
		/* TODO: need to handle exceptional case */
		list_for_each_entry(drv, &op->drv, list)
			drv->op_mode = _iwl_op_mode_start(drv, op);

		mutex_unlock(&iwlwifi_opmode_table_mtx);
		return 0;
	}
	mutex_unlock(&iwlwifi_opmode_table_mtx);
	return -EIO;
}
IWL_EXPORT_SYMBOL(iwl_opmode_register);

void iwl_opmode_deregister(const char *name)
{
	int i;
	struct iwl_drv *drv;

	mutex_lock(&iwlwifi_opmode_table_mtx);
	for (i = 0; i < ARRAY_SIZE(iwlwifi_opmode_table); i++) {
		if (strcmp(iwlwifi_opmode_table[i].name, name))
			continue;
		iwlwifi_opmode_table[i].ops = NULL;

		/* call the stop routine for all devices */
		list_for_each_entry(drv, &iwlwifi_opmode_table[i].drv, list)
			_iwl_op_mode_stop(drv);

		mutex_unlock(&iwlwifi_opmode_table_mtx);
		return;
	}
	mutex_unlock(&iwlwifi_opmode_table_mtx);
}
IWL_EXPORT_SYMBOL(iwl_opmode_deregister);

static int __init iwl_drv_init(void)
{
	int i, err;

	mutex_init(&iwlwifi_opmode_table_mtx);

	for (i = 0; i < ARRAY_SIZE(iwlwifi_opmode_table); i++)
		INIT_LIST_HEAD(&iwlwifi_opmode_table[i].drv);

	pr_info(DRV_DESCRIPTION "\n");
	pr_info(DRV_COPYRIGHT "\n");

#ifdef CONFIG_IWLWIFI_DEBUGFS
	/* Create the root of iwlwifi debugfs subsystem. */
	iwl_dbgfs_root = debugfs_create_dir(DRV_NAME, NULL);
#endif

	err = iwl_pci_register_driver();
	if (err)
		goto cleanup_debugfs;

	return 0;

cleanup_debugfs:
#ifdef CONFIG_IWLWIFI_DEBUGFS
	debugfs_remove_recursive(iwl_dbgfs_root);
#endif
	return err;
}
module_init(iwl_drv_init);

static void __exit iwl_drv_exit(void)
{
	iwl_pci_unregister_driver();

#ifdef CONFIG_IWLWIFI_DEBUGFS
	debugfs_remove_recursive(iwl_dbgfs_root);
#endif
}
module_exit(iwl_drv_exit);

#ifdef CONFIG_IWLWIFI_DEBUG
module_param_named(debug, iwlwifi_mod_params.debug_level, uint, 0644);
MODULE_PARM_DESC(debug, "debug output mask");
#endif

module_param_named(swcrypto, iwlwifi_mod_params.swcrypto, int, 0444);
MODULE_PARM_DESC(swcrypto, "using crypto in software (default 0 [hardware])");
module_param_named(11n_disable, iwlwifi_mod_params.disable_11n, uint, 0444);
MODULE_PARM_DESC(11n_disable,
	"disable 11n functionality, bitmap: 1: full, 2: disable agg TX, 4: disable agg RX, 8 enable agg TX");
module_param_named(amsdu_size, iwlwifi_mod_params.amsdu_size, int, 0444);
MODULE_PARM_DESC(amsdu_size,
		 "amsdu size 0: 12K for multi Rx queue devices, 2K for AX210 devices, "
		 "4K for other devices 1:4K 2:8K 3:12K 4: 2K (default 0)");
module_param_named(fw_restart, iwlwifi_mod_params.fw_restart, bool, 0444);
MODULE_PARM_DESC(fw_restart, "restart firmware in case of error (default true)");

module_param_named(antenna_coupling, iwlwifi_mod_params.antenna_coupling,
		   int, 0444);
MODULE_PARM_DESC(antenna_coupling,
		 "specify antenna coupling in dB (default: 0 dB)");

module_param_named(nvm_file, iwlwifi_mod_params.nvm_file, charp, 0444);
MODULE_PARM_DESC(nvm_file, "NVM file name");

module_param_named(uapsd_disable, iwlwifi_mod_params.uapsd_disable, uint, 0644);
MODULE_PARM_DESC(uapsd_disable,
		 "disable U-APSD functionality bitmap 1: BSS 2: P2P Client (default: 3)");
module_param_named(enable_ini, iwlwifi_mod_params.enable_ini,
		   bool, S_IRUGO | S_IWUSR);
MODULE_PARM_DESC(enable_ini,
		 "Enable debug INI TLV FW debug infrastructure (default: true");

/*
 * set bt_coex_active to true, uCode will do kill/defer
 * every time the priority line is asserted (BT is sending signals on the
 * priority line in the PCIx).
 * set bt_coex_active to false, uCode will ignore the BT activity and
 * perform the normal operation
 *
 * User might experience transmit issue on some platform due to WiFi/BT
 * co-exist problem. The possible behaviors are:
 *   Able to scan and finding all the available AP
 *   Not able to associate with any AP
 * On those platforms, WiFi communication can be restored by set
 * "bt_coex_active" module parameter to "false"
 *
 * default: bt_coex_active = true (BT_COEX_ENABLE)
 */
module_param_named(bt_coex_active, iwlwifi_mod_params.bt_coex_active,
		   bool, 0444);
MODULE_PARM_DESC(bt_coex_active, "enable wifi/bt co-exist (default: enable)");

module_param_named(led_mode, iwlwifi_mod_params.led_mode, int, 0444);
MODULE_PARM_DESC(led_mode, "0=system default, "
		"1=On(RF On)/Off(RF Off), 2=blinking, 3=Off (default: 0)");

module_param_named(power_save, iwlwifi_mod_params.power_save, bool, 0444);
MODULE_PARM_DESC(power_save,
		 "enable WiFi power management (default: disable)");

module_param_named(power_level, iwlwifi_mod_params.power_level, int, 0444);
MODULE_PARM_DESC(power_level,
		 "default power save level (range from 1 - 5, default: 1)");

module_param_named(fw_monitor, iwlwifi_mod_params.fw_monitor, bool, 0444);
MODULE_PARM_DESC(fw_monitor,
		 "firmware monitor - to debug FW (default: false - needs lots of memory)");

module_param_named(disable_11ac, iwlwifi_mod_params.disable_11ac, bool, 0444);
MODULE_PARM_DESC(disable_11ac, "Disable VHT capabilities (default: false)");

module_param_named(remove_when_gone,
		   iwlwifi_mod_params.remove_when_gone, bool,
		   0444);
MODULE_PARM_DESC(remove_when_gone,
		 "Remove dev from PCIe bus if it is deemed inaccessible (default: false)");

module_param_named(disable_11ax, iwlwifi_mod_params.disable_11ax, bool,
		   S_IRUGO);
MODULE_PARM_DESC(disable_11ax, "Disable HE capabilities (default: false)");<|MERGE_RESOLUTION|>--- conflicted
+++ resolved
@@ -1467,11 +1467,7 @@
 				kmemdup(pieces->dbg_conf_tlv[i],
 					pieces->dbg_conf_tlv_len[i],
 					GFP_KERNEL);
-<<<<<<< HEAD
-			if (!pieces->dbg_conf_tlv[i])
-=======
 			if (!drv->fw.dbg.conf_tlv[i])
->>>>>>> 04d5ce62
 				goto out_free_fw;
 		}
 	}
