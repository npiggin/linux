// SPDX-License-Identifier: GPL-2.0
/*
 * Texas Instruments Ethernet Switch Driver
 *
 * Copyright (C) 2012 Texas Instruments
 *
 */

#include <linux/kernel.h>
#include <linux/io.h>
#include <linux/clk.h>
#include <linux/timer.h>
#include <linux/module.h>
#include <linux/platform_device.h>
#include <linux/irqreturn.h>
#include <linux/interrupt.h>
#include <linux/if_ether.h>
#include <linux/etherdevice.h>
#include <linux/netdevice.h>
#include <linux/net_tstamp.h>
#include <linux/phy.h>
#include <linux/phy/phy.h>
#include <linux/workqueue.h>
#include <linux/delay.h>
#include <linux/pm_runtime.h>
#include <linux/gpio/consumer.h>
#include <linux/of.h>
#include <linux/of_mdio.h>
#include <linux/of_net.h>
#include <linux/of_device.h>
#include <linux/if_vlan.h>
#include <linux/kmemleak.h>
#include <linux/sys_soc.h>
#include <net/page_pool.h>
#include <linux/bpf.h>
#include <linux/bpf_trace.h>
#include <linux/filter.h>

#include <linux/pinctrl/consumer.h>
#include <net/pkt_cls.h>

#include "cpsw.h"
#include "cpsw_ale.h"
#include "cpsw_priv.h"
#include "cpsw_sl.h"
#include "cpts.h"
#include "davinci_cpdma.h"

#include <net/pkt_sched.h>

static int debug_level;
module_param(debug_level, int, 0);
MODULE_PARM_DESC(debug_level, "cpsw debug level (NETIF_MSG bits)");

static int ale_ageout = 10;
module_param(ale_ageout, int, 0);
MODULE_PARM_DESC(ale_ageout, "cpsw ale ageout interval (seconds)");

static int rx_packet_max = CPSW_MAX_PACKET_SIZE;
module_param(rx_packet_max, int, 0);
MODULE_PARM_DESC(rx_packet_max, "maximum receive packet size (bytes)");

static int descs_pool_size = CPSW_CPDMA_DESCS_POOL_SIZE_DEFAULT;
module_param(descs_pool_size, int, 0444);
MODULE_PARM_DESC(descs_pool_size, "Number of CPDMA CPPI descriptors in pool");

/* The buf includes headroom compatible with both skb and xdpf */
#define CPSW_HEADROOM_NA (max(XDP_PACKET_HEADROOM, NET_SKB_PAD) + NET_IP_ALIGN)
#define CPSW_HEADROOM  ALIGN(CPSW_HEADROOM_NA, sizeof(long))

#define for_each_slave(priv, func, arg...)				\
	do {								\
		struct cpsw_slave *slave;				\
		struct cpsw_common *cpsw = (priv)->cpsw;		\
		int n;							\
		if (cpsw->data.dual_emac)				\
			(func)((cpsw)->slaves + priv->emac_port, ##arg);\
		else							\
			for (n = cpsw->data.slaves,			\
					slave = cpsw->slaves;		\
					n; n--)				\
				(func)(slave++, ##arg);			\
	} while (0)

#define CPSW_XMETA_OFFSET	ALIGN(sizeof(struct xdp_frame), sizeof(long))

#define CPSW_XDP_CONSUMED		1
#define CPSW_XDP_PASS			0

static int cpsw_ndo_vlan_rx_add_vid(struct net_device *ndev,
				    __be16 proto, u16 vid);

static void cpsw_set_promiscious(struct net_device *ndev, bool enable)
{
	struct cpsw_common *cpsw = ndev_to_cpsw(ndev);
	struct cpsw_ale *ale = cpsw->ale;
	int i;

	if (cpsw->data.dual_emac) {
		bool flag = false;

		/* Enabling promiscuous mode for one interface will be
		 * common for both the interface as the interface shares
		 * the same hardware resource.
		 */
		for (i = 0; i < cpsw->data.slaves; i++)
			if (cpsw->slaves[i].ndev->flags & IFF_PROMISC)
				flag = true;

		if (!enable && flag) {
			enable = true;
			dev_err(&ndev->dev, "promiscuity not disabled as the other interface is still in promiscuity mode\n");
		}

		if (enable) {
			/* Enable Bypass */
			cpsw_ale_control_set(ale, 0, ALE_BYPASS, 1);

			dev_dbg(&ndev->dev, "promiscuity enabled\n");
		} else {
			/* Disable Bypass */
			cpsw_ale_control_set(ale, 0, ALE_BYPASS, 0);
			dev_dbg(&ndev->dev, "promiscuity disabled\n");
		}
	} else {
		if (enable) {
			unsigned long timeout = jiffies + HZ;

			/* Disable Learn for all ports (host is port 0 and slaves are port 1 and up */
			for (i = 0; i <= cpsw->data.slaves; i++) {
				cpsw_ale_control_set(ale, i,
						     ALE_PORT_NOLEARN, 1);
				cpsw_ale_control_set(ale, i,
						     ALE_PORT_NO_SA_UPDATE, 1);
			}

			/* Clear All Untouched entries */
			cpsw_ale_control_set(ale, 0, ALE_AGEOUT, 1);
			do {
				cpu_relax();
				if (cpsw_ale_control_get(ale, 0, ALE_AGEOUT))
					break;
			} while (time_after(timeout, jiffies));
			cpsw_ale_control_set(ale, 0, ALE_AGEOUT, 1);

			/* Clear all mcast from ALE */
			cpsw_ale_flush_multicast(ale, ALE_ALL_PORTS, -1);
			__hw_addr_ref_unsync_dev(&ndev->mc, ndev, NULL);

			/* Flood All Unicast Packets to Host port */
			cpsw_ale_control_set(ale, 0, ALE_P0_UNI_FLOOD, 1);
			dev_dbg(&ndev->dev, "promiscuity enabled\n");
		} else {
			/* Don't Flood All Unicast Packets to Host port */
			cpsw_ale_control_set(ale, 0, ALE_P0_UNI_FLOOD, 0);

			/* Enable Learn for all ports (host is port 0 and slaves are port 1 and up */
			for (i = 0; i <= cpsw->data.slaves; i++) {
				cpsw_ale_control_set(ale, i,
						     ALE_PORT_NOLEARN, 0);
				cpsw_ale_control_set(ale, i,
						     ALE_PORT_NO_SA_UPDATE, 0);
			}
			dev_dbg(&ndev->dev, "promiscuity disabled\n");
		}
	}
}

/**
 * cpsw_set_mc - adds multicast entry to the table if it's not added or deletes
 * if it's not deleted
 * @ndev: device to sync
 * @addr: address to be added or deleted
 * @vid: vlan id, if vid < 0 set/unset address for real device
 * @add: add address if the flag is set or remove otherwise
 */
static int cpsw_set_mc(struct net_device *ndev, const u8 *addr,
		       int vid, int add)
{
	struct cpsw_priv *priv = netdev_priv(ndev);
	struct cpsw_common *cpsw = priv->cpsw;
	int mask, flags, ret;

	if (vid < 0) {
		if (cpsw->data.dual_emac)
			vid = cpsw->slaves[priv->emac_port].port_vlan;
		else
			vid = 0;
	}

	mask = cpsw->data.dual_emac ? ALE_PORT_HOST : ALE_ALL_PORTS;
	flags = vid ? ALE_VLAN : 0;

	if (add)
		ret = cpsw_ale_add_mcast(cpsw->ale, addr, mask, flags, vid, 0);
	else
		ret = cpsw_ale_del_mcast(cpsw->ale, addr, 0, flags, vid);

	return ret;
}

static int cpsw_update_vlan_mc(struct net_device *vdev, int vid, void *ctx)
{
	struct addr_sync_ctx *sync_ctx = ctx;
	struct netdev_hw_addr *ha;
	int found = 0, ret = 0;

	if (!vdev || !(vdev->flags & IFF_UP))
		return 0;

	/* vlan address is relevant if its sync_cnt != 0 */
	netdev_for_each_mc_addr(ha, vdev) {
		if (ether_addr_equal(ha->addr, sync_ctx->addr)) {
			found = ha->sync_cnt;
			break;
		}
	}

	if (found)
		sync_ctx->consumed++;

	if (sync_ctx->flush) {
		if (!found)
			cpsw_set_mc(sync_ctx->ndev, sync_ctx->addr, vid, 0);
		return 0;
	}

	if (found)
		ret = cpsw_set_mc(sync_ctx->ndev, sync_ctx->addr, vid, 1);

	return ret;
}

static int cpsw_add_mc_addr(struct net_device *ndev, const u8 *addr, int num)
{
	struct addr_sync_ctx sync_ctx;
	int ret;

	sync_ctx.consumed = 0;
	sync_ctx.addr = addr;
	sync_ctx.ndev = ndev;
	sync_ctx.flush = 0;

	ret = vlan_for_each(ndev, cpsw_update_vlan_mc, &sync_ctx);
	if (sync_ctx.consumed < num && !ret)
		ret = cpsw_set_mc(ndev, addr, -1, 1);

	return ret;
}

static int cpsw_del_mc_addr(struct net_device *ndev, const u8 *addr, int num)
{
	struct addr_sync_ctx sync_ctx;

	sync_ctx.consumed = 0;
	sync_ctx.addr = addr;
	sync_ctx.ndev = ndev;
	sync_ctx.flush = 1;

	vlan_for_each(ndev, cpsw_update_vlan_mc, &sync_ctx);
	if (sync_ctx.consumed == num)
		cpsw_set_mc(ndev, addr, -1, 0);

	return 0;
}

static int cpsw_purge_vlan_mc(struct net_device *vdev, int vid, void *ctx)
{
	struct addr_sync_ctx *sync_ctx = ctx;
	struct netdev_hw_addr *ha;
	int found = 0;

	if (!vdev || !(vdev->flags & IFF_UP))
		return 0;

	/* vlan address is relevant if its sync_cnt != 0 */
	netdev_for_each_mc_addr(ha, vdev) {
		if (ether_addr_equal(ha->addr, sync_ctx->addr)) {
			found = ha->sync_cnt;
			break;
		}
	}

	if (!found)
		return 0;

	sync_ctx->consumed++;
	cpsw_set_mc(sync_ctx->ndev, sync_ctx->addr, vid, 0);
	return 0;
}

static int cpsw_purge_all_mc(struct net_device *ndev, const u8 *addr, int num)
{
	struct addr_sync_ctx sync_ctx;

	sync_ctx.addr = addr;
	sync_ctx.ndev = ndev;
	sync_ctx.consumed = 0;

	vlan_for_each(ndev, cpsw_purge_vlan_mc, &sync_ctx);
	if (sync_ctx.consumed < num)
		cpsw_set_mc(ndev, addr, -1, 0);

	return 0;
}

static void cpsw_ndo_set_rx_mode(struct net_device *ndev)
{
	struct cpsw_priv *priv = netdev_priv(ndev);
	struct cpsw_common *cpsw = priv->cpsw;
	int slave_port = -1;

	if (cpsw->data.dual_emac)
		slave_port = priv->emac_port + 1;

	if (ndev->flags & IFF_PROMISC) {
		/* Enable promiscuous mode */
		cpsw_set_promiscious(ndev, true);
		cpsw_ale_set_allmulti(cpsw->ale, IFF_ALLMULTI, slave_port);
		return;
	} else {
		/* Disable promiscuous mode */
		cpsw_set_promiscious(ndev, false);
	}

	/* Restore allmulti on vlans if necessary */
	cpsw_ale_set_allmulti(cpsw->ale,
			      ndev->flags & IFF_ALLMULTI, slave_port);

	/* add/remove mcast address either for real netdev or for vlan */
	__hw_addr_ref_sync_dev(&ndev->mc, ndev, cpsw_add_mc_addr,
			       cpsw_del_mc_addr);
}

void cpsw_intr_enable(struct cpsw_common *cpsw)
{
	writel_relaxed(0xFF, &cpsw->wr_regs->tx_en);
	writel_relaxed(0xFF, &cpsw->wr_regs->rx_en);

	cpdma_ctlr_int_ctrl(cpsw->dma, true);
	return;
}

void cpsw_intr_disable(struct cpsw_common *cpsw)
{
	writel_relaxed(0, &cpsw->wr_regs->tx_en);
	writel_relaxed(0, &cpsw->wr_regs->rx_en);

	cpdma_ctlr_int_ctrl(cpsw->dma, false);
	return;
}

static int cpsw_is_xdpf_handle(void *handle)
{
	return (unsigned long)handle & BIT(0);
}

static void *cpsw_xdpf_to_handle(struct xdp_frame *xdpf)
{
	return (void *)((unsigned long)xdpf | BIT(0));
}

static struct xdp_frame *cpsw_handle_to_xdpf(void *handle)
{
	return (struct xdp_frame *)((unsigned long)handle & ~BIT(0));
}

struct __aligned(sizeof(long)) cpsw_meta_xdp {
	struct net_device *ndev;
	int ch;
};

void cpsw_tx_handler(void *token, int len, int status)
{
	struct cpsw_meta_xdp	*xmeta;
	struct xdp_frame	*xdpf;
	struct net_device	*ndev;
	struct netdev_queue	*txq;
	struct sk_buff		*skb;
	int			ch;

	if (cpsw_is_xdpf_handle(token)) {
		xdpf = cpsw_handle_to_xdpf(token);
		xmeta = (void *)xdpf + CPSW_XMETA_OFFSET;
		ndev = xmeta->ndev;
		ch = xmeta->ch;
		xdp_return_frame(xdpf);
	} else {
		skb = token;
		ndev = skb->dev;
		ch = skb_get_queue_mapping(skb);
		cpts_tx_timestamp(ndev_to_cpsw(ndev)->cpts, skb);
		dev_kfree_skb_any(skb);
	}

	/* Check whether the queue is stopped due to stalled tx dma, if the
	 * queue is stopped then start the queue as we have free desc for tx
	 */
	txq = netdev_get_tx_queue(ndev, ch);
	if (unlikely(netif_tx_queue_stopped(txq)))
		netif_tx_wake_queue(txq);

	ndev->stats.tx_packets++;
	ndev->stats.tx_bytes += len;
}

static void cpsw_rx_vlan_encap(struct sk_buff *skb)
{
	struct cpsw_priv *priv = netdev_priv(skb->dev);
	struct cpsw_common *cpsw = priv->cpsw;
	u32 rx_vlan_encap_hdr = *((u32 *)skb->data);
	u16 vtag, vid, prio, pkt_type;

	/* Remove VLAN header encapsulation word */
	skb_pull(skb, CPSW_RX_VLAN_ENCAP_HDR_SIZE);

	pkt_type = (rx_vlan_encap_hdr >>
		    CPSW_RX_VLAN_ENCAP_HDR_PKT_TYPE_SHIFT) &
		    CPSW_RX_VLAN_ENCAP_HDR_PKT_TYPE_MSK;
	/* Ignore unknown & Priority-tagged packets*/
	if (pkt_type == CPSW_RX_VLAN_ENCAP_HDR_PKT_RESERV ||
	    pkt_type == CPSW_RX_VLAN_ENCAP_HDR_PKT_PRIO_TAG)
		return;

	vid = (rx_vlan_encap_hdr >>
	       CPSW_RX_VLAN_ENCAP_HDR_VID_SHIFT) &
	       VLAN_VID_MASK;
	/* Ignore vid 0 and pass packet as is */
	if (!vid)
		return;
	/* Ignore default vlans in dual mac mode */
	if (cpsw->data.dual_emac &&
	    vid == cpsw->slaves[priv->emac_port].port_vlan)
		return;

	prio = (rx_vlan_encap_hdr >>
		CPSW_RX_VLAN_ENCAP_HDR_PRIO_SHIFT) &
		CPSW_RX_VLAN_ENCAP_HDR_PRIO_MSK;

	vtag = (prio << VLAN_PRIO_SHIFT) | vid;
	__vlan_hwaccel_put_tag(skb, htons(ETH_P_8021Q), vtag);

	/* strip vlan tag for VLAN-tagged packet */
	if (pkt_type == CPSW_RX_VLAN_ENCAP_HDR_PKT_VLAN_TAG) {
		memmove(skb->data + VLAN_HLEN, skb->data, 2 * ETH_ALEN);
		skb_pull(skb, VLAN_HLEN);
	}
}

static int cpsw_xdp_tx_frame(struct cpsw_priv *priv, struct xdp_frame *xdpf,
			     struct page *page)
{
	struct cpsw_common *cpsw = priv->cpsw;
	struct cpsw_meta_xdp *xmeta;
	struct cpdma_chan *txch;
	dma_addr_t dma;
	int ret, port;

	xmeta = (void *)xdpf + CPSW_XMETA_OFFSET;
	xmeta->ndev = priv->ndev;
	xmeta->ch = 0;
	txch = cpsw->txv[0].ch;

	port = priv->emac_port + cpsw->data.dual_emac;
	if (page) {
		dma = page_pool_get_dma_addr(page);
		dma += xdpf->headroom + sizeof(struct xdp_frame);
		ret = cpdma_chan_submit_mapped(txch, cpsw_xdpf_to_handle(xdpf),
					       dma, xdpf->len, port);
	} else {
		if (sizeof(*xmeta) > xdpf->headroom) {
			xdp_return_frame_rx_napi(xdpf);
			return -EINVAL;
		}

		ret = cpdma_chan_submit(txch, cpsw_xdpf_to_handle(xdpf),
					xdpf->data, xdpf->len, port);
	}

	if (ret) {
		priv->ndev->stats.tx_dropped++;
		xdp_return_frame_rx_napi(xdpf);
	}

	return ret;
}

static int cpsw_run_xdp(struct cpsw_priv *priv, int ch, struct xdp_buff *xdp,
			struct page *page)
{
	struct cpsw_common *cpsw = priv->cpsw;
	struct net_device *ndev = priv->ndev;
	int ret = CPSW_XDP_CONSUMED;
	struct xdp_frame *xdpf;
	struct bpf_prog *prog;
	u32 act;

	rcu_read_lock();

	prog = READ_ONCE(priv->xdp_prog);
	if (!prog) {
		ret = CPSW_XDP_PASS;
		goto out;
	}

	act = bpf_prog_run_xdp(prog, xdp);
	switch (act) {
	case XDP_PASS:
		ret = CPSW_XDP_PASS;
		break;
	case XDP_TX:
		xdpf = convert_to_xdp_frame(xdp);
		if (unlikely(!xdpf))
			goto drop;

		cpsw_xdp_tx_frame(priv, xdpf, page);
		break;
	case XDP_REDIRECT:
		if (xdp_do_redirect(ndev, xdp, prog))
			goto drop;

		/*  Have to flush here, per packet, instead of doing it in bulk
		 *  at the end of the napi handler. The RX devices on this
		 *  particular hardware is sharing a common queue, so the
		 *  incoming device might change per packet.
		 */
		xdp_do_flush_map();
		break;
	default:
		bpf_warn_invalid_xdp_action(act);
		/* fall through */
	case XDP_ABORTED:
		trace_xdp_exception(ndev, prog, act);
		/* fall through -- handle aborts by dropping packet */
	case XDP_DROP:
		goto drop;
	}
out:
	rcu_read_unlock();
	return ret;
drop:
	rcu_read_unlock();
	page_pool_recycle_direct(cpsw->page_pool[ch], page);
	return ret;
}

static unsigned int cpsw_rxbuf_total_len(unsigned int len)
{
	len += CPSW_HEADROOM;
	len += SKB_DATA_ALIGN(sizeof(struct skb_shared_info));

	return SKB_DATA_ALIGN(len);
}

static struct page_pool *cpsw_create_page_pool(struct cpsw_common *cpsw,
					       int size)
{
	struct page_pool_params pp_params;
	struct page_pool *pool;

	pp_params.order = 0;
	pp_params.flags = PP_FLAG_DMA_MAP;
	pp_params.pool_size = size;
	pp_params.nid = NUMA_NO_NODE;
	pp_params.dma_dir = DMA_BIDIRECTIONAL;
	pp_params.dev = cpsw->dev;

	pool = page_pool_create(&pp_params);
	if (IS_ERR(pool))
		dev_err(cpsw->dev, "cannot create rx page pool\n");

	return pool;
}

static int cpsw_ndev_create_xdp_rxq(struct cpsw_priv *priv, int ch)
{
	struct cpsw_common *cpsw = priv->cpsw;
	struct xdp_rxq_info *rxq;
	struct page_pool *pool;
	int ret;

	pool = cpsw->page_pool[ch];
	rxq = &priv->xdp_rxq[ch];

	ret = xdp_rxq_info_reg(rxq, priv->ndev, ch);
	if (ret)
		return ret;

	ret = xdp_rxq_info_reg_mem_model(rxq, MEM_TYPE_PAGE_POOL, pool);
	if (ret)
		xdp_rxq_info_unreg(rxq);

	return ret;
}

static void cpsw_ndev_destroy_xdp_rxq(struct cpsw_priv *priv, int ch)
{
	struct xdp_rxq_info *rxq = &priv->xdp_rxq[ch];

	if (!xdp_rxq_info_is_reg(rxq))
		return;

	xdp_rxq_info_unreg(rxq);
}

static int cpsw_create_rx_pool(struct cpsw_common *cpsw, int ch)
{
	struct page_pool *pool;
	int ret = 0, pool_size;

	pool_size = cpdma_chan_get_rx_buf_num(cpsw->rxv[ch].ch);
	pool = cpsw_create_page_pool(cpsw, pool_size);
	if (IS_ERR(pool))
		ret = PTR_ERR(pool);
	else
		cpsw->page_pool[ch] = pool;

	return ret;
}

void cpsw_destroy_xdp_rxqs(struct cpsw_common *cpsw)
{
	struct net_device *ndev;
	int i, ch;

	for (ch = 0; ch < cpsw->rx_ch_num; ch++) {
		for (i = 0; i < cpsw->data.slaves; i++) {
			ndev = cpsw->slaves[i].ndev;
			if (!ndev)
				continue;

			cpsw_ndev_destroy_xdp_rxq(netdev_priv(ndev), ch);
		}

		page_pool_destroy(cpsw->page_pool[ch]);
		cpsw->page_pool[ch] = NULL;
	}
}

int cpsw_create_xdp_rxqs(struct cpsw_common *cpsw)
{
	struct net_device *ndev;
	int i, ch, ret;

	for (ch = 0; ch < cpsw->rx_ch_num; ch++) {
		ret = cpsw_create_rx_pool(cpsw, ch);
		if (ret)
			goto err_cleanup;

		/* using same page pool is allowed as no running rx handlers
		 * simultaneously for both ndevs
		 */
		for (i = 0; i < cpsw->data.slaves; i++) {
			ndev = cpsw->slaves[i].ndev;
			if (!ndev)
				continue;

			ret = cpsw_ndev_create_xdp_rxq(netdev_priv(ndev), ch);
			if (ret)
				goto err_cleanup;
		}
	}

	return 0;

err_cleanup:
	cpsw_destroy_xdp_rxqs(cpsw);

	return ret;
}

static void cpsw_rx_handler(void *token, int len, int status)
{
	struct page		*new_page, *page = token;
	void			*pa = page_address(page);
	struct cpsw_meta_xdp	*xmeta = pa + CPSW_XMETA_OFFSET;
	struct cpsw_common	*cpsw = ndev_to_cpsw(xmeta->ndev);
	int			pkt_size = cpsw->rx_packet_max;
	int			ret = 0, port, ch = xmeta->ch;
	int			headroom = CPSW_HEADROOM;
	struct net_device	*ndev = xmeta->ndev;
	struct cpsw_priv	*priv;
	struct page_pool	*pool;
	struct sk_buff		*skb;
	struct xdp_buff		xdp;
	dma_addr_t		dma;

	if (cpsw->data.dual_emac && status >= 0) {
		port = CPDMA_RX_SOURCE_PORT(status);
		if (port)
			ndev = cpsw->slaves[--port].ndev;
	}

	priv = netdev_priv(ndev);
	pool = cpsw->page_pool[ch];
	if (unlikely(status < 0) || unlikely(!netif_running(ndev))) {
		/* In dual emac mode check for all interfaces */
		if (cpsw->data.dual_emac && cpsw->usage_count &&
		    (status >= 0)) {
			/* The packet received is for the interface which
			 * is already down and the other interface is up
			 * and running, instead of freeing which results
			 * in reducing of the number of rx descriptor in
			 * DMA engine, requeue page back to cpdma.
			 */
			new_page = page;
			goto requeue;
		}

		/* the interface is going down, pages are purged */
		page_pool_recycle_direct(pool, page);
		return;
	}

	new_page = page_pool_dev_alloc_pages(pool);
	if (unlikely(!new_page)) {
		new_page = page;
		ndev->stats.rx_dropped++;
		goto requeue;
	}

	if (priv->xdp_prog) {
		if (status & CPDMA_RX_VLAN_ENCAP) {
			xdp.data = pa + CPSW_HEADROOM +
				   CPSW_RX_VLAN_ENCAP_HDR_SIZE;
			xdp.data_end = xdp.data + len -
				       CPSW_RX_VLAN_ENCAP_HDR_SIZE;
		} else {
			xdp.data = pa + CPSW_HEADROOM;
			xdp.data_end = xdp.data + len;
		}

		xdp_set_data_meta_invalid(&xdp);

		xdp.data_hard_start = pa;
		xdp.rxq = &priv->xdp_rxq[ch];

		ret = cpsw_run_xdp(priv, ch, &xdp, page);
		if (ret != CPSW_XDP_PASS)
			goto requeue;

		/* XDP prog might have changed packet data and boundaries */
		len = xdp.data_end - xdp.data;
		headroom = xdp.data - xdp.data_hard_start;

		/* XDP prog can modify vlan tag, so can't use encap header */
		status &= ~CPDMA_RX_VLAN_ENCAP;
	}

	/* pass skb to netstack if no XDP prog or returned XDP_PASS */
	skb = build_skb(pa, cpsw_rxbuf_total_len(pkt_size));
	if (!skb) {
		ndev->stats.rx_dropped++;
		page_pool_recycle_direct(pool, page);
		goto requeue;
	}

	skb_reserve(skb, headroom);
	skb_put(skb, len);
	skb->dev = ndev;
	if (status & CPDMA_RX_VLAN_ENCAP)
		cpsw_rx_vlan_encap(skb);
	if (priv->rx_ts_enabled)
		cpts_rx_timestamp(cpsw->cpts, skb);
	skb->protocol = eth_type_trans(skb, ndev);

	/* unmap page as no netstack skb page recycling */
	page_pool_release_page(pool, page);
	netif_receive_skb(skb);

	ndev->stats.rx_bytes += len;
	ndev->stats.rx_packets++;

requeue:
	xmeta = page_address(new_page) + CPSW_XMETA_OFFSET;
	xmeta->ndev = ndev;
	xmeta->ch = ch;

	dma = page_pool_get_dma_addr(new_page) + CPSW_HEADROOM;
	ret = cpdma_chan_submit_mapped(cpsw->rxv[ch].ch, new_page, dma,
				       pkt_size, 0);
	if (ret < 0) {
		WARN_ON(ret == -ENOMEM);
		page_pool_recycle_direct(pool, new_page);
	}
}

void cpsw_split_res(struct cpsw_common *cpsw)
{
	u32 consumed_rate = 0, bigest_rate = 0;
	struct cpsw_vector *txv = cpsw->txv;
	int i, ch_weight, rlim_ch_num = 0;
	int budget, bigest_rate_ch = 0;
	u32 ch_rate, max_rate;
	int ch_budget = 0;

	for (i = 0; i < cpsw->tx_ch_num; i++) {
		ch_rate = cpdma_chan_get_rate(txv[i].ch);
		if (!ch_rate)
			continue;

		rlim_ch_num++;
		consumed_rate += ch_rate;
	}

	if (cpsw->tx_ch_num == rlim_ch_num) {
		max_rate = consumed_rate;
	} else if (!rlim_ch_num) {
		ch_budget = CPSW_POLL_WEIGHT / cpsw->tx_ch_num;
		bigest_rate = 0;
		max_rate = consumed_rate;
	} else {
		max_rate = cpsw->speed * 1000;

		/* if max_rate is less then expected due to reduced link speed,
		 * split proportionally according next potential max speed
		 */
		if (max_rate < consumed_rate)
			max_rate *= 10;

		if (max_rate < consumed_rate)
			max_rate *= 10;

		ch_budget = (consumed_rate * CPSW_POLL_WEIGHT) / max_rate;
		ch_budget = (CPSW_POLL_WEIGHT - ch_budget) /
			    (cpsw->tx_ch_num - rlim_ch_num);
		bigest_rate = (max_rate - consumed_rate) /
			      (cpsw->tx_ch_num - rlim_ch_num);
	}

	/* split tx weight/budget */
	budget = CPSW_POLL_WEIGHT;
	for (i = 0; i < cpsw->tx_ch_num; i++) {
		ch_rate = cpdma_chan_get_rate(txv[i].ch);
		if (ch_rate) {
			txv[i].budget = (ch_rate * CPSW_POLL_WEIGHT) / max_rate;
			if (!txv[i].budget)
				txv[i].budget++;
			if (ch_rate > bigest_rate) {
				bigest_rate_ch = i;
				bigest_rate = ch_rate;
			}

			ch_weight = (ch_rate * 100) / max_rate;
			if (!ch_weight)
				ch_weight++;
			cpdma_chan_set_weight(cpsw->txv[i].ch, ch_weight);
		} else {
			txv[i].budget = ch_budget;
			if (!bigest_rate_ch)
				bigest_rate_ch = i;
			cpdma_chan_set_weight(cpsw->txv[i].ch, 0);
		}

		budget -= txv[i].budget;
	}

	if (budget)
		txv[bigest_rate_ch].budget += budget;

	/* split rx budget */
	budget = CPSW_POLL_WEIGHT;
	ch_budget = budget / cpsw->rx_ch_num;
	for (i = 0; i < cpsw->rx_ch_num; i++) {
		cpsw->rxv[i].budget = ch_budget;
		budget -= ch_budget;
	}

	if (budget)
		cpsw->rxv[0].budget += budget;
}

static irqreturn_t cpsw_tx_interrupt(int irq, void *dev_id)
{
	struct cpsw_common *cpsw = dev_id;

	writel(0, &cpsw->wr_regs->tx_en);
	cpdma_ctlr_eoi(cpsw->dma, CPDMA_EOI_TX);

	if (cpsw->quirk_irq) {
		disable_irq_nosync(cpsw->irqs_table[1]);
		cpsw->tx_irq_disabled = true;
	}

	napi_schedule(&cpsw->napi_tx);
	return IRQ_HANDLED;
}

static irqreturn_t cpsw_rx_interrupt(int irq, void *dev_id)
{
	struct cpsw_common *cpsw = dev_id;

	cpdma_ctlr_eoi(cpsw->dma, CPDMA_EOI_RX);
	writel(0, &cpsw->wr_regs->rx_en);

	if (cpsw->quirk_irq) {
		disable_irq_nosync(cpsw->irqs_table[0]);
		cpsw->rx_irq_disabled = true;
	}

	napi_schedule(&cpsw->napi_rx);
	return IRQ_HANDLED;
}

static int cpsw_tx_mq_poll(struct napi_struct *napi_tx, int budget)
{
	u32			ch_map;
	int			num_tx, cur_budget, ch;
	struct cpsw_common	*cpsw = napi_to_cpsw(napi_tx);
	struct cpsw_vector	*txv;

	/* process every unprocessed channel */
	ch_map = cpdma_ctrl_txchs_state(cpsw->dma);
	for (ch = 0, num_tx = 0; ch_map & 0xff; ch_map <<= 1, ch++) {
		if (!(ch_map & 0x80))
			continue;

		txv = &cpsw->txv[ch];
		if (unlikely(txv->budget > budget - num_tx))
			cur_budget = budget - num_tx;
		else
			cur_budget = txv->budget;

		num_tx += cpdma_chan_process(txv->ch, cur_budget);
		if (num_tx >= budget)
			break;
	}

	if (num_tx < budget) {
		napi_complete(napi_tx);
		writel(0xff, &cpsw->wr_regs->tx_en);
	}

	return num_tx;
}

static int cpsw_tx_poll(struct napi_struct *napi_tx, int budget)
{
	struct cpsw_common *cpsw = napi_to_cpsw(napi_tx);
	int num_tx;

	num_tx = cpdma_chan_process(cpsw->txv[0].ch, budget);
	if (num_tx < budget) {
		napi_complete(napi_tx);
		writel(0xff, &cpsw->wr_regs->tx_en);
		if (cpsw->tx_irq_disabled) {
			cpsw->tx_irq_disabled = false;
			enable_irq(cpsw->irqs_table[1]);
		}
	}

	return num_tx;
}

static int cpsw_rx_mq_poll(struct napi_struct *napi_rx, int budget)
{
	u32			ch_map;
	int			num_rx, cur_budget, ch;
	struct cpsw_common	*cpsw = napi_to_cpsw(napi_rx);
	struct cpsw_vector	*rxv;

	/* process every unprocessed channel */
	ch_map = cpdma_ctrl_rxchs_state(cpsw->dma);
	for (ch = 0, num_rx = 0; ch_map; ch_map >>= 1, ch++) {
		if (!(ch_map & 0x01))
			continue;

		rxv = &cpsw->rxv[ch];
		if (unlikely(rxv->budget > budget - num_rx))
			cur_budget = budget - num_rx;
		else
			cur_budget = rxv->budget;

		num_rx += cpdma_chan_process(rxv->ch, cur_budget);
		if (num_rx >= budget)
			break;
	}

	if (num_rx < budget) {
		napi_complete_done(napi_rx, num_rx);
		writel(0xff, &cpsw->wr_regs->rx_en);
	}

	return num_rx;
}

static int cpsw_rx_poll(struct napi_struct *napi_rx, int budget)
{
	struct cpsw_common *cpsw = napi_to_cpsw(napi_rx);
	int num_rx;

	num_rx = cpdma_chan_process(cpsw->rxv[0].ch, budget);
	if (num_rx < budget) {
		napi_complete_done(napi_rx, num_rx);
		writel(0xff, &cpsw->wr_regs->rx_en);
		if (cpsw->rx_irq_disabled) {
			cpsw->rx_irq_disabled = false;
			enable_irq(cpsw->irqs_table[0]);
		}
	}

	return num_rx;
}

static inline void soft_reset(const char *module, void __iomem *reg)
{
	unsigned long timeout = jiffies + HZ;

	writel_relaxed(1, reg);
	do {
		cpu_relax();
	} while ((readl_relaxed(reg) & 1) && time_after(timeout, jiffies));

	WARN(readl_relaxed(reg) & 1, "failed to soft-reset %s\n", module);
}

static void cpsw_set_slave_mac(struct cpsw_slave *slave,
			       struct cpsw_priv *priv)
{
	slave_write(slave, mac_hi(priv->mac_addr), SA_HI);
	slave_write(slave, mac_lo(priv->mac_addr), SA_LO);
}

static bool cpsw_shp_is_off(struct cpsw_priv *priv)
{
	struct cpsw_common *cpsw = priv->cpsw;
	struct cpsw_slave *slave;
	u32 shift, mask, val;

	val = readl_relaxed(&cpsw->regs->ptype);

	slave = &cpsw->slaves[cpsw_slave_index(cpsw, priv)];
	shift = CPSW_FIFO_SHAPE_EN_SHIFT + 3 * slave->slave_num;
	mask = 7 << shift;
	val = val & mask;

	return !val;
}

static void cpsw_fifo_shp_on(struct cpsw_priv *priv, int fifo, int on)
{
	struct cpsw_common *cpsw = priv->cpsw;
	struct cpsw_slave *slave;
	u32 shift, mask, val;

	val = readl_relaxed(&cpsw->regs->ptype);

	slave = &cpsw->slaves[cpsw_slave_index(cpsw, priv)];
	shift = CPSW_FIFO_SHAPE_EN_SHIFT + 3 * slave->slave_num;
	mask = (1 << --fifo) << shift;
	val = on ? val | mask : val & ~mask;

	writel_relaxed(val, &cpsw->regs->ptype);
}

static void _cpsw_adjust_link(struct cpsw_slave *slave,
			      struct cpsw_priv *priv, bool *link)
{
	struct phy_device	*phy = slave->phy;
	u32			mac_control = 0;
	u32			slave_port;
	struct cpsw_common *cpsw = priv->cpsw;

	if (!phy)
		return;

	slave_port = cpsw_get_slave_port(slave->slave_num);

	if (phy->link) {
		mac_control = CPSW_SL_CTL_GMII_EN;

		if (phy->speed == 1000)
			mac_control |= CPSW_SL_CTL_GIG;
		if (phy->duplex)
			mac_control |= CPSW_SL_CTL_FULLDUPLEX;

		/* set speed_in input in case RMII mode is used in 100Mbps */
		if (phy->speed == 100)
			mac_control |= CPSW_SL_CTL_IFCTL_A;
		/* in band mode only works in 10Mbps RGMII mode */
		else if ((phy->speed == 10) && phy_interface_is_rgmii(phy))
			mac_control |= CPSW_SL_CTL_EXT_EN; /* In Band mode */

		if (priv->rx_pause)
			mac_control |= CPSW_SL_CTL_RX_FLOW_EN;

		if (priv->tx_pause)
			mac_control |= CPSW_SL_CTL_TX_FLOW_EN;

		if (mac_control != slave->mac_control)
			cpsw_sl_ctl_set(slave->mac_sl, mac_control);

		/* enable forwarding */
		cpsw_ale_control_set(cpsw->ale, slave_port,
				     ALE_PORT_STATE, ALE_PORT_STATE_FORWARD);

		*link = true;

		if (priv->shp_cfg_speed &&
		    priv->shp_cfg_speed != slave->phy->speed &&
		    !cpsw_shp_is_off(priv))
			dev_warn(priv->dev,
				 "Speed was changed, CBS shaper speeds are changed!");
	} else {
		mac_control = 0;
		/* disable forwarding */
		cpsw_ale_control_set(cpsw->ale, slave_port,
				     ALE_PORT_STATE, ALE_PORT_STATE_DISABLE);

		cpsw_sl_wait_for_idle(slave->mac_sl, 100);

		cpsw_sl_ctl_reset(slave->mac_sl);
	}

	if (mac_control != slave->mac_control)
		phy_print_status(phy);

	slave->mac_control = mac_control;
}

static int cpsw_get_common_speed(struct cpsw_common *cpsw)
{
	int i, speed;

	for (i = 0, speed = 0; i < cpsw->data.slaves; i++)
		if (cpsw->slaves[i].phy && cpsw->slaves[i].phy->link)
			speed += cpsw->slaves[i].phy->speed;

	return speed;
}

static int cpsw_need_resplit(struct cpsw_common *cpsw)
{
	int i, rlim_ch_num;
	int speed, ch_rate;

	/* re-split resources only in case speed was changed */
	speed = cpsw_get_common_speed(cpsw);
	if (speed == cpsw->speed || !speed)
		return 0;

	cpsw->speed = speed;

	for (i = 0, rlim_ch_num = 0; i < cpsw->tx_ch_num; i++) {
		ch_rate = cpdma_chan_get_rate(cpsw->txv[i].ch);
		if (!ch_rate)
			break;

		rlim_ch_num++;
	}

	/* cases not dependent on speed */
	if (!rlim_ch_num || rlim_ch_num == cpsw->tx_ch_num)
		return 0;

	return 1;
}

static void cpsw_adjust_link(struct net_device *ndev)
{
	struct cpsw_priv	*priv = netdev_priv(ndev);
	struct cpsw_common	*cpsw = priv->cpsw;
	bool			link = false;

	for_each_slave(priv, _cpsw_adjust_link, priv, &link);

	if (link) {
		if (cpsw_need_resplit(cpsw))
			cpsw_split_res(cpsw);

		netif_carrier_on(ndev);
		if (netif_running(ndev))
			netif_tx_wake_all_queues(ndev);
	} else {
		netif_carrier_off(ndev);
		netif_tx_stop_all_queues(ndev);
	}
}

static inline void cpsw_add_dual_emac_def_ale_entries(
		struct cpsw_priv *priv, struct cpsw_slave *slave,
		u32 slave_port)
{
	struct cpsw_common *cpsw = priv->cpsw;
	u32 port_mask = 1 << slave_port | ALE_PORT_HOST;

	if (cpsw->version == CPSW_VERSION_1)
		slave_write(slave, slave->port_vlan, CPSW1_PORT_VLAN);
	else
		slave_write(slave, slave->port_vlan, CPSW2_PORT_VLAN);
	cpsw_ale_add_vlan(cpsw->ale, slave->port_vlan, port_mask,
			  port_mask, port_mask, 0);
	cpsw_ale_add_mcast(cpsw->ale, priv->ndev->broadcast,
			   ALE_PORT_HOST, ALE_VLAN, slave->port_vlan, 0);
	cpsw_ale_add_ucast(cpsw->ale, priv->mac_addr,
			   HOST_PORT_NUM, ALE_VLAN |
			   ALE_SECURE, slave->port_vlan);
	cpsw_ale_control_set(cpsw->ale, slave_port,
			     ALE_PORT_DROP_UNKNOWN_VLAN, 1);
}

static void cpsw_slave_open(struct cpsw_slave *slave, struct cpsw_priv *priv)
{
	u32 slave_port;
	struct phy_device *phy;
	struct cpsw_common *cpsw = priv->cpsw;

	cpsw_sl_reset(slave->mac_sl, 100);
	cpsw_sl_ctl_reset(slave->mac_sl);

	/* setup priority mapping */
	cpsw_sl_reg_write(slave->mac_sl, CPSW_SL_RX_PRI_MAP,
			  RX_PRIORITY_MAPPING);

	switch (cpsw->version) {
	case CPSW_VERSION_1:
		slave_write(slave, TX_PRIORITY_MAPPING, CPSW1_TX_PRI_MAP);
		/* Increase RX FIFO size to 5 for supporting fullduplex
		 * flow control mode
		 */
		slave_write(slave,
			    (CPSW_MAX_BLKS_TX << CPSW_MAX_BLKS_TX_SHIFT) |
			    CPSW_MAX_BLKS_RX, CPSW1_MAX_BLKS);
		break;
	case CPSW_VERSION_2:
	case CPSW_VERSION_3:
	case CPSW_VERSION_4:
		slave_write(slave, TX_PRIORITY_MAPPING, CPSW2_TX_PRI_MAP);
		/* Increase RX FIFO size to 5 for supporting fullduplex
		 * flow control mode
		 */
		slave_write(slave,
			    (CPSW_MAX_BLKS_TX << CPSW_MAX_BLKS_TX_SHIFT) |
			    CPSW_MAX_BLKS_RX, CPSW2_MAX_BLKS);
		break;
	}

	/* setup max packet size, and mac address */
	cpsw_sl_reg_write(slave->mac_sl, CPSW_SL_RX_MAXLEN,
			  cpsw->rx_packet_max);
	cpsw_set_slave_mac(slave, priv);

	slave->mac_control = 0;	/* no link yet */

	slave_port = cpsw_get_slave_port(slave->slave_num);

	if (cpsw->data.dual_emac)
		cpsw_add_dual_emac_def_ale_entries(priv, slave, slave_port);
	else
		cpsw_ale_add_mcast(cpsw->ale, priv->ndev->broadcast,
				   1 << slave_port, 0, 0, ALE_MCAST_FWD_2);

	if (slave->data->phy_node) {
		phy = of_phy_connect(priv->ndev, slave->data->phy_node,
				 &cpsw_adjust_link, 0, slave->data->phy_if);
		if (!phy) {
			dev_err(priv->dev, "phy \"%pOF\" not found on slave %d\n",
				slave->data->phy_node,
				slave->slave_num);
			return;
		}
	} else {
		phy = phy_connect(priv->ndev, slave->data->phy_id,
				 &cpsw_adjust_link, slave->data->phy_if);
		if (IS_ERR(phy)) {
			dev_err(priv->dev,
				"phy \"%s\" not found on slave %d, err %ld\n",
				slave->data->phy_id, slave->slave_num,
				PTR_ERR(phy));
			return;
		}
	}

	slave->phy = phy;

	phy_attached_info(slave->phy);

	phy_start(slave->phy);

	/* Configure GMII_SEL register */
	if (!IS_ERR(slave->data->ifphy))
		phy_set_mode_ext(slave->data->ifphy, PHY_MODE_ETHERNET,
				 slave->data->phy_if);
	else
		cpsw_phy_sel(cpsw->dev, slave->phy->interface,
			     slave->slave_num);
}

static inline void cpsw_add_default_vlan(struct cpsw_priv *priv)
{
	struct cpsw_common *cpsw = priv->cpsw;
	const int vlan = cpsw->data.default_vlan;
	u32 reg;
	int i;
	int unreg_mcast_mask;

	reg = (cpsw->version == CPSW_VERSION_1) ? CPSW1_PORT_VLAN :
	       CPSW2_PORT_VLAN;

	writel(vlan, &cpsw->host_port_regs->port_vlan);

	for (i = 0; i < cpsw->data.slaves; i++)
		slave_write(cpsw->slaves + i, vlan, reg);

	if (priv->ndev->flags & IFF_ALLMULTI)
		unreg_mcast_mask = ALE_ALL_PORTS;
	else
		unreg_mcast_mask = ALE_PORT_1 | ALE_PORT_2;

	cpsw_ale_add_vlan(cpsw->ale, vlan, ALE_ALL_PORTS,
			  ALE_ALL_PORTS, ALE_ALL_PORTS,
			  unreg_mcast_mask);
}

static void cpsw_init_host_port(struct cpsw_priv *priv)
{
	u32 fifo_mode;
	u32 control_reg;
	struct cpsw_common *cpsw = priv->cpsw;

	/* soft reset the controller and initialize ale */
	soft_reset("cpsw", &cpsw->regs->soft_reset);
	cpsw_ale_start(cpsw->ale);

	/* switch to vlan unaware mode */
	cpsw_ale_control_set(cpsw->ale, HOST_PORT_NUM, ALE_VLAN_AWARE,
			     CPSW_ALE_VLAN_AWARE);
	control_reg = readl(&cpsw->regs->control);
	control_reg |= CPSW_VLAN_AWARE | CPSW_RX_VLAN_ENCAP;
	writel(control_reg, &cpsw->regs->control);
	fifo_mode = (cpsw->data.dual_emac) ? CPSW_FIFO_DUAL_MAC_MODE :
		     CPSW_FIFO_NORMAL_MODE;
	writel(fifo_mode, &cpsw->host_port_regs->tx_in_ctl);

	/* setup host port priority mapping */
	writel_relaxed(CPDMA_TX_PRIORITY_MAP,
		       &cpsw->host_port_regs->cpdma_tx_pri_map);
	writel_relaxed(0, &cpsw->host_port_regs->cpdma_rx_chan_map);

	cpsw_ale_control_set(cpsw->ale, HOST_PORT_NUM,
			     ALE_PORT_STATE, ALE_PORT_STATE_FORWARD);

	if (!cpsw->data.dual_emac) {
		cpsw_ale_add_ucast(cpsw->ale, priv->mac_addr, HOST_PORT_NUM,
				   0, 0);
		cpsw_ale_add_mcast(cpsw->ale, priv->ndev->broadcast,
				   ALE_PORT_HOST, 0, 0, ALE_MCAST_FWD_2);
	}
}

int cpsw_fill_rx_channels(struct cpsw_priv *priv)
{
	struct cpsw_common *cpsw = priv->cpsw;
	struct cpsw_meta_xdp *xmeta;
	struct page_pool *pool;
	struct page *page;
	int ch_buf_num;
	int ch, i, ret;
	dma_addr_t dma;

	for (ch = 0; ch < cpsw->rx_ch_num; ch++) {
		pool = cpsw->page_pool[ch];
		ch_buf_num = cpdma_chan_get_rx_buf_num(cpsw->rxv[ch].ch);
		for (i = 0; i < ch_buf_num; i++) {
			page = page_pool_dev_alloc_pages(pool);
			if (!page) {
				cpsw_err(priv, ifup, "allocate rx page err\n");
				return -ENOMEM;
			}

			xmeta = page_address(page) + CPSW_XMETA_OFFSET;
			xmeta->ndev = priv->ndev;
			xmeta->ch = ch;

			dma = page_pool_get_dma_addr(page) + CPSW_HEADROOM;
			ret = cpdma_chan_idle_submit_mapped(cpsw->rxv[ch].ch,
							    page, dma,
							    cpsw->rx_packet_max,
							    0);
			if (ret < 0) {
				cpsw_err(priv, ifup,
					 "cannot submit page to channel %d rx, error %d\n",
					 ch, ret);
				page_pool_recycle_direct(pool, page);
				return ret;
			}
		}

		cpsw_info(priv, ifup, "ch %d rx, submitted %d descriptors\n",
			  ch, ch_buf_num);
	}

	return 0;
}

static void cpsw_slave_stop(struct cpsw_slave *slave, struct cpsw_common *cpsw)
{
	u32 slave_port;

	slave_port = cpsw_get_slave_port(slave->slave_num);

	if (!slave->phy)
		return;
	phy_stop(slave->phy);
	phy_disconnect(slave->phy);
	slave->phy = NULL;
	cpsw_ale_control_set(cpsw->ale, slave_port,
			     ALE_PORT_STATE, ALE_PORT_STATE_DISABLE);
	cpsw_sl_reset(slave->mac_sl, 100);
	cpsw_sl_ctl_reset(slave->mac_sl);
}

static int cpsw_tc_to_fifo(int tc, int num_tc)
{
	if (tc == num_tc - 1)
		return 0;

	return CPSW_FIFO_SHAPERS_NUM - tc;
}

static int cpsw_set_fifo_bw(struct cpsw_priv *priv, int fifo, int bw)
{
	struct cpsw_common *cpsw = priv->cpsw;
	u32 val = 0, send_pct, shift;
	struct cpsw_slave *slave;
	int pct = 0, i;

	if (bw > priv->shp_cfg_speed * 1000)
		goto err;

	/* shaping has to stay enabled for highest fifos linearly
	 * and fifo bw no more then interface can allow
	 */
	slave = &cpsw->slaves[cpsw_slave_index(cpsw, priv)];
	send_pct = slave_read(slave, SEND_PERCENT);
	for (i = CPSW_FIFO_SHAPERS_NUM; i > 0; i--) {
		if (!bw) {
			if (i >= fifo || !priv->fifo_bw[i])
				continue;

			dev_warn(priv->dev, "Prev FIFO%d is shaped", i);
			continue;
		}

		if (!priv->fifo_bw[i] && i > fifo) {
			dev_err(priv->dev, "Upper FIFO%d is not shaped", i);
			return -EINVAL;
		}

		shift = (i - 1) * 8;
		if (i == fifo) {
			send_pct &= ~(CPSW_PCT_MASK << shift);
			val = DIV_ROUND_UP(bw, priv->shp_cfg_speed * 10);
			if (!val)
				val = 1;

			send_pct |= val << shift;
			pct += val;
			continue;
		}

		if (priv->fifo_bw[i])
			pct += (send_pct >> shift) & CPSW_PCT_MASK;
	}

	if (pct >= 100)
		goto err;

	slave_write(slave, send_pct, SEND_PERCENT);
	priv->fifo_bw[fifo] = bw;

	dev_warn(priv->dev, "set FIFO%d bw = %d\n", fifo,
		 DIV_ROUND_CLOSEST(val * priv->shp_cfg_speed, 100));

	return 0;
err:
	dev_err(priv->dev, "Bandwidth doesn't fit in tc configuration");
	return -EINVAL;
}

static int cpsw_set_fifo_rlimit(struct cpsw_priv *priv, int fifo, int bw)
{
	struct cpsw_common *cpsw = priv->cpsw;
	struct cpsw_slave *slave;
	u32 tx_in_ctl_rg, val;
	int ret;

	ret = cpsw_set_fifo_bw(priv, fifo, bw);
	if (ret)
		return ret;

	slave = &cpsw->slaves[cpsw_slave_index(cpsw, priv)];
	tx_in_ctl_rg = cpsw->version == CPSW_VERSION_1 ?
		       CPSW1_TX_IN_CTL : CPSW2_TX_IN_CTL;

	if (!bw)
		cpsw_fifo_shp_on(priv, fifo, bw);

	val = slave_read(slave, tx_in_ctl_rg);
	if (cpsw_shp_is_off(priv)) {
		/* disable FIFOs rate limited queues */
		val &= ~(0xf << CPSW_FIFO_RATE_EN_SHIFT);

		/* set type of FIFO queues to normal priority mode */
		val &= ~(3 << CPSW_FIFO_QUEUE_TYPE_SHIFT);

		/* set type of FIFO queues to be rate limited */
		if (bw)
			val |= 2 << CPSW_FIFO_QUEUE_TYPE_SHIFT;
		else
			priv->shp_cfg_speed = 0;
	}

	/* toggle a FIFO rate limited queue */
	if (bw)
		val |= BIT(fifo + CPSW_FIFO_RATE_EN_SHIFT);
	else
		val &= ~BIT(fifo + CPSW_FIFO_RATE_EN_SHIFT);
	slave_write(slave, val, tx_in_ctl_rg);

	/* FIFO transmit shape enable */
	cpsw_fifo_shp_on(priv, fifo, bw);
	return 0;
}

/* Defaults:
 * class A - prio 3
 * class B - prio 2
 * shaping for class A should be set first
 */
static int cpsw_set_cbs(struct net_device *ndev,
			struct tc_cbs_qopt_offload *qopt)
{
	struct cpsw_priv *priv = netdev_priv(ndev);
	struct cpsw_common *cpsw = priv->cpsw;
	struct cpsw_slave *slave;
	int prev_speed = 0;
	int tc, ret, fifo;
	u32 bw = 0;

	tc = netdev_txq_to_tc(priv->ndev, qopt->queue);

	/* enable channels in backward order, as highest FIFOs must be rate
	 * limited first and for compliance with CPDMA rate limited channels
	 * that also used in bacward order. FIFO0 cannot be rate limited.
	 */
	fifo = cpsw_tc_to_fifo(tc, ndev->num_tc);
	if (!fifo) {
		dev_err(priv->dev, "Last tc%d can't be rate limited", tc);
		return -EINVAL;
	}

	/* do nothing, it's disabled anyway */
	if (!qopt->enable && !priv->fifo_bw[fifo])
		return 0;

	/* shapers can be set if link speed is known */
	slave = &cpsw->slaves[cpsw_slave_index(cpsw, priv)];
	if (slave->phy && slave->phy->link) {
		if (priv->shp_cfg_speed &&
		    priv->shp_cfg_speed != slave->phy->speed)
			prev_speed = priv->shp_cfg_speed;

		priv->shp_cfg_speed = slave->phy->speed;
	}

	if (!priv->shp_cfg_speed) {
		dev_err(priv->dev, "Link speed is not known");
		return -1;
	}

	ret = pm_runtime_get_sync(cpsw->dev);
	if (ret < 0) {
		pm_runtime_put_noidle(cpsw->dev);
		return ret;
	}

	bw = qopt->enable ? qopt->idleslope : 0;
	ret = cpsw_set_fifo_rlimit(priv, fifo, bw);
	if (ret) {
		priv->shp_cfg_speed = prev_speed;
		prev_speed = 0;
	}

	if (bw && prev_speed)
		dev_warn(priv->dev,
			 "Speed was changed, CBS shaper speeds are changed!");

	pm_runtime_put_sync(cpsw->dev);
	return ret;
}

static void cpsw_cbs_resume(struct cpsw_slave *slave, struct cpsw_priv *priv)
{
	int fifo, bw;

	for (fifo = CPSW_FIFO_SHAPERS_NUM; fifo > 0; fifo--) {
		bw = priv->fifo_bw[fifo];
		if (!bw)
			continue;

		cpsw_set_fifo_rlimit(priv, fifo, bw);
	}
}

static void cpsw_mqprio_resume(struct cpsw_slave *slave, struct cpsw_priv *priv)
{
	struct cpsw_common *cpsw = priv->cpsw;
	u32 tx_prio_map = 0;
	int i, tc, fifo;
	u32 tx_prio_rg;

	if (!priv->mqprio_hw)
		return;

	for (i = 0; i < 8; i++) {
		tc = netdev_get_prio_tc_map(priv->ndev, i);
		fifo = CPSW_FIFO_SHAPERS_NUM - tc;
		tx_prio_map |= fifo << (4 * i);
	}

	tx_prio_rg = cpsw->version == CPSW_VERSION_1 ?
		     CPSW1_TX_PRI_MAP : CPSW2_TX_PRI_MAP;

	slave_write(slave, tx_prio_map, tx_prio_rg);
}

static int cpsw_restore_vlans(struct net_device *vdev, int vid, void *arg)
{
	struct cpsw_priv *priv = arg;

	if (!vdev)
		return 0;

	cpsw_ndo_vlan_rx_add_vid(priv->ndev, 0, vid);
	return 0;
}

/* restore resources after port reset */
static void cpsw_restore(struct cpsw_priv *priv)
{
	/* restore vlan configurations */
	vlan_for_each(priv->ndev, cpsw_restore_vlans, priv);

	/* restore MQPRIO offload */
	for_each_slave(priv, cpsw_mqprio_resume, priv);

	/* restore CBS offload */
	for_each_slave(priv, cpsw_cbs_resume, priv);
}

static int cpsw_ndo_open(struct net_device *ndev)
{
	struct cpsw_priv *priv = netdev_priv(ndev);
	struct cpsw_common *cpsw = priv->cpsw;
	int ret;
	u32 reg;

	ret = pm_runtime_get_sync(cpsw->dev);
	if (ret < 0) {
		pm_runtime_put_noidle(cpsw->dev);
		return ret;
	}

	netif_carrier_off(ndev);

	/* Notify the stack of the actual queue counts. */
	ret = netif_set_real_num_tx_queues(ndev, cpsw->tx_ch_num);
	if (ret) {
		dev_err(priv->dev, "cannot set real number of tx queues\n");
		goto err_cleanup;
	}

	ret = netif_set_real_num_rx_queues(ndev, cpsw->rx_ch_num);
	if (ret) {
		dev_err(priv->dev, "cannot set real number of rx queues\n");
		goto err_cleanup;
	}

	reg = cpsw->version;

	dev_info(priv->dev, "initializing cpsw version %d.%d (%d)\n",
		 CPSW_MAJOR_VERSION(reg), CPSW_MINOR_VERSION(reg),
		 CPSW_RTL_VERSION(reg));

	/* Initialize host and slave ports */
	if (!cpsw->usage_count)
		cpsw_init_host_port(priv);
	for_each_slave(priv, cpsw_slave_open, priv);

	/* Add default VLAN */
	if (!cpsw->data.dual_emac)
		cpsw_add_default_vlan(priv);
	else
		cpsw_ale_add_vlan(cpsw->ale, cpsw->data.default_vlan,
				  ALE_ALL_PORTS, ALE_ALL_PORTS, 0, 0);

	/* initialize shared resources for every ndev */
	if (!cpsw->usage_count) {
		/* disable priority elevation */
		writel_relaxed(0, &cpsw->regs->ptype);

		/* enable statistics collection only on all ports */
		writel_relaxed(0x7, &cpsw->regs->stat_port_en);

		/* Enable internal fifo flow control */
		writel(0x7, &cpsw->regs->flow_control);

		napi_enable(&cpsw->napi_rx);
		napi_enable(&cpsw->napi_tx);

		if (cpsw->tx_irq_disabled) {
			cpsw->tx_irq_disabled = false;
			enable_irq(cpsw->irqs_table[1]);
		}

		if (cpsw->rx_irq_disabled) {
			cpsw->rx_irq_disabled = false;
			enable_irq(cpsw->irqs_table[0]);
		}

		/* create rxqs for both infs in dual mac as they use same pool
		 * and must be destroyed together when no users.
		 */
		ret = cpsw_create_xdp_rxqs(cpsw);
		if (ret < 0)
			goto err_cleanup;

		ret = cpsw_fill_rx_channels(priv);
		if (ret < 0)
			goto err_cleanup;

		if (cpts_register(cpsw->cpts))
			dev_err(priv->dev, "error registering cpts device\n");

	}

	cpsw_restore(priv);

	/* Enable Interrupt pacing if configured */
	if (cpsw->coal_intvl != 0) {
		struct ethtool_coalesce coal;

		coal.rx_coalesce_usecs = cpsw->coal_intvl;
		cpsw_set_coalesce(ndev, &coal);
	}

	cpdma_ctlr_start(cpsw->dma);
	cpsw_intr_enable(cpsw);
	cpsw->usage_count++;

	return 0;

err_cleanup:
	if (!cpsw->usage_count) {
		cpdma_ctlr_stop(cpsw->dma);
		cpsw_destroy_xdp_rxqs(cpsw);
	}

	for_each_slave(priv, cpsw_slave_stop, cpsw);
	pm_runtime_put_sync(cpsw->dev);
	netif_carrier_off(priv->ndev);
	return ret;
}

static int cpsw_ndo_stop(struct net_device *ndev)
{
	struct cpsw_priv *priv = netdev_priv(ndev);
	struct cpsw_common *cpsw = priv->cpsw;

	cpsw_info(priv, ifdown, "shutting down cpsw device\n");
	__hw_addr_ref_unsync_dev(&ndev->mc, ndev, cpsw_purge_all_mc);
	netif_tx_stop_all_queues(priv->ndev);
	netif_carrier_off(priv->ndev);

	if (cpsw->usage_count <= 1) {
		napi_disable(&cpsw->napi_rx);
		napi_disable(&cpsw->napi_tx);
		cpts_unregister(cpsw->cpts);
		cpsw_intr_disable(cpsw);
		cpdma_ctlr_stop(cpsw->dma);
		cpsw_ale_stop(cpsw->ale);
		cpsw_destroy_xdp_rxqs(cpsw);
	}
	for_each_slave(priv, cpsw_slave_stop, cpsw);

	if (cpsw_need_resplit(cpsw))
		cpsw_split_res(cpsw);

	cpsw->usage_count--;
	pm_runtime_put_sync(cpsw->dev);
	return 0;
}

static netdev_tx_t cpsw_ndo_start_xmit(struct sk_buff *skb,
				       struct net_device *ndev)
{
	struct cpsw_priv *priv = netdev_priv(ndev);
	struct cpsw_common *cpsw = priv->cpsw;
	struct cpts *cpts = cpsw->cpts;
	struct netdev_queue *txq;
	struct cpdma_chan *txch;
	int ret, q_idx;

	if (skb_padto(skb, CPSW_MIN_PACKET_SIZE)) {
		cpsw_err(priv, tx_err, "packet pad failed\n");
		ndev->stats.tx_dropped++;
		return NET_XMIT_DROP;
	}

	if (skb_shinfo(skb)->tx_flags & SKBTX_HW_TSTAMP &&
	    priv->tx_ts_enabled && cpts_can_timestamp(cpts, skb))
		skb_shinfo(skb)->tx_flags |= SKBTX_IN_PROGRESS;

	q_idx = skb_get_queue_mapping(skb);
	if (q_idx >= cpsw->tx_ch_num)
		q_idx = q_idx % cpsw->tx_ch_num;

	txch = cpsw->txv[q_idx].ch;
	txq = netdev_get_tx_queue(ndev, q_idx);
	skb_tx_timestamp(skb);
	ret = cpdma_chan_submit(txch, skb, skb->data, skb->len,
				priv->emac_port + cpsw->data.dual_emac);
	if (unlikely(ret != 0)) {
		cpsw_err(priv, tx_err, "desc submit failed\n");
		goto fail;
	}

	/* If there is no more tx desc left free then we need to
	 * tell the kernel to stop sending us tx frames.
	 */
	if (unlikely(!cpdma_check_free_tx_desc(txch))) {
		netif_tx_stop_queue(txq);

		/* Barrier, so that stop_queue visible to other cpus */
		smp_mb__after_atomic();

		if (cpdma_check_free_tx_desc(txch))
			netif_tx_wake_queue(txq);
	}

	return NETDEV_TX_OK;
fail:
	ndev->stats.tx_dropped++;
	netif_tx_stop_queue(txq);

	/* Barrier, so that stop_queue visible to other cpus */
	smp_mb__after_atomic();

	if (cpdma_check_free_tx_desc(txch))
		netif_tx_wake_queue(txq);

	return NETDEV_TX_BUSY;
}

#if IS_ENABLED(CONFIG_TI_CPTS)

static void cpsw_hwtstamp_v1(struct cpsw_priv *priv)
{
	struct cpsw_common *cpsw = priv->cpsw;
	struct cpsw_slave *slave = &cpsw->slaves[cpsw->data.active_slave];
	u32 ts_en, seq_id;

	if (!priv->tx_ts_enabled && !priv->rx_ts_enabled) {
		slave_write(slave, 0, CPSW1_TS_CTL);
		return;
	}

	seq_id = (30 << CPSW_V1_SEQ_ID_OFS_SHIFT) | ETH_P_1588;
	ts_en = EVENT_MSG_BITS << CPSW_V1_MSG_TYPE_OFS;

	if (priv->tx_ts_enabled)
		ts_en |= CPSW_V1_TS_TX_EN;

	if (priv->rx_ts_enabled)
		ts_en |= CPSW_V1_TS_RX_EN;

	slave_write(slave, ts_en, CPSW1_TS_CTL);
	slave_write(slave, seq_id, CPSW1_TS_SEQ_LTYPE);
}

static void cpsw_hwtstamp_v2(struct cpsw_priv *priv)
{
	struct cpsw_slave *slave;
	struct cpsw_common *cpsw = priv->cpsw;
	u32 ctrl, mtype;

	slave = &cpsw->slaves[cpsw_slave_index(cpsw, priv)];

	ctrl = slave_read(slave, CPSW2_CONTROL);
	switch (cpsw->version) {
	case CPSW_VERSION_2:
		ctrl &= ~CTRL_V2_ALL_TS_MASK;

		if (priv->tx_ts_enabled)
			ctrl |= CTRL_V2_TX_TS_BITS;

		if (priv->rx_ts_enabled)
			ctrl |= CTRL_V2_RX_TS_BITS;
		break;
	case CPSW_VERSION_3:
	default:
		ctrl &= ~CTRL_V3_ALL_TS_MASK;

		if (priv->tx_ts_enabled)
			ctrl |= CTRL_V3_TX_TS_BITS;

		if (priv->rx_ts_enabled)
			ctrl |= CTRL_V3_RX_TS_BITS;
		break;
	}

	mtype = (30 << TS_SEQ_ID_OFFSET_SHIFT) | EVENT_MSG_BITS;

	slave_write(slave, mtype, CPSW2_TS_SEQ_MTYPE);
	slave_write(slave, ctrl, CPSW2_CONTROL);
	writel_relaxed(ETH_P_1588, &cpsw->regs->ts_ltype);
	writel_relaxed(ETH_P_8021Q, &cpsw->regs->vlan_ltype);
}

static int cpsw_hwtstamp_set(struct net_device *dev, struct ifreq *ifr)
{
	struct cpsw_priv *priv = netdev_priv(dev);
	struct hwtstamp_config cfg;
	struct cpsw_common *cpsw = priv->cpsw;

	if (cpsw->version != CPSW_VERSION_1 &&
	    cpsw->version != CPSW_VERSION_2 &&
	    cpsw->version != CPSW_VERSION_3)
		return -EOPNOTSUPP;

	if (copy_from_user(&cfg, ifr->ifr_data, sizeof(cfg)))
		return -EFAULT;

	/* reserved for future extensions */
	if (cfg.flags)
		return -EINVAL;

	if (cfg.tx_type != HWTSTAMP_TX_OFF && cfg.tx_type != HWTSTAMP_TX_ON)
		return -ERANGE;

	switch (cfg.rx_filter) {
	case HWTSTAMP_FILTER_NONE:
		priv->rx_ts_enabled = 0;
		break;
	case HWTSTAMP_FILTER_ALL:
	case HWTSTAMP_FILTER_NTP_ALL:
		return -ERANGE;
	case HWTSTAMP_FILTER_PTP_V1_L4_EVENT:
	case HWTSTAMP_FILTER_PTP_V1_L4_SYNC:
	case HWTSTAMP_FILTER_PTP_V1_L4_DELAY_REQ:
		priv->rx_ts_enabled = HWTSTAMP_FILTER_PTP_V1_L4_EVENT;
		cfg.rx_filter = HWTSTAMP_FILTER_PTP_V1_L4_EVENT;
		break;
	case HWTSTAMP_FILTER_PTP_V2_L4_EVENT:
	case HWTSTAMP_FILTER_PTP_V2_L4_SYNC:
	case HWTSTAMP_FILTER_PTP_V2_L4_DELAY_REQ:
	case HWTSTAMP_FILTER_PTP_V2_L2_EVENT:
	case HWTSTAMP_FILTER_PTP_V2_L2_SYNC:
	case HWTSTAMP_FILTER_PTP_V2_L2_DELAY_REQ:
	case HWTSTAMP_FILTER_PTP_V2_EVENT:
	case HWTSTAMP_FILTER_PTP_V2_SYNC:
	case HWTSTAMP_FILTER_PTP_V2_DELAY_REQ:
		priv->rx_ts_enabled = HWTSTAMP_FILTER_PTP_V2_EVENT;
		cfg.rx_filter = HWTSTAMP_FILTER_PTP_V2_EVENT;
		break;
	default:
		return -ERANGE;
	}

	priv->tx_ts_enabled = cfg.tx_type == HWTSTAMP_TX_ON;

	switch (cpsw->version) {
	case CPSW_VERSION_1:
		cpsw_hwtstamp_v1(priv);
		break;
	case CPSW_VERSION_2:
	case CPSW_VERSION_3:
		cpsw_hwtstamp_v2(priv);
		break;
	default:
		WARN_ON(1);
	}

	return copy_to_user(ifr->ifr_data, &cfg, sizeof(cfg)) ? -EFAULT : 0;
}

static int cpsw_hwtstamp_get(struct net_device *dev, struct ifreq *ifr)
{
	struct cpsw_common *cpsw = ndev_to_cpsw(dev);
	struct cpsw_priv *priv = netdev_priv(dev);
	struct hwtstamp_config cfg;

	if (cpsw->version != CPSW_VERSION_1 &&
	    cpsw->version != CPSW_VERSION_2 &&
	    cpsw->version != CPSW_VERSION_3)
		return -EOPNOTSUPP;

	cfg.flags = 0;
	cfg.tx_type = priv->tx_ts_enabled ? HWTSTAMP_TX_ON : HWTSTAMP_TX_OFF;
	cfg.rx_filter = priv->rx_ts_enabled;

	return copy_to_user(ifr->ifr_data, &cfg, sizeof(cfg)) ? -EFAULT : 0;
}
#else
static int cpsw_hwtstamp_get(struct net_device *dev, struct ifreq *ifr)
{
	return -EOPNOTSUPP;
}

static int cpsw_hwtstamp_set(struct net_device *dev, struct ifreq *ifr)
{
	return -EOPNOTSUPP;
}
#endif /*CONFIG_TI_CPTS*/

static int cpsw_ndo_ioctl(struct net_device *dev, struct ifreq *req, int cmd)
{
	struct cpsw_priv *priv = netdev_priv(dev);
	struct cpsw_common *cpsw = priv->cpsw;
	int slave_no = cpsw_slave_index(cpsw, priv);

	if (!netif_running(dev))
		return -EINVAL;

	switch (cmd) {
	case SIOCSHWTSTAMP:
		return cpsw_hwtstamp_set(dev, req);
	case SIOCGHWTSTAMP:
		return cpsw_hwtstamp_get(dev, req);
	}

	if (!cpsw->slaves[slave_no].phy)
		return -EOPNOTSUPP;
	return phy_mii_ioctl(cpsw->slaves[slave_no].phy, req, cmd);
}

static void cpsw_ndo_tx_timeout(struct net_device *ndev)
{
	struct cpsw_priv *priv = netdev_priv(ndev);
	struct cpsw_common *cpsw = priv->cpsw;
	int ch;

	cpsw_err(priv, tx_err, "transmit timeout, restarting dma\n");
	ndev->stats.tx_errors++;
	cpsw_intr_disable(cpsw);
	for (ch = 0; ch < cpsw->tx_ch_num; ch++) {
		cpdma_chan_stop(cpsw->txv[ch].ch);
		cpdma_chan_start(cpsw->txv[ch].ch);
	}

	cpsw_intr_enable(cpsw);
	netif_trans_update(ndev);
	netif_tx_wake_all_queues(ndev);
}

static int cpsw_ndo_set_mac_address(struct net_device *ndev, void *p)
{
	struct cpsw_priv *priv = netdev_priv(ndev);
	struct sockaddr *addr = (struct sockaddr *)p;
	struct cpsw_common *cpsw = priv->cpsw;
	int flags = 0;
	u16 vid = 0;
	int ret;

	if (!is_valid_ether_addr(addr->sa_data))
		return -EADDRNOTAVAIL;

	ret = pm_runtime_get_sync(cpsw->dev);
	if (ret < 0) {
		pm_runtime_put_noidle(cpsw->dev);
		return ret;
	}

	if (cpsw->data.dual_emac) {
		vid = cpsw->slaves[priv->emac_port].port_vlan;
		flags = ALE_VLAN;
	}

	cpsw_ale_del_ucast(cpsw->ale, priv->mac_addr, HOST_PORT_NUM,
			   flags, vid);
	cpsw_ale_add_ucast(cpsw->ale, addr->sa_data, HOST_PORT_NUM,
			   flags, vid);

	memcpy(priv->mac_addr, addr->sa_data, ETH_ALEN);
	memcpy(ndev->dev_addr, priv->mac_addr, ETH_ALEN);
	for_each_slave(priv, cpsw_set_slave_mac, priv);

	pm_runtime_put(cpsw->dev);

	return 0;
}

static inline int cpsw_add_vlan_ale_entry(struct cpsw_priv *priv,
				unsigned short vid)
{
	int ret;
	int unreg_mcast_mask = 0;
	int mcast_mask;
	u32 port_mask;
	struct cpsw_common *cpsw = priv->cpsw;

	if (cpsw->data.dual_emac) {
		port_mask = (1 << (priv->emac_port + 1)) | ALE_PORT_HOST;

		mcast_mask = ALE_PORT_HOST;
		if (priv->ndev->flags & IFF_ALLMULTI)
			unreg_mcast_mask = mcast_mask;
	} else {
		port_mask = ALE_ALL_PORTS;
		mcast_mask = port_mask;

		if (priv->ndev->flags & IFF_ALLMULTI)
			unreg_mcast_mask = ALE_ALL_PORTS;
		else
			unreg_mcast_mask = ALE_PORT_1 | ALE_PORT_2;
	}

	ret = cpsw_ale_add_vlan(cpsw->ale, vid, port_mask, 0, port_mask,
				unreg_mcast_mask);
	if (ret != 0)
		return ret;

	ret = cpsw_ale_add_ucast(cpsw->ale, priv->mac_addr,
				 HOST_PORT_NUM, ALE_VLAN, vid);
	if (ret != 0)
		goto clean_vid;

	ret = cpsw_ale_add_mcast(cpsw->ale, priv->ndev->broadcast,
				 mcast_mask, ALE_VLAN, vid, 0);
	if (ret != 0)
		goto clean_vlan_ucast;
	return 0;

clean_vlan_ucast:
	cpsw_ale_del_ucast(cpsw->ale, priv->mac_addr,
			   HOST_PORT_NUM, ALE_VLAN, vid);
clean_vid:
	cpsw_ale_del_vlan(cpsw->ale, vid, 0);
	return ret;
}

static int cpsw_ndo_vlan_rx_add_vid(struct net_device *ndev,
				    __be16 proto, u16 vid)
{
	struct cpsw_priv *priv = netdev_priv(ndev);
	struct cpsw_common *cpsw = priv->cpsw;
	int ret;

	if (vid == cpsw->data.default_vlan)
		return 0;

	ret = pm_runtime_get_sync(cpsw->dev);
	if (ret < 0) {
		pm_runtime_put_noidle(cpsw->dev);
		return ret;
	}

	if (cpsw->data.dual_emac) {
		/* In dual EMAC, reserved VLAN id should not be used for
		 * creating VLAN interfaces as this can break the dual
		 * EMAC port separation
		 */
		int i;

		for (i = 0; i < cpsw->data.slaves; i++) {
			if (vid == cpsw->slaves[i].port_vlan) {
				ret = -EINVAL;
				goto err;
			}
		}
	}

	dev_info(priv->dev, "Adding vlanid %d to vlan filter\n", vid);
	ret = cpsw_add_vlan_ale_entry(priv, vid);
err:
	pm_runtime_put(cpsw->dev);
	return ret;
}

static int cpsw_ndo_vlan_rx_kill_vid(struct net_device *ndev,
				     __be16 proto, u16 vid)
{
	struct cpsw_priv *priv = netdev_priv(ndev);
	struct cpsw_common *cpsw = priv->cpsw;
	int ret;

	if (vid == cpsw->data.default_vlan)
		return 0;

	ret = pm_runtime_get_sync(cpsw->dev);
	if (ret < 0) {
		pm_runtime_put_noidle(cpsw->dev);
		return ret;
	}

	if (cpsw->data.dual_emac) {
		int i;

		for (i = 0; i < cpsw->data.slaves; i++) {
			if (vid == cpsw->slaves[i].port_vlan)
				goto err;
		}
	}

	dev_info(priv->dev, "removing vlanid %d from vlan filter\n", vid);
	ret = cpsw_ale_del_vlan(cpsw->ale, vid, 0);
	ret |= cpsw_ale_del_ucast(cpsw->ale, priv->mac_addr,
				  HOST_PORT_NUM, ALE_VLAN, vid);
	ret |= cpsw_ale_del_mcast(cpsw->ale, priv->ndev->broadcast,
				  0, ALE_VLAN, vid);
	ret |= cpsw_ale_flush_multicast(cpsw->ale, 0, vid);
err:
	pm_runtime_put(cpsw->dev);
	return ret;
}

static int cpsw_ndo_set_tx_maxrate(struct net_device *ndev, int queue, u32 rate)
{
	struct cpsw_priv *priv = netdev_priv(ndev);
	struct cpsw_common *cpsw = priv->cpsw;
	struct cpsw_slave *slave;
	u32 min_rate;
	u32 ch_rate;
	int i, ret;

	ch_rate = netdev_get_tx_queue(ndev, queue)->tx_maxrate;
	if (ch_rate == rate)
		return 0;

	ch_rate = rate * 1000;
	min_rate = cpdma_chan_get_min_rate(cpsw->dma);
	if ((ch_rate < min_rate && ch_rate)) {
		dev_err(priv->dev, "The channel rate cannot be less than %dMbps",
			min_rate);
		return -EINVAL;
	}

	if (rate > cpsw->speed) {
		dev_err(priv->dev, "The channel rate cannot be more than 2Gbps");
		return -EINVAL;
	}

	ret = pm_runtime_get_sync(cpsw->dev);
	if (ret < 0) {
		pm_runtime_put_noidle(cpsw->dev);
		return ret;
	}

	ret = cpdma_chan_set_rate(cpsw->txv[queue].ch, ch_rate);
	pm_runtime_put(cpsw->dev);

	if (ret)
		return ret;

	/* update rates for slaves tx queues */
	for (i = 0; i < cpsw->data.slaves; i++) {
		slave = &cpsw->slaves[i];
		if (!slave->ndev)
			continue;

		netdev_get_tx_queue(slave->ndev, queue)->tx_maxrate = rate;
	}

	cpsw_split_res(cpsw);
	return ret;
}

static int cpsw_set_mqprio(struct net_device *ndev, void *type_data)
{
	struct tc_mqprio_qopt_offload *mqprio = type_data;
	struct cpsw_priv *priv = netdev_priv(ndev);
	struct cpsw_common *cpsw = priv->cpsw;
	int fifo, num_tc, count, offset;
	struct cpsw_slave *slave;
	u32 tx_prio_map = 0;
	int i, tc, ret;

	num_tc = mqprio->qopt.num_tc;
	if (num_tc > CPSW_TC_NUM)
		return -EINVAL;

	if (mqprio->mode != TC_MQPRIO_MODE_DCB)
		return -EINVAL;

	ret = pm_runtime_get_sync(cpsw->dev);
	if (ret < 0) {
		pm_runtime_put_noidle(cpsw->dev);
		return ret;
	}

	if (num_tc) {
		for (i = 0; i < 8; i++) {
			tc = mqprio->qopt.prio_tc_map[i];
			fifo = cpsw_tc_to_fifo(tc, num_tc);
			tx_prio_map |= fifo << (4 * i);
		}

		netdev_set_num_tc(ndev, num_tc);
		for (i = 0; i < num_tc; i++) {
			count = mqprio->qopt.count[i];
			offset = mqprio->qopt.offset[i];
			netdev_set_tc_queue(ndev, i, count, offset);
		}
	}

	if (!mqprio->qopt.hw) {
		/* restore default configuration */
		netdev_reset_tc(ndev);
		tx_prio_map = TX_PRIORITY_MAPPING;
	}

	priv->mqprio_hw = mqprio->qopt.hw;

	offset = cpsw->version == CPSW_VERSION_1 ?
		 CPSW1_TX_PRI_MAP : CPSW2_TX_PRI_MAP;

	slave = &cpsw->slaves[cpsw_slave_index(cpsw, priv)];
	slave_write(slave, tx_prio_map, offset);

	pm_runtime_put_sync(cpsw->dev);

	return 0;
}

static int cpsw_ndo_setup_tc(struct net_device *ndev, enum tc_setup_type type,
			     void *type_data)
{
	switch (type) {
	case TC_SETUP_QDISC_CBS:
		return cpsw_set_cbs(ndev, type_data);

	case TC_SETUP_QDISC_MQPRIO:
		return cpsw_set_mqprio(ndev, type_data);

	default:
		return -EOPNOTSUPP;
	}
}

static int cpsw_xdp_prog_setup(struct cpsw_priv *priv, struct netdev_bpf *bpf)
{
	struct bpf_prog *prog = bpf->prog;

	if (!priv->xdpi.prog && !prog)
		return 0;

	if (!xdp_attachment_flags_ok(&priv->xdpi, bpf))
		return -EBUSY;

	WRITE_ONCE(priv->xdp_prog, prog);

	xdp_attachment_setup(&priv->xdpi, bpf);

	return 0;
}

static int cpsw_ndo_bpf(struct net_device *ndev, struct netdev_bpf *bpf)
{
	struct cpsw_priv *priv = netdev_priv(ndev);

	switch (bpf->command) {
	case XDP_SETUP_PROG:
		return cpsw_xdp_prog_setup(priv, bpf);

	case XDP_QUERY_PROG:
		return xdp_attachment_query(&priv->xdpi, bpf);

	default:
		return -EINVAL;
	}
}

static int cpsw_ndo_xdp_xmit(struct net_device *ndev, int n,
			     struct xdp_frame **frames, u32 flags)
{
	struct cpsw_priv *priv = netdev_priv(ndev);
	struct xdp_frame *xdpf;
	int i, drops = 0;

	if (unlikely(flags & ~XDP_XMIT_FLAGS_MASK))
		return -EINVAL;

	for (i = 0; i < n; i++) {
		xdpf = frames[i];
		if (xdpf->len < CPSW_MIN_PACKET_SIZE) {
			xdp_return_frame_rx_napi(xdpf);
			drops++;
			continue;
		}

		if (cpsw_xdp_tx_frame(priv, xdpf, NULL))
			drops++;
	}

	return n - drops;
}

#ifdef CONFIG_NET_POLL_CONTROLLER
static void cpsw_ndo_poll_controller(struct net_device *ndev)
{
	struct cpsw_common *cpsw = ndev_to_cpsw(ndev);

	cpsw_intr_disable(cpsw);
	cpsw_rx_interrupt(cpsw->irqs_table[0], cpsw);
	cpsw_tx_interrupt(cpsw->irqs_table[1], cpsw);
	cpsw_intr_enable(cpsw);
}
#endif

static const struct net_device_ops cpsw_netdev_ops = {
	.ndo_open		= cpsw_ndo_open,
	.ndo_stop		= cpsw_ndo_stop,
	.ndo_start_xmit		= cpsw_ndo_start_xmit,
	.ndo_set_mac_address	= cpsw_ndo_set_mac_address,
	.ndo_do_ioctl		= cpsw_ndo_ioctl,
	.ndo_validate_addr	= eth_validate_addr,
	.ndo_tx_timeout		= cpsw_ndo_tx_timeout,
	.ndo_set_rx_mode	= cpsw_ndo_set_rx_mode,
	.ndo_set_tx_maxrate	= cpsw_ndo_set_tx_maxrate,
#ifdef CONFIG_NET_POLL_CONTROLLER
	.ndo_poll_controller	= cpsw_ndo_poll_controller,
#endif
	.ndo_vlan_rx_add_vid	= cpsw_ndo_vlan_rx_add_vid,
	.ndo_vlan_rx_kill_vid	= cpsw_ndo_vlan_rx_kill_vid,
	.ndo_setup_tc           = cpsw_ndo_setup_tc,
	.ndo_bpf		= cpsw_ndo_bpf,
	.ndo_xdp_xmit		= cpsw_ndo_xdp_xmit,
};

static void cpsw_get_drvinfo(struct net_device *ndev,
			     struct ethtool_drvinfo *info)
{
	struct cpsw_common *cpsw = ndev_to_cpsw(ndev);
	struct platform_device	*pdev = to_platform_device(cpsw->dev);

	strlcpy(info->driver, "cpsw", sizeof(info->driver));
	strlcpy(info->version, "1.0", sizeof(info->version));
	strlcpy(info->bus_info, pdev->name, sizeof(info->bus_info));
}

static int cpsw_set_pauseparam(struct net_device *ndev,
			       struct ethtool_pauseparam *pause)
{
	struct cpsw_priv *priv = netdev_priv(ndev);
	bool link;

	priv->rx_pause = pause->rx_pause ? true : false;
	priv->tx_pause = pause->tx_pause ? true : false;

	for_each_slave(priv, _cpsw_adjust_link, priv, &link);
	return 0;
}

static int cpsw_set_channels(struct net_device *ndev,
			     struct ethtool_channels *chs)
{
	return cpsw_set_channels_common(ndev, chs, cpsw_rx_handler);
}

static const struct ethtool_ops cpsw_ethtool_ops = {
	.get_drvinfo	= cpsw_get_drvinfo,
	.get_msglevel	= cpsw_get_msglevel,
	.set_msglevel	= cpsw_set_msglevel,
	.get_link	= ethtool_op_get_link,
	.get_ts_info	= cpsw_get_ts_info,
	.get_coalesce	= cpsw_get_coalesce,
	.set_coalesce	= cpsw_set_coalesce,
	.get_sset_count		= cpsw_get_sset_count,
	.get_strings		= cpsw_get_strings,
	.get_ethtool_stats	= cpsw_get_ethtool_stats,
	.get_pauseparam		= cpsw_get_pauseparam,
	.set_pauseparam		= cpsw_set_pauseparam,
	.get_wol	= cpsw_get_wol,
	.set_wol	= cpsw_set_wol,
	.get_regs_len	= cpsw_get_regs_len,
	.get_regs	= cpsw_get_regs,
	.begin		= cpsw_ethtool_op_begin,
	.complete	= cpsw_ethtool_op_complete,
	.get_channels	= cpsw_get_channels,
	.set_channels	= cpsw_set_channels,
	.get_link_ksettings	= cpsw_get_link_ksettings,
	.set_link_ksettings	= cpsw_set_link_ksettings,
	.get_eee	= cpsw_get_eee,
	.set_eee	= cpsw_set_eee,
	.nway_reset	= cpsw_nway_reset,
	.get_ringparam = cpsw_get_ringparam,
	.set_ringparam = cpsw_set_ringparam,
};

static int cpsw_probe_dt(struct cpsw_platform_data *data,
			 struct platform_device *pdev)
{
	struct device_node *node = pdev->dev.of_node;
	struct device_node *slave_node;
	int i = 0, ret;
	u32 prop;

	if (!node)
		return -EINVAL;

	if (of_property_read_u32(node, "slaves", &prop)) {
		dev_err(&pdev->dev, "Missing slaves property in the DT.\n");
		return -EINVAL;
	}
	data->slaves = prop;

	if (of_property_read_u32(node, "active_slave", &prop)) {
		dev_err(&pdev->dev, "Missing active_slave property in the DT.\n");
		return -EINVAL;
	}
	data->active_slave = prop;

	data->slave_data = devm_kcalloc(&pdev->dev,
					data->slaves,
					sizeof(struct cpsw_slave_data),
					GFP_KERNEL);
	if (!data->slave_data)
		return -ENOMEM;

	if (of_property_read_u32(node, "cpdma_channels", &prop)) {
		dev_err(&pdev->dev, "Missing cpdma_channels property in the DT.\n");
		return -EINVAL;
	}
	data->channels = prop;

	if (of_property_read_u32(node, "ale_entries", &prop)) {
		dev_err(&pdev->dev, "Missing ale_entries property in the DT.\n");
		return -EINVAL;
	}
	data->ale_entries = prop;

	if (of_property_read_u32(node, "bd_ram_size", &prop)) {
		dev_err(&pdev->dev, "Missing bd_ram_size property in the DT.\n");
		return -EINVAL;
	}
	data->bd_ram_size = prop;

	if (of_property_read_u32(node, "mac_control", &prop)) {
		dev_err(&pdev->dev, "Missing mac_control property in the DT.\n");
		return -EINVAL;
	}
	data->mac_control = prop;

	if (of_property_read_bool(node, "dual_emac"))
		data->dual_emac = 1;

	/*
	 * Populate all the child nodes here...
	 */
	ret = of_platform_populate(node, NULL, NULL, &pdev->dev);
	/* We do not want to force this, as in some cases may not have child */
	if (ret)
		dev_warn(&pdev->dev, "Doesn't have any child node\n");

	for_each_available_child_of_node(node, slave_node) {
		struct cpsw_slave_data *slave_data = data->slave_data + i;
		const void *mac_addr = NULL;
		int lenp;
		const __be32 *parp;

		/* This is no slave child node, continue */
		if (!of_node_name_eq(slave_node, "slave"))
			continue;

		slave_data->ifphy = devm_of_phy_get(&pdev->dev, slave_node,
						    NULL);
		if (!IS_ENABLED(CONFIG_TI_CPSW_PHY_SEL) &&
		    IS_ERR(slave_data->ifphy)) {
			ret = PTR_ERR(slave_data->ifphy);
			dev_err(&pdev->dev,
				"%d: Error retrieving port phy: %d\n", i, ret);
			goto err_node_put;
		}

		slave_data->slave_node = slave_node;
		slave_data->phy_node = of_parse_phandle(slave_node,
							"phy-handle", 0);
		parp = of_get_property(slave_node, "phy_id", &lenp);
		if (slave_data->phy_node) {
			dev_dbg(&pdev->dev,
				"slave[%d] using phy-handle=\"%pOF\"\n",
				i, slave_data->phy_node);
		} else if (of_phy_is_fixed_link(slave_node)) {
			/* In the case of a fixed PHY, the DT node associated
			 * to the PHY is the Ethernet MAC DT node.
			 */
			ret = of_phy_register_fixed_link(slave_node);
			if (ret) {
				if (ret != -EPROBE_DEFER)
					dev_err(&pdev->dev, "failed to register fixed-link phy: %d\n", ret);
				goto err_node_put;
			}
			slave_data->phy_node = of_node_get(slave_node);
		} else if (parp) {
			u32 phyid;
			struct device_node *mdio_node;
			struct platform_device *mdio;

			if (lenp != (sizeof(__be32) * 2)) {
				dev_err(&pdev->dev, "Invalid slave[%d] phy_id property\n", i);
				goto no_phy_slave;
			}
			mdio_node = of_find_node_by_phandle(be32_to_cpup(parp));
			phyid = be32_to_cpup(parp+1);
			mdio = of_find_device_by_node(mdio_node);
			of_node_put(mdio_node);
			if (!mdio) {
				dev_err(&pdev->dev, "Missing mdio platform device\n");
				ret = -EINVAL;
				goto err_node_put;
			}
			snprintf(slave_data->phy_id, sizeof(slave_data->phy_id),
				 PHY_ID_FMT, mdio->name, phyid);
			put_device(&mdio->dev);
		} else {
			dev_err(&pdev->dev,
				"No slave[%d] phy_id, phy-handle, or fixed-link property\n",
				i);
			goto no_phy_slave;
		}
		slave_data->phy_if = of_get_phy_mode(slave_node);
		if (slave_data->phy_if < 0) {
			dev_err(&pdev->dev, "Missing or malformed slave[%d] phy-mode property\n",
				i);
			ret = slave_data->phy_if;
			goto err_node_put;
		}

no_phy_slave:
		mac_addr = of_get_mac_address(slave_node);
		if (!IS_ERR(mac_addr)) {
			ether_addr_copy(slave_data->mac_addr, mac_addr);
		} else {
			ret = ti_cm_get_macid(&pdev->dev, i,
					      slave_data->mac_addr);
			if (ret)
				goto err_node_put;
		}
		if (data->dual_emac) {
			if (of_property_read_u32(slave_node, "dual_emac_res_vlan",
						 &prop)) {
				dev_err(&pdev->dev, "Missing dual_emac_res_vlan in DT.\n");
				slave_data->dual_emac_res_vlan = i+1;
				dev_err(&pdev->dev, "Using %d as Reserved VLAN for %d slave\n",
					slave_data->dual_emac_res_vlan, i);
			} else {
				slave_data->dual_emac_res_vlan = prop;
			}
		}

		i++;
		if (i == data->slaves) {
			ret = 0;
			goto err_node_put;
		}
	}

	return 0;

err_node_put:
	of_node_put(slave_node);
	return ret;
}

static void cpsw_remove_dt(struct platform_device *pdev)
{
	struct cpsw_common *cpsw = platform_get_drvdata(pdev);
	struct cpsw_platform_data *data = &cpsw->data;
	struct device_node *node = pdev->dev.of_node;
	struct device_node *slave_node;
	int i = 0;

	for_each_available_child_of_node(node, slave_node) {
		struct cpsw_slave_data *slave_data = &data->slave_data[i];

		if (!of_node_name_eq(slave_node, "slave"))
			continue;

		if (of_phy_is_fixed_link(slave_node))
			of_phy_deregister_fixed_link(slave_node);

		of_node_put(slave_data->phy_node);

		i++;
		if (i == data->slaves) {
			of_node_put(slave_node);
			break;
		}
	}

	of_platform_depopulate(&pdev->dev);
}

static int cpsw_probe_dual_emac(struct cpsw_priv *priv)
{
	struct cpsw_common		*cpsw = priv->cpsw;
	struct cpsw_platform_data	*data = &cpsw->data;
	struct net_device		*ndev;
	struct cpsw_priv		*priv_sl2;
	int ret = 0;

	ndev = devm_alloc_etherdev_mqs(cpsw->dev, sizeof(struct cpsw_priv),
				       CPSW_MAX_QUEUES, CPSW_MAX_QUEUES);
	if (!ndev) {
		dev_err(cpsw->dev, "cpsw: error allocating net_device\n");
		return -ENOMEM;
	}

	priv_sl2 = netdev_priv(ndev);
	priv_sl2->cpsw = cpsw;
	priv_sl2->ndev = ndev;
	priv_sl2->dev  = &ndev->dev;
	priv_sl2->msg_enable = netif_msg_init(debug_level, CPSW_DEBUG);

	if (is_valid_ether_addr(data->slave_data[1].mac_addr)) {
		memcpy(priv_sl2->mac_addr, data->slave_data[1].mac_addr,
			ETH_ALEN);
		dev_info(cpsw->dev, "cpsw: Detected MACID = %pM\n",
			 priv_sl2->mac_addr);
	} else {
		eth_random_addr(priv_sl2->mac_addr);
		dev_info(cpsw->dev, "cpsw: Random MACID = %pM\n",
			 priv_sl2->mac_addr);
	}
	memcpy(ndev->dev_addr, priv_sl2->mac_addr, ETH_ALEN);

	priv_sl2->emac_port = 1;
	cpsw->slaves[1].ndev = ndev;
	ndev->features |= NETIF_F_HW_VLAN_CTAG_FILTER | NETIF_F_HW_VLAN_CTAG_RX;

	ndev->netdev_ops = &cpsw_netdev_ops;
	ndev->ethtool_ops = &cpsw_ethtool_ops;

	/* register the network device */
	SET_NETDEV_DEV(ndev, cpsw->dev);
	ndev->dev.of_node = cpsw->slaves[1].data->slave_node;
	ret = register_netdev(ndev);
	if (ret)
		dev_err(cpsw->dev, "cpsw: error registering net device\n");

	return ret;
}

static const struct of_device_id cpsw_of_mtable[] = {
	{ .compatible = "ti,cpsw"},
	{ .compatible = "ti,am335x-cpsw"},
	{ .compatible = "ti,am4372-cpsw"},
	{ .compatible = "ti,dra7-cpsw"},
	{ /* sentinel */ },
};
MODULE_DEVICE_TABLE(of, cpsw_of_mtable);

static const struct soc_device_attribute cpsw_soc_devices[] = {
	{ .family = "AM33xx", .revision = "ES1.0"},
	{ /* sentinel */ }
};

static int cpsw_probe(struct platform_device *pdev)
{
	struct device			*dev = &pdev->dev;
	struct clk			*clk;
	struct cpsw_platform_data	*data;
	struct net_device		*ndev;
	struct cpsw_priv		*priv;
	void __iomem			*ss_regs;
	struct resource			*res, *ss_res;
	struct gpio_descs		*mode;
	const struct soc_device_attribute *soc;
	struct cpsw_common		*cpsw;
	int ret = 0, ch;
	int irq;

	cpsw = devm_kzalloc(dev, sizeof(struct cpsw_common), GFP_KERNEL);
	if (!cpsw)
		return -ENOMEM;

	platform_set_drvdata(pdev, cpsw);
	cpsw->dev = dev;

	mode = devm_gpiod_get_array_optional(dev, "mode", GPIOD_OUT_LOW);
	if (IS_ERR(mode)) {
		ret = PTR_ERR(mode);
		dev_err(dev, "gpio request failed, ret %d\n", ret);
		return ret;
	}

	clk = devm_clk_get(dev, "fck");
	if (IS_ERR(clk)) {
		ret = PTR_ERR(clk);
		dev_err(dev, "fck is not found %d\n", ret);
		return ret;
	}
	cpsw->bus_freq_mhz = clk_get_rate(clk) / 1000000;

	ss_res = platform_get_resource(pdev, IORESOURCE_MEM, 0);
	ss_regs = devm_ioremap_resource(dev, ss_res);
	if (IS_ERR(ss_regs))
		return PTR_ERR(ss_regs);
	cpsw->regs = ss_regs;

	res = platform_get_resource(pdev, IORESOURCE_MEM, 1);
	cpsw->wr_regs = devm_ioremap_resource(dev, res);
	if (IS_ERR(cpsw->wr_regs))
		return PTR_ERR(cpsw->wr_regs);

	/* RX IRQ */
	irq = platform_get_irq(pdev, 1);
	if (irq < 0)
		return irq;
	cpsw->irqs_table[0] = irq;

	/* TX IRQ */
	irq = platform_get_irq(pdev, 2);
	if (irq < 0)
		return irq;
	cpsw->irqs_table[1] = irq;

	/*
	 * This may be required here for child devices.
	 */
	pm_runtime_enable(dev);

	/* Need to enable clocks with runtime PM api to access module
	 * registers
	 */
	ret = pm_runtime_get_sync(dev);
	if (ret < 0) {
		pm_runtime_put_noidle(dev);
		goto clean_runtime_disable_ret;
	}

	ret = cpsw_probe_dt(&cpsw->data, pdev);
	if (ret)
		goto clean_dt_ret;

	soc = soc_device_match(cpsw_soc_devices);
	if (soc)
		cpsw->quirk_irq = 1;

	data = &cpsw->data;
	cpsw->slaves = devm_kcalloc(dev,
				    data->slaves, sizeof(struct cpsw_slave),
				    GFP_KERNEL);
	if (!cpsw->slaves) {
		ret = -ENOMEM;
		goto clean_dt_ret;
	}

	cpsw->rx_packet_max = max(rx_packet_max, CPSW_MAX_PACKET_SIZE);
	cpsw->descs_pool_size = descs_pool_size;

	ret = cpsw_init_common(cpsw, ss_regs, ale_ageout,
			       ss_res->start + CPSW2_BD_OFFSET,
			       descs_pool_size);
	if (ret)
		goto clean_dt_ret;

	ch = cpsw->quirk_irq ? 0 : 7;
	cpsw->txv[0].ch = cpdma_chan_create(cpsw->dma, ch, cpsw_tx_handler, 0);
	if (IS_ERR(cpsw->txv[0].ch)) {
		dev_err(dev, "error initializing tx dma channel\n");
		ret = PTR_ERR(cpsw->txv[0].ch);
		goto clean_cpts;
	}

	cpsw->rxv[0].ch = cpdma_chan_create(cpsw->dma, 0, cpsw_rx_handler, 1);
	if (IS_ERR(cpsw->rxv[0].ch)) {
		dev_err(dev, "error initializing rx dma channel\n");
		ret = PTR_ERR(cpsw->rxv[0].ch);
		goto clean_cpts;
	}
	cpsw_split_res(cpsw);

	/* setup netdev */
	ndev = devm_alloc_etherdev_mqs(dev, sizeof(struct cpsw_priv),
				       CPSW_MAX_QUEUES, CPSW_MAX_QUEUES);
	if (!ndev) {
		dev_err(dev, "error allocating net_device\n");
		goto clean_cpts;
	}

<<<<<<< HEAD
	platform_set_drvdata(pdev, cpsw);
=======
>>>>>>> bb831786
	priv = netdev_priv(ndev);
	priv->cpsw = cpsw;
	priv->ndev = ndev;
	priv->dev  = dev;
	priv->msg_enable = netif_msg_init(debug_level, CPSW_DEBUG);
	priv->emac_port = 0;

	if (is_valid_ether_addr(data->slave_data[0].mac_addr)) {
		memcpy(priv->mac_addr, data->slave_data[0].mac_addr, ETH_ALEN);
		dev_info(dev, "Detected MACID = %pM\n", priv->mac_addr);
	} else {
		eth_random_addr(priv->mac_addr);
		dev_info(dev, "Random MACID = %pM\n", priv->mac_addr);
	}

	memcpy(ndev->dev_addr, priv->mac_addr, ETH_ALEN);

	cpsw->slaves[0].ndev = ndev;

	ndev->features |= NETIF_F_HW_VLAN_CTAG_FILTER | NETIF_F_HW_VLAN_CTAG_RX;

	ndev->netdev_ops = &cpsw_netdev_ops;
	ndev->ethtool_ops = &cpsw_ethtool_ops;
	netif_napi_add(ndev, &cpsw->napi_rx,
		       cpsw->quirk_irq ? cpsw_rx_poll : cpsw_rx_mq_poll,
		       CPSW_POLL_WEIGHT);
	netif_tx_napi_add(ndev, &cpsw->napi_tx,
			  cpsw->quirk_irq ? cpsw_tx_poll : cpsw_tx_mq_poll,
			  CPSW_POLL_WEIGHT);

	/* register the network device */
	SET_NETDEV_DEV(ndev, dev);
	ndev->dev.of_node = cpsw->slaves[0].data->slave_node;
	ret = register_netdev(ndev);
	if (ret) {
		dev_err(dev, "error registering net device\n");
		ret = -ENODEV;
		goto clean_cpts;
	}

	if (cpsw->data.dual_emac) {
		ret = cpsw_probe_dual_emac(priv);
		if (ret) {
			cpsw_err(priv, probe, "error probe slave 2 emac interface\n");
			goto clean_unregister_netdev_ret;
		}
	}

	/* Grab RX and TX IRQs. Note that we also have RX_THRESHOLD and
	 * MISC IRQs which are always kept disabled with this driver so
	 * we will not request them.
	 *
	 * If anyone wants to implement support for those, make sure to
	 * first request and append them to irqs_table array.
	 */
	ret = devm_request_irq(dev, cpsw->irqs_table[0], cpsw_rx_interrupt,
			       0, dev_name(dev), cpsw);
	if (ret < 0) {
		dev_err(dev, "error attaching irq (%d)\n", ret);
		goto clean_unregister_netdev_ret;
	}


	ret = devm_request_irq(dev, cpsw->irqs_table[1], cpsw_tx_interrupt,
			       0, dev_name(&pdev->dev), cpsw);
	if (ret < 0) {
		dev_err(dev, "error attaching irq (%d)\n", ret);
		goto clean_unregister_netdev_ret;
	}

	cpsw_notice(priv, probe,
		    "initialized device (regs %pa, irq %d, pool size %d)\n",
		    &ss_res->start, cpsw->irqs_table[0], descs_pool_size);

	pm_runtime_put(&pdev->dev);

	return 0;

clean_unregister_netdev_ret:
	unregister_netdev(ndev);
clean_cpts:
	cpts_release(cpsw->cpts);
	cpdma_ctlr_destroy(cpsw->dma);
clean_dt_ret:
	cpsw_remove_dt(pdev);
	pm_runtime_put_sync(&pdev->dev);
clean_runtime_disable_ret:
	pm_runtime_disable(&pdev->dev);
	return ret;
}

static int cpsw_remove(struct platform_device *pdev)
{
	struct cpsw_common *cpsw = platform_get_drvdata(pdev);
	int i, ret;

	ret = pm_runtime_get_sync(&pdev->dev);
	if (ret < 0) {
		pm_runtime_put_noidle(&pdev->dev);
		return ret;
	}

	for (i = 0; i < cpsw->data.slaves; i++)
		if (cpsw->slaves[i].ndev)
			unregister_netdev(cpsw->slaves[i].ndev);

	cpts_release(cpsw->cpts);
	cpdma_ctlr_destroy(cpsw->dma);
	cpsw_remove_dt(pdev);
	pm_runtime_put_sync(&pdev->dev);
	pm_runtime_disable(&pdev->dev);
	return 0;
}

#ifdef CONFIG_PM_SLEEP
static int cpsw_suspend(struct device *dev)
{
	struct cpsw_common *cpsw = dev_get_drvdata(dev);
	int i;

	for (i = 0; i < cpsw->data.slaves; i++)
		if (cpsw->slaves[i].ndev)
			if (netif_running(cpsw->slaves[i].ndev))
				cpsw_ndo_stop(cpsw->slaves[i].ndev);

	/* Select sleep pin state */
	pinctrl_pm_select_sleep_state(dev);

	return 0;
}

static int cpsw_resume(struct device *dev)
{
	struct cpsw_common *cpsw = dev_get_drvdata(dev);
	int i;

	/* Select default pin state */
	pinctrl_pm_select_default_state(dev);

	/* shut up ASSERT_RTNL() warning in netif_set_real_num_tx/rx_queues */
	rtnl_lock();

	for (i = 0; i < cpsw->data.slaves; i++)
		if (cpsw->slaves[i].ndev)
			if (netif_running(cpsw->slaves[i].ndev))
				cpsw_ndo_open(cpsw->slaves[i].ndev);

	rtnl_unlock();

	return 0;
}
#endif

static SIMPLE_DEV_PM_OPS(cpsw_pm_ops, cpsw_suspend, cpsw_resume);

static struct platform_driver cpsw_driver = {
	.driver = {
		.name	 = "cpsw",
		.pm	 = &cpsw_pm_ops,
		.of_match_table = cpsw_of_mtable,
	},
	.probe = cpsw_probe,
	.remove = cpsw_remove,
};

module_platform_driver(cpsw_driver);

MODULE_LICENSE("GPL");
MODULE_AUTHOR("Cyril Chemparathy <cyril@ti.com>");
MODULE_AUTHOR("Mugunthan V N <mugunthanvnm@ti.com>");
MODULE_DESCRIPTION("TI CPSW Ethernet driver");<|MERGE_RESOLUTION|>--- conflicted
+++ resolved
@@ -2880,10 +2880,6 @@
 		goto clean_cpts;
 	}
 
-<<<<<<< HEAD
-	platform_set_drvdata(pdev, cpsw);
-=======
->>>>>>> bb831786
 	priv = netdev_priv(ndev);
 	priv->cpsw = cpsw;
 	priv->ndev = ndev;
