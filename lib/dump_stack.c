--- conflicted
+++ resolved
@@ -84,14 +84,7 @@
  *
  * Architectures can override this implementation by implementing its own.
  */
-<<<<<<< HEAD
-asmlinkage __visible void dump_stack(void)
-=======
-#ifdef CONFIG_SMP
-static atomic_t dump_lock = ATOMIC_INIT(-1);
-
 asmlinkage __visible void dump_stack_lvl(const char *log_lvl)
->>>>>>> 0ed950d1
 {
 	unsigned long flags;
 
@@ -99,49 +92,14 @@
 	 * Permit this cpu to perform nested stack dumps while serialising
 	 * against other CPUs
 	 */
-<<<<<<< HEAD
 	printk_cpu_lock_irqsave(flags);
-	__dump_stack();
+	__dump_stack(log_lvl);
 	printk_cpu_unlock_irqrestore(flags);
 }
-=======
-retry:
-	local_irq_save(flags);
-	cpu = smp_processor_id();
-	old = atomic_cmpxchg(&dump_lock, -1, cpu);
-	if (old == -1) {
-		was_locked = 0;
-	} else if (old == cpu) {
-		was_locked = 1;
-	} else {
-		local_irq_restore(flags);
-		/*
-		 * Wait for the lock to release before jumping to
-		 * atomic_cmpxchg() in order to mitigate the thundering herd
-		 * problem.
-		 */
-		do { cpu_relax(); } while (atomic_read(&dump_lock) != -1);
-		goto retry;
-	}
-
-	__dump_stack(log_lvl);
-
-	if (!was_locked)
-		atomic_set(&dump_lock, -1);
-
-	local_irq_restore(flags);
-}
-#else
-asmlinkage __visible void dump_stack_lvl(const char *log_lvl)
-{
-	__dump_stack(log_lvl);
-}
-#endif
 EXPORT_SYMBOL(dump_stack_lvl);
 
 asmlinkage __visible void dump_stack(void)
 {
 	dump_stack_lvl(KERN_DEFAULT);
 }
->>>>>>> 0ed950d1
 EXPORT_SYMBOL(dump_stack);