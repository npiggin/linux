/*
 * net/sched/cls_flower.c		Flower classifier
 *
 * Copyright (c) 2015 Jiri Pirko <jiri@resnulli.us>
 *
 * This program is free software; you can redistribute it and/or modify
 * it under the terms of the GNU General Public License as published by
 * the Free Software Foundation; either version 2 of the License, or
 * (at your option) any later version.
 */

#include <linux/kernel.h>
#include <linux/init.h>
#include <linux/module.h>
#include <linux/rhashtable.h>
#include <linux/workqueue.h>

#include <linux/if_ether.h>
#include <linux/in6.h>
#include <linux/ip.h>
#include <linux/mpls.h>

#include <net/sch_generic.h>
#include <net/pkt_cls.h>
#include <net/ip.h>
#include <net/flow_dissector.h>
#include <net/geneve.h>

#include <net/dst.h>
#include <net/dst_metadata.h>

struct fl_flow_key {
	int	indev_ifindex;
	struct flow_dissector_key_control control;
	struct flow_dissector_key_control enc_control;
	struct flow_dissector_key_basic basic;
	struct flow_dissector_key_eth_addrs eth;
	struct flow_dissector_key_vlan vlan;
	struct flow_dissector_key_vlan cvlan;
	union {
		struct flow_dissector_key_ipv4_addrs ipv4;
		struct flow_dissector_key_ipv6_addrs ipv6;
	};
	struct flow_dissector_key_ports tp;
	struct flow_dissector_key_icmp icmp;
	struct flow_dissector_key_arp arp;
	struct flow_dissector_key_keyid enc_key_id;
	union {
		struct flow_dissector_key_ipv4_addrs enc_ipv4;
		struct flow_dissector_key_ipv6_addrs enc_ipv6;
	};
	struct flow_dissector_key_ports enc_tp;
	struct flow_dissector_key_mpls mpls;
	struct flow_dissector_key_tcp tcp;
	struct flow_dissector_key_ip ip;
	struct flow_dissector_key_ip enc_ip;
	struct flow_dissector_key_enc_opts enc_opts;
	struct flow_dissector_key_ports tp_min;
	struct flow_dissector_key_ports tp_max;
} __aligned(BITS_PER_LONG / 8); /* Ensure that we can do comparisons as longs. */

struct fl_flow_mask_range {
	unsigned short int start;
	unsigned short int end;
};

struct fl_flow_mask {
	struct fl_flow_key key;
	struct fl_flow_mask_range range;
	u32 flags;
	struct rhash_head ht_node;
	struct rhashtable ht;
	struct rhashtable_params filter_ht_params;
	struct flow_dissector dissector;
	struct list_head filters;
	struct rcu_work rwork;
	struct list_head list;
};

struct fl_flow_tmplt {
	struct fl_flow_key dummy_key;
	struct fl_flow_key mask;
	struct flow_dissector dissector;
	struct tcf_chain *chain;
};

struct cls_fl_head {
	struct rhashtable ht;
	struct list_head masks;
	struct rcu_work rwork;
	struct idr handle_idr;
};

struct cls_fl_filter {
	struct fl_flow_mask *mask;
	struct rhash_head ht_node;
	struct fl_flow_key mkey;
	struct tcf_exts exts;
	struct tcf_result res;
	struct fl_flow_key key;
	struct list_head list;
	u32 handle;
	u32 flags;
	u32 in_hw_count;
	struct rcu_work rwork;
	struct net_device *hw_dev;
};

static const struct rhashtable_params mask_ht_params = {
	.key_offset = offsetof(struct fl_flow_mask, key),
	.key_len = sizeof(struct fl_flow_key),
	.head_offset = offsetof(struct fl_flow_mask, ht_node),
	.automatic_shrinking = true,
};

static unsigned short int fl_mask_range(const struct fl_flow_mask *mask)
{
	return mask->range.end - mask->range.start;
}

static void fl_mask_update_range(struct fl_flow_mask *mask)
{
	const u8 *bytes = (const u8 *) &mask->key;
	size_t size = sizeof(mask->key);
	size_t i, first = 0, last;

	for (i = 0; i < size; i++) {
		if (bytes[i]) {
			first = i;
			break;
		}
	}
	last = first;
	for (i = size - 1; i != first; i--) {
		if (bytes[i]) {
			last = i;
			break;
		}
	}
	mask->range.start = rounddown(first, sizeof(long));
	mask->range.end = roundup(last + 1, sizeof(long));
}

static void *fl_key_get_start(struct fl_flow_key *key,
			      const struct fl_flow_mask *mask)
{
	return (u8 *) key + mask->range.start;
}

static void fl_set_masked_key(struct fl_flow_key *mkey, struct fl_flow_key *key,
			      struct fl_flow_mask *mask)
{
	const long *lkey = fl_key_get_start(key, mask);
	const long *lmask = fl_key_get_start(&mask->key, mask);
	long *lmkey = fl_key_get_start(mkey, mask);
	int i;

	for (i = 0; i < fl_mask_range(mask); i += sizeof(long))
		*lmkey++ = *lkey++ & *lmask++;
}

static bool fl_mask_fits_tmplt(struct fl_flow_tmplt *tmplt,
			       struct fl_flow_mask *mask)
{
	const long *lmask = fl_key_get_start(&mask->key, mask);
	const long *ltmplt;
	int i;

	if (!tmplt)
		return true;
	ltmplt = fl_key_get_start(&tmplt->mask, mask);
	for (i = 0; i < fl_mask_range(mask); i += sizeof(long)) {
		if (~*ltmplt++ & *lmask++)
			return false;
	}
	return true;
}

static void fl_clear_masked_range(struct fl_flow_key *key,
				  struct fl_flow_mask *mask)
{
	memset(fl_key_get_start(key, mask), 0, fl_mask_range(mask));
}

static bool fl_range_port_dst_cmp(struct cls_fl_filter *filter,
				  struct fl_flow_key *key,
				  struct fl_flow_key *mkey)
{
	__be16 min_mask, max_mask, min_val, max_val;

	min_mask = htons(filter->mask->key.tp_min.dst);
	max_mask = htons(filter->mask->key.tp_max.dst);
	min_val = htons(filter->key.tp_min.dst);
	max_val = htons(filter->key.tp_max.dst);

	if (min_mask && max_mask) {
		if (htons(key->tp.dst) < min_val ||
		    htons(key->tp.dst) > max_val)
			return false;

		/* skb does not have min and max values */
		mkey->tp_min.dst = filter->mkey.tp_min.dst;
		mkey->tp_max.dst = filter->mkey.tp_max.dst;
	}
	return true;
}

static bool fl_range_port_src_cmp(struct cls_fl_filter *filter,
				  struct fl_flow_key *key,
				  struct fl_flow_key *mkey)
{
	__be16 min_mask, max_mask, min_val, max_val;

	min_mask = htons(filter->mask->key.tp_min.src);
	max_mask = htons(filter->mask->key.tp_max.src);
	min_val = htons(filter->key.tp_min.src);
	max_val = htons(filter->key.tp_max.src);

	if (min_mask && max_mask) {
		if (htons(key->tp.src) < min_val ||
		    htons(key->tp.src) > max_val)
			return false;

		/* skb does not have min and max values */
		mkey->tp_min.src = filter->mkey.tp_min.src;
		mkey->tp_max.src = filter->mkey.tp_max.src;
	}
	return true;
}

static struct cls_fl_filter *__fl_lookup(struct fl_flow_mask *mask,
					 struct fl_flow_key *mkey)
{
	return rhashtable_lookup_fast(&mask->ht, fl_key_get_start(mkey, mask),
				      mask->filter_ht_params);
}

static struct cls_fl_filter *fl_lookup_range(struct fl_flow_mask *mask,
					     struct fl_flow_key *mkey,
					     struct fl_flow_key *key)
{
	struct cls_fl_filter *filter, *f;

	list_for_each_entry_rcu(filter, &mask->filters, list) {
		if (!fl_range_port_dst_cmp(filter, key, mkey))
			continue;

		if (!fl_range_port_src_cmp(filter, key, mkey))
			continue;

		f = __fl_lookup(mask, mkey);
		if (f)
			return f;
	}
	return NULL;
}

static struct cls_fl_filter *fl_lookup(struct fl_flow_mask *mask,
				       struct fl_flow_key *mkey,
				       struct fl_flow_key *key)
{
	if ((mask->flags & TCA_FLOWER_MASK_FLAGS_RANGE))
		return fl_lookup_range(mask, mkey, key);

	return __fl_lookup(mask, mkey);
}

static int fl_classify(struct sk_buff *skb, const struct tcf_proto *tp,
		       struct tcf_result *res)
{
	struct cls_fl_head *head = rcu_dereference_bh(tp->root);
	struct cls_fl_filter *f;
	struct fl_flow_mask *mask;
	struct fl_flow_key skb_key;
	struct fl_flow_key skb_mkey;

	list_for_each_entry_rcu(mask, &head->masks, list) {
		fl_clear_masked_range(&skb_key, mask);

		skb_key.indev_ifindex = skb->skb_iif;
		/* skb_flow_dissect() does not set n_proto in case an unknown
		 * protocol, so do it rather here.
		 */
		skb_key.basic.n_proto = skb->protocol;
		skb_flow_dissect_tunnel_info(skb, &mask->dissector, &skb_key);
		skb_flow_dissect(skb, &mask->dissector, &skb_key, 0);

		fl_set_masked_key(&skb_mkey, &skb_key, mask);

		f = fl_lookup(mask, &skb_mkey, &skb_key);
		if (f && !tc_skip_sw(f->flags)) {
			*res = f->res;
			return tcf_exts_exec(skb, &f->exts, res);
		}
	}
	return -1;
}

static int fl_init(struct tcf_proto *tp)
{
	struct cls_fl_head *head;

	head = kzalloc(sizeof(*head), GFP_KERNEL);
	if (!head)
		return -ENOBUFS;

	INIT_LIST_HEAD_RCU(&head->masks);
	rcu_assign_pointer(tp->root, head);
	idr_init(&head->handle_idr);

	return rhashtable_init(&head->ht, &mask_ht_params);
}

static void fl_mask_free(struct fl_flow_mask *mask)
{
	rhashtable_destroy(&mask->ht);
	kfree(mask);
}

static void fl_mask_free_work(struct work_struct *work)
{
	struct fl_flow_mask *mask = container_of(to_rcu_work(work),
						 struct fl_flow_mask, rwork);

	fl_mask_free(mask);
}

static bool fl_mask_put(struct cls_fl_head *head, struct fl_flow_mask *mask,
			bool async)
{
	if (!list_empty(&mask->filters))
		return false;

	rhashtable_remove_fast(&head->ht, &mask->ht_node, mask_ht_params);
	list_del_rcu(&mask->list);
	if (async)
		tcf_queue_work(&mask->rwork, fl_mask_free_work);
	else
		fl_mask_free(mask);

	return true;
}

static void __fl_destroy_filter(struct cls_fl_filter *f)
{
	tcf_exts_destroy(&f->exts);
	tcf_exts_put_net(&f->exts);
	kfree(f);
}

static void fl_destroy_filter_work(struct work_struct *work)
{
	struct cls_fl_filter *f = container_of(to_rcu_work(work),
					struct cls_fl_filter, rwork);

	rtnl_lock();
	__fl_destroy_filter(f);
	rtnl_unlock();
}

static void fl_hw_destroy_filter(struct tcf_proto *tp, struct cls_fl_filter *f,
				 struct netlink_ext_ack *extack)
{
	struct tc_cls_flower_offload cls_flower = {};
	struct tcf_block *block = tp->chain->block;

	tc_cls_common_offload_init(&cls_flower.common, tp, f->flags, extack);
	cls_flower.command = TC_CLSFLOWER_DESTROY;
	cls_flower.cookie = (unsigned long) f;

	tc_setup_cb_call(block, &f->exts, TC_SETUP_CLSFLOWER,
			 &cls_flower, false);
	tcf_block_offload_dec(block, &f->flags);
}

static int fl_hw_replace_filter(struct tcf_proto *tp,
				struct cls_fl_filter *f,
				struct netlink_ext_ack *extack)
{
	struct tc_cls_flower_offload cls_flower = {};
	struct tcf_block *block = tp->chain->block;
	bool skip_sw = tc_skip_sw(f->flags);
	int err;

	tc_cls_common_offload_init(&cls_flower.common, tp, f->flags, extack);
	cls_flower.command = TC_CLSFLOWER_REPLACE;
	cls_flower.cookie = (unsigned long) f;
	cls_flower.dissector = &f->mask->dissector;
	cls_flower.mask = &f->mask->key;
	cls_flower.key = &f->mkey;
	cls_flower.exts = &f->exts;
	cls_flower.classid = f->res.classid;

	err = tc_setup_cb_call(block, &f->exts, TC_SETUP_CLSFLOWER,
			       &cls_flower, skip_sw);
	if (err < 0) {
		fl_hw_destroy_filter(tp, f, NULL);
		return err;
	} else if (err > 0) {
		f->in_hw_count = err;
		tcf_block_offload_inc(block, &f->flags);
	}

	if (skip_sw && !(f->flags & TCA_CLS_FLAGS_IN_HW))
		return -EINVAL;

	return 0;
}

static void fl_hw_update_stats(struct tcf_proto *tp, struct cls_fl_filter *f)
{
	struct tc_cls_flower_offload cls_flower = {};
	struct tcf_block *block = tp->chain->block;

	tc_cls_common_offload_init(&cls_flower.common, tp, f->flags, NULL);
	cls_flower.command = TC_CLSFLOWER_STATS;
	cls_flower.cookie = (unsigned long) f;
	cls_flower.exts = &f->exts;
	cls_flower.classid = f->res.classid;

	tc_setup_cb_call(block, &f->exts, TC_SETUP_CLSFLOWER,
			 &cls_flower, false);
}

static bool __fl_delete(struct tcf_proto *tp, struct cls_fl_filter *f,
			struct netlink_ext_ack *extack)
{
	struct cls_fl_head *head = rtnl_dereference(tp->root);
	bool async = tcf_exts_get_net(&f->exts);
	bool last;

	idr_remove(&head->handle_idr, f->handle);
	list_del_rcu(&f->list);
	last = fl_mask_put(head, f->mask, async);
	if (!tc_skip_hw(f->flags))
		fl_hw_destroy_filter(tp, f, extack);
	tcf_unbind_filter(tp, &f->res);
	if (async)
		tcf_queue_work(&f->rwork, fl_destroy_filter_work);
	else
		__fl_destroy_filter(f);

	return last;
}

static void fl_destroy_sleepable(struct work_struct *work)
{
	struct cls_fl_head *head = container_of(to_rcu_work(work),
						struct cls_fl_head,
						rwork);

	rhashtable_destroy(&head->ht);
	kfree(head);
	module_put(THIS_MODULE);
}

static void fl_destroy(struct tcf_proto *tp, struct netlink_ext_ack *extack)
{
	struct cls_fl_head *head = rtnl_dereference(tp->root);
	struct fl_flow_mask *mask, *next_mask;
	struct cls_fl_filter *f, *next;

	list_for_each_entry_safe(mask, next_mask, &head->masks, list) {
		list_for_each_entry_safe(f, next, &mask->filters, list) {
			if (__fl_delete(tp, f, extack))
				break;
		}
	}
	idr_destroy(&head->handle_idr);

	__module_get(THIS_MODULE);
	tcf_queue_work(&head->rwork, fl_destroy_sleepable);
}

static void *fl_get(struct tcf_proto *tp, u32 handle)
{
	struct cls_fl_head *head = rtnl_dereference(tp->root);

	return idr_find(&head->handle_idr, handle);
}

static const struct nla_policy fl_policy[TCA_FLOWER_MAX + 1] = {
	[TCA_FLOWER_UNSPEC]		= { .type = NLA_UNSPEC },
	[TCA_FLOWER_CLASSID]		= { .type = NLA_U32 },
	[TCA_FLOWER_INDEV]		= { .type = NLA_STRING,
					    .len = IFNAMSIZ },
	[TCA_FLOWER_KEY_ETH_DST]	= { .len = ETH_ALEN },
	[TCA_FLOWER_KEY_ETH_DST_MASK]	= { .len = ETH_ALEN },
	[TCA_FLOWER_KEY_ETH_SRC]	= { .len = ETH_ALEN },
	[TCA_FLOWER_KEY_ETH_SRC_MASK]	= { .len = ETH_ALEN },
	[TCA_FLOWER_KEY_ETH_TYPE]	= { .type = NLA_U16 },
	[TCA_FLOWER_KEY_IP_PROTO]	= { .type = NLA_U8 },
	[TCA_FLOWER_KEY_IPV4_SRC]	= { .type = NLA_U32 },
	[TCA_FLOWER_KEY_IPV4_SRC_MASK]	= { .type = NLA_U32 },
	[TCA_FLOWER_KEY_IPV4_DST]	= { .type = NLA_U32 },
	[TCA_FLOWER_KEY_IPV4_DST_MASK]	= { .type = NLA_U32 },
	[TCA_FLOWER_KEY_IPV6_SRC]	= { .len = sizeof(struct in6_addr) },
	[TCA_FLOWER_KEY_IPV6_SRC_MASK]	= { .len = sizeof(struct in6_addr) },
	[TCA_FLOWER_KEY_IPV6_DST]	= { .len = sizeof(struct in6_addr) },
	[TCA_FLOWER_KEY_IPV6_DST_MASK]	= { .len = sizeof(struct in6_addr) },
	[TCA_FLOWER_KEY_TCP_SRC]	= { .type = NLA_U16 },
	[TCA_FLOWER_KEY_TCP_DST]	= { .type = NLA_U16 },
	[TCA_FLOWER_KEY_UDP_SRC]	= { .type = NLA_U16 },
	[TCA_FLOWER_KEY_UDP_DST]	= { .type = NLA_U16 },
	[TCA_FLOWER_KEY_VLAN_ID]	= { .type = NLA_U16 },
	[TCA_FLOWER_KEY_VLAN_PRIO]	= { .type = NLA_U8 },
	[TCA_FLOWER_KEY_VLAN_ETH_TYPE]	= { .type = NLA_U16 },
	[TCA_FLOWER_KEY_ENC_KEY_ID]	= { .type = NLA_U32 },
	[TCA_FLOWER_KEY_ENC_IPV4_SRC]	= { .type = NLA_U32 },
	[TCA_FLOWER_KEY_ENC_IPV4_SRC_MASK] = { .type = NLA_U32 },
	[TCA_FLOWER_KEY_ENC_IPV4_DST]	= { .type = NLA_U32 },
	[TCA_FLOWER_KEY_ENC_IPV4_DST_MASK] = { .type = NLA_U32 },
	[TCA_FLOWER_KEY_ENC_IPV6_SRC]	= { .len = sizeof(struct in6_addr) },
	[TCA_FLOWER_KEY_ENC_IPV6_SRC_MASK] = { .len = sizeof(struct in6_addr) },
	[TCA_FLOWER_KEY_ENC_IPV6_DST]	= { .len = sizeof(struct in6_addr) },
	[TCA_FLOWER_KEY_ENC_IPV6_DST_MASK] = { .len = sizeof(struct in6_addr) },
	[TCA_FLOWER_KEY_TCP_SRC_MASK]	= { .type = NLA_U16 },
	[TCA_FLOWER_KEY_TCP_DST_MASK]	= { .type = NLA_U16 },
	[TCA_FLOWER_KEY_UDP_SRC_MASK]	= { .type = NLA_U16 },
	[TCA_FLOWER_KEY_UDP_DST_MASK]	= { .type = NLA_U16 },
	[TCA_FLOWER_KEY_SCTP_SRC_MASK]	= { .type = NLA_U16 },
	[TCA_FLOWER_KEY_SCTP_DST_MASK]	= { .type = NLA_U16 },
	[TCA_FLOWER_KEY_SCTP_SRC]	= { .type = NLA_U16 },
	[TCA_FLOWER_KEY_SCTP_DST]	= { .type = NLA_U16 },
	[TCA_FLOWER_KEY_ENC_UDP_SRC_PORT]	= { .type = NLA_U16 },
	[TCA_FLOWER_KEY_ENC_UDP_SRC_PORT_MASK]	= { .type = NLA_U16 },
	[TCA_FLOWER_KEY_ENC_UDP_DST_PORT]	= { .type = NLA_U16 },
	[TCA_FLOWER_KEY_ENC_UDP_DST_PORT_MASK]	= { .type = NLA_U16 },
	[TCA_FLOWER_KEY_FLAGS]		= { .type = NLA_U32 },
	[TCA_FLOWER_KEY_FLAGS_MASK]	= { .type = NLA_U32 },
	[TCA_FLOWER_KEY_ICMPV4_TYPE]	= { .type = NLA_U8 },
	[TCA_FLOWER_KEY_ICMPV4_TYPE_MASK] = { .type = NLA_U8 },
	[TCA_FLOWER_KEY_ICMPV4_CODE]	= { .type = NLA_U8 },
	[TCA_FLOWER_KEY_ICMPV4_CODE_MASK] = { .type = NLA_U8 },
	[TCA_FLOWER_KEY_ICMPV6_TYPE]	= { .type = NLA_U8 },
	[TCA_FLOWER_KEY_ICMPV6_TYPE_MASK] = { .type = NLA_U8 },
	[TCA_FLOWER_KEY_ICMPV6_CODE]	= { .type = NLA_U8 },
	[TCA_FLOWER_KEY_ICMPV6_CODE_MASK] = { .type = NLA_U8 },
	[TCA_FLOWER_KEY_ARP_SIP]	= { .type = NLA_U32 },
	[TCA_FLOWER_KEY_ARP_SIP_MASK]	= { .type = NLA_U32 },
	[TCA_FLOWER_KEY_ARP_TIP]	= { .type = NLA_U32 },
	[TCA_FLOWER_KEY_ARP_TIP_MASK]	= { .type = NLA_U32 },
	[TCA_FLOWER_KEY_ARP_OP]		= { .type = NLA_U8 },
	[TCA_FLOWER_KEY_ARP_OP_MASK]	= { .type = NLA_U8 },
	[TCA_FLOWER_KEY_ARP_SHA]	= { .len = ETH_ALEN },
	[TCA_FLOWER_KEY_ARP_SHA_MASK]	= { .len = ETH_ALEN },
	[TCA_FLOWER_KEY_ARP_THA]	= { .len = ETH_ALEN },
	[TCA_FLOWER_KEY_ARP_THA_MASK]	= { .len = ETH_ALEN },
	[TCA_FLOWER_KEY_MPLS_TTL]	= { .type = NLA_U8 },
	[TCA_FLOWER_KEY_MPLS_BOS]	= { .type = NLA_U8 },
	[TCA_FLOWER_KEY_MPLS_TC]	= { .type = NLA_U8 },
	[TCA_FLOWER_KEY_MPLS_LABEL]	= { .type = NLA_U32 },
	[TCA_FLOWER_KEY_TCP_FLAGS]	= { .type = NLA_U16 },
	[TCA_FLOWER_KEY_TCP_FLAGS_MASK]	= { .type = NLA_U16 },
	[TCA_FLOWER_KEY_IP_TOS]		= { .type = NLA_U8 },
	[TCA_FLOWER_KEY_IP_TOS_MASK]	= { .type = NLA_U8 },
	[TCA_FLOWER_KEY_IP_TTL]		= { .type = NLA_U8 },
	[TCA_FLOWER_KEY_IP_TTL_MASK]	= { .type = NLA_U8 },
	[TCA_FLOWER_KEY_CVLAN_ID]	= { .type = NLA_U16 },
	[TCA_FLOWER_KEY_CVLAN_PRIO]	= { .type = NLA_U8 },
	[TCA_FLOWER_KEY_CVLAN_ETH_TYPE]	= { .type = NLA_U16 },
	[TCA_FLOWER_KEY_ENC_IP_TOS]	= { .type = NLA_U8 },
	[TCA_FLOWER_KEY_ENC_IP_TOS_MASK] = { .type = NLA_U8 },
	[TCA_FLOWER_KEY_ENC_IP_TTL]	 = { .type = NLA_U8 },
	[TCA_FLOWER_KEY_ENC_IP_TTL_MASK] = { .type = NLA_U8 },
	[TCA_FLOWER_KEY_ENC_OPTS]	= { .type = NLA_NESTED },
	[TCA_FLOWER_KEY_ENC_OPTS_MASK]	= { .type = NLA_NESTED },
};

static const struct nla_policy
enc_opts_policy[TCA_FLOWER_KEY_ENC_OPTS_MAX + 1] = {
	[TCA_FLOWER_KEY_ENC_OPTS_GENEVE]        = { .type = NLA_NESTED },
};

static const struct nla_policy
geneve_opt_policy[TCA_FLOWER_KEY_ENC_OPT_GENEVE_MAX + 1] = {
	[TCA_FLOWER_KEY_ENC_OPT_GENEVE_CLASS]      = { .type = NLA_U16 },
	[TCA_FLOWER_KEY_ENC_OPT_GENEVE_TYPE]       = { .type = NLA_U8 },
	[TCA_FLOWER_KEY_ENC_OPT_GENEVE_DATA]       = { .type = NLA_BINARY,
						       .len = 128 },
};

static void fl_set_key_val(struct nlattr **tb,
			   void *val, int val_type,
			   void *mask, int mask_type, int len)
{
	if (!tb[val_type])
		return;
	memcpy(val, nla_data(tb[val_type]), len);
	if (mask_type == TCA_FLOWER_UNSPEC || !tb[mask_type])
		memset(mask, 0xff, len);
	else
		memcpy(mask, nla_data(tb[mask_type]), len);
}

static int fl_set_key_port_range(struct nlattr **tb, struct fl_flow_key *key,
				 struct fl_flow_key *mask)
{
	fl_set_key_val(tb, &key->tp_min.dst,
		       TCA_FLOWER_KEY_PORT_DST_MIN, &mask->tp_min.dst,
		       TCA_FLOWER_UNSPEC, sizeof(key->tp_min.dst));
	fl_set_key_val(tb, &key->tp_max.dst,
		       TCA_FLOWER_KEY_PORT_DST_MAX, &mask->tp_max.dst,
		       TCA_FLOWER_UNSPEC, sizeof(key->tp_max.dst));
	fl_set_key_val(tb, &key->tp_min.src,
		       TCA_FLOWER_KEY_PORT_SRC_MIN, &mask->tp_min.src,
		       TCA_FLOWER_UNSPEC, sizeof(key->tp_min.src));
	fl_set_key_val(tb, &key->tp_max.src,
		       TCA_FLOWER_KEY_PORT_SRC_MAX, &mask->tp_max.src,
		       TCA_FLOWER_UNSPEC, sizeof(key->tp_max.src));

	if ((mask->tp_min.dst && mask->tp_max.dst &&
	     htons(key->tp_max.dst) <= htons(key->tp_min.dst)) ||
	     (mask->tp_min.src && mask->tp_max.src &&
	      htons(key->tp_max.src) <= htons(key->tp_min.src)))
		return -EINVAL;

	return 0;
}

static int fl_set_key_mpls(struct nlattr **tb,
			   struct flow_dissector_key_mpls *key_val,
			   struct flow_dissector_key_mpls *key_mask)
{
	if (tb[TCA_FLOWER_KEY_MPLS_TTL]) {
		key_val->mpls_ttl = nla_get_u8(tb[TCA_FLOWER_KEY_MPLS_TTL]);
		key_mask->mpls_ttl = MPLS_TTL_MASK;
	}
	if (tb[TCA_FLOWER_KEY_MPLS_BOS]) {
		u8 bos = nla_get_u8(tb[TCA_FLOWER_KEY_MPLS_BOS]);

		if (bos & ~MPLS_BOS_MASK)
			return -EINVAL;
		key_val->mpls_bos = bos;
		key_mask->mpls_bos = MPLS_BOS_MASK;
	}
	if (tb[TCA_FLOWER_KEY_MPLS_TC]) {
		u8 tc = nla_get_u8(tb[TCA_FLOWER_KEY_MPLS_TC]);

		if (tc & ~MPLS_TC_MASK)
			return -EINVAL;
		key_val->mpls_tc = tc;
		key_mask->mpls_tc = MPLS_TC_MASK;
	}
	if (tb[TCA_FLOWER_KEY_MPLS_LABEL]) {
		u32 label = nla_get_u32(tb[TCA_FLOWER_KEY_MPLS_LABEL]);

		if (label & ~MPLS_LABEL_MASK)
			return -EINVAL;
		key_val->mpls_label = label;
		key_mask->mpls_label = MPLS_LABEL_MASK;
	}
	return 0;
}

static void fl_set_key_vlan(struct nlattr **tb,
			    __be16 ethertype,
			    int vlan_id_key, int vlan_prio_key,
			    struct flow_dissector_key_vlan *key_val,
			    struct flow_dissector_key_vlan *key_mask)
{
#define VLAN_PRIORITY_MASK	0x7

	if (tb[vlan_id_key]) {
		key_val->vlan_id =
			nla_get_u16(tb[vlan_id_key]) & VLAN_VID_MASK;
		key_mask->vlan_id = VLAN_VID_MASK;
	}
	if (tb[vlan_prio_key]) {
		key_val->vlan_priority =
			nla_get_u8(tb[vlan_prio_key]) &
			VLAN_PRIORITY_MASK;
		key_mask->vlan_priority = VLAN_PRIORITY_MASK;
	}
	key_val->vlan_tpid = ethertype;
	key_mask->vlan_tpid = cpu_to_be16(~0);
}

static void fl_set_key_flag(u32 flower_key, u32 flower_mask,
			    u32 *dissector_key, u32 *dissector_mask,
			    u32 flower_flag_bit, u32 dissector_flag_bit)
{
	if (flower_mask & flower_flag_bit) {
		*dissector_mask |= dissector_flag_bit;
		if (flower_key & flower_flag_bit)
			*dissector_key |= dissector_flag_bit;
	}
}

static int fl_set_key_flags(struct nlattr **tb,
			    u32 *flags_key, u32 *flags_mask)
{
	u32 key, mask;

	/* mask is mandatory for flags */
	if (!tb[TCA_FLOWER_KEY_FLAGS_MASK])
		return -EINVAL;

	key = be32_to_cpu(nla_get_u32(tb[TCA_FLOWER_KEY_FLAGS]));
	mask = be32_to_cpu(nla_get_u32(tb[TCA_FLOWER_KEY_FLAGS_MASK]));

	*flags_key  = 0;
	*flags_mask = 0;

	fl_set_key_flag(key, mask, flags_key, flags_mask,
			TCA_FLOWER_KEY_FLAGS_IS_FRAGMENT, FLOW_DIS_IS_FRAGMENT);
	fl_set_key_flag(key, mask, flags_key, flags_mask,
			TCA_FLOWER_KEY_FLAGS_FRAG_IS_FIRST,
			FLOW_DIS_FIRST_FRAG);

	return 0;
}

static void fl_set_key_ip(struct nlattr **tb, bool encap,
			  struct flow_dissector_key_ip *key,
			  struct flow_dissector_key_ip *mask)
{
	int tos_key = encap ? TCA_FLOWER_KEY_ENC_IP_TOS : TCA_FLOWER_KEY_IP_TOS;
	int ttl_key = encap ? TCA_FLOWER_KEY_ENC_IP_TTL : TCA_FLOWER_KEY_IP_TTL;
	int tos_mask = encap ? TCA_FLOWER_KEY_ENC_IP_TOS_MASK : TCA_FLOWER_KEY_IP_TOS_MASK;
	int ttl_mask = encap ? TCA_FLOWER_KEY_ENC_IP_TTL_MASK : TCA_FLOWER_KEY_IP_TTL_MASK;

	fl_set_key_val(tb, &key->tos, tos_key, &mask->tos, tos_mask, sizeof(key->tos));
	fl_set_key_val(tb, &key->ttl, ttl_key, &mask->ttl, ttl_mask, sizeof(key->ttl));
}

static int fl_set_geneve_opt(const struct nlattr *nla, struct fl_flow_key *key,
			     int depth, int option_len,
			     struct netlink_ext_ack *extack)
{
	struct nlattr *tb[TCA_FLOWER_KEY_ENC_OPT_GENEVE_MAX + 1];
	struct nlattr *class = NULL, *type = NULL, *data = NULL;
	struct geneve_opt *opt;
	int err, data_len = 0;

	if (option_len > sizeof(struct geneve_opt))
		data_len = option_len - sizeof(struct geneve_opt);

	opt = (struct geneve_opt *)&key->enc_opts.data[key->enc_opts.len];
	memset(opt, 0xff, option_len);
	opt->length = data_len / 4;
	opt->r1 = 0;
	opt->r2 = 0;
	opt->r3 = 0;

	/* If no mask has been prodived we assume an exact match. */
	if (!depth)
		return sizeof(struct geneve_opt) + data_len;

	if (nla_type(nla) != TCA_FLOWER_KEY_ENC_OPTS_GENEVE) {
		NL_SET_ERR_MSG(extack, "Non-geneve option type for mask");
		return -EINVAL;
	}

	err = nla_parse_nested(tb, TCA_FLOWER_KEY_ENC_OPT_GENEVE_MAX,
			       nla, geneve_opt_policy, extack);
	if (err < 0)
		return err;

	/* We are not allowed to omit any of CLASS, TYPE or DATA
	 * fields from the key.
	 */
	if (!option_len &&
	    (!tb[TCA_FLOWER_KEY_ENC_OPT_GENEVE_CLASS] ||
	     !tb[TCA_FLOWER_KEY_ENC_OPT_GENEVE_TYPE] ||
	     !tb[TCA_FLOWER_KEY_ENC_OPT_GENEVE_DATA])) {
		NL_SET_ERR_MSG(extack, "Missing tunnel key geneve option class, type or data");
		return -EINVAL;
	}

	/* Omitting any of CLASS, TYPE or DATA fields is allowed
	 * for the mask.
	 */
	if (tb[TCA_FLOWER_KEY_ENC_OPT_GENEVE_DATA]) {
		int new_len = key->enc_opts.len;

		data = tb[TCA_FLOWER_KEY_ENC_OPT_GENEVE_DATA];
		data_len = nla_len(data);
		if (data_len < 4) {
			NL_SET_ERR_MSG(extack, "Tunnel key geneve option data is less than 4 bytes long");
			return -ERANGE;
		}
		if (data_len % 4) {
			NL_SET_ERR_MSG(extack, "Tunnel key geneve option data is not a multiple of 4 bytes long");
			return -ERANGE;
		}

		new_len += sizeof(struct geneve_opt) + data_len;
		BUILD_BUG_ON(FLOW_DIS_TUN_OPTS_MAX != IP_TUNNEL_OPTS_MAX);
		if (new_len > FLOW_DIS_TUN_OPTS_MAX) {
			NL_SET_ERR_MSG(extack, "Tunnel options exceeds max size");
			return -ERANGE;
		}
		opt->length = data_len / 4;
		memcpy(opt->opt_data, nla_data(data), data_len);
	}

	if (tb[TCA_FLOWER_KEY_ENC_OPT_GENEVE_CLASS]) {
		class = tb[TCA_FLOWER_KEY_ENC_OPT_GENEVE_CLASS];
		opt->opt_class = nla_get_be16(class);
	}

	if (tb[TCA_FLOWER_KEY_ENC_OPT_GENEVE_TYPE]) {
		type = tb[TCA_FLOWER_KEY_ENC_OPT_GENEVE_TYPE];
		opt->type = nla_get_u8(type);
	}

	return sizeof(struct geneve_opt) + data_len;
}

static int fl_set_enc_opt(struct nlattr **tb, struct fl_flow_key *key,
			  struct fl_flow_key *mask,
			  struct netlink_ext_ack *extack)
{
	const struct nlattr *nla_enc_key, *nla_opt_key, *nla_opt_msk = NULL;
	int err, option_len, key_depth, msk_depth = 0;

	err = nla_validate_nested(tb[TCA_FLOWER_KEY_ENC_OPTS],
				  TCA_FLOWER_KEY_ENC_OPTS_MAX,
				  enc_opts_policy, extack);
	if (err)
		return err;

	nla_enc_key = nla_data(tb[TCA_FLOWER_KEY_ENC_OPTS]);

	if (tb[TCA_FLOWER_KEY_ENC_OPTS_MASK]) {
		err = nla_validate_nested(tb[TCA_FLOWER_KEY_ENC_OPTS_MASK],
					  TCA_FLOWER_KEY_ENC_OPTS_MAX,
					  enc_opts_policy, extack);
		if (err)
			return err;

		nla_opt_msk = nla_data(tb[TCA_FLOWER_KEY_ENC_OPTS_MASK]);
		msk_depth = nla_len(tb[TCA_FLOWER_KEY_ENC_OPTS_MASK]);
	}

	nla_for_each_attr(nla_opt_key, nla_enc_key,
			  nla_len(tb[TCA_FLOWER_KEY_ENC_OPTS]), key_depth) {
		switch (nla_type(nla_opt_key)) {
		case TCA_FLOWER_KEY_ENC_OPTS_GENEVE:
			option_len = 0;
			key->enc_opts.dst_opt_type = TUNNEL_GENEVE_OPT;
			option_len = fl_set_geneve_opt(nla_opt_key, key,
						       key_depth, option_len,
						       extack);
			if (option_len < 0)
				return option_len;

			key->enc_opts.len += option_len;
			/* At the same time we need to parse through the mask
			 * in order to verify exact and mask attribute lengths.
			 */
			mask->enc_opts.dst_opt_type = TUNNEL_GENEVE_OPT;
			option_len = fl_set_geneve_opt(nla_opt_msk, mask,
						       msk_depth, option_len,
						       extack);
			if (option_len < 0)
				return option_len;

			mask->enc_opts.len += option_len;
			if (key->enc_opts.len != mask->enc_opts.len) {
				NL_SET_ERR_MSG(extack, "Key and mask miss aligned");
				return -EINVAL;
			}

			if (msk_depth)
				nla_opt_msk = nla_next(nla_opt_msk, &msk_depth);
			break;
		default:
			NL_SET_ERR_MSG(extack, "Unknown tunnel option type");
			return -EINVAL;
		}
	}

	return 0;
}

static int fl_set_key(struct net *net, struct nlattr **tb,
		      struct fl_flow_key *key, struct fl_flow_key *mask,
		      struct netlink_ext_ack *extack)
{
	__be16 ethertype;
	int ret = 0;
#ifdef CONFIG_NET_CLS_IND
	if (tb[TCA_FLOWER_INDEV]) {
		int err = tcf_change_indev(net, tb[TCA_FLOWER_INDEV], extack);
		if (err < 0)
			return err;
		key->indev_ifindex = err;
		mask->indev_ifindex = 0xffffffff;
	}
#endif

	fl_set_key_val(tb, key->eth.dst, TCA_FLOWER_KEY_ETH_DST,
		       mask->eth.dst, TCA_FLOWER_KEY_ETH_DST_MASK,
		       sizeof(key->eth.dst));
	fl_set_key_val(tb, key->eth.src, TCA_FLOWER_KEY_ETH_SRC,
		       mask->eth.src, TCA_FLOWER_KEY_ETH_SRC_MASK,
		       sizeof(key->eth.src));

	if (tb[TCA_FLOWER_KEY_ETH_TYPE]) {
		ethertype = nla_get_be16(tb[TCA_FLOWER_KEY_ETH_TYPE]);

		if (eth_type_vlan(ethertype)) {
			fl_set_key_vlan(tb, ethertype, TCA_FLOWER_KEY_VLAN_ID,
					TCA_FLOWER_KEY_VLAN_PRIO, &key->vlan,
					&mask->vlan);

			if (tb[TCA_FLOWER_KEY_VLAN_ETH_TYPE]) {
				ethertype = nla_get_be16(tb[TCA_FLOWER_KEY_VLAN_ETH_TYPE]);
				if (eth_type_vlan(ethertype)) {
					fl_set_key_vlan(tb, ethertype,
							TCA_FLOWER_KEY_CVLAN_ID,
							TCA_FLOWER_KEY_CVLAN_PRIO,
							&key->cvlan, &mask->cvlan);
					fl_set_key_val(tb, &key->basic.n_proto,
						       TCA_FLOWER_KEY_CVLAN_ETH_TYPE,
						       &mask->basic.n_proto,
						       TCA_FLOWER_UNSPEC,
						       sizeof(key->basic.n_proto));
				} else {
					key->basic.n_proto = ethertype;
					mask->basic.n_proto = cpu_to_be16(~0);
				}
			}
		} else {
			key->basic.n_proto = ethertype;
			mask->basic.n_proto = cpu_to_be16(~0);
		}
	}

	if (key->basic.n_proto == htons(ETH_P_IP) ||
	    key->basic.n_proto == htons(ETH_P_IPV6)) {
		fl_set_key_val(tb, &key->basic.ip_proto, TCA_FLOWER_KEY_IP_PROTO,
			       &mask->basic.ip_proto, TCA_FLOWER_UNSPEC,
			       sizeof(key->basic.ip_proto));
		fl_set_key_ip(tb, false, &key->ip, &mask->ip);
	}

	if (tb[TCA_FLOWER_KEY_IPV4_SRC] || tb[TCA_FLOWER_KEY_IPV4_DST]) {
		key->control.addr_type = FLOW_DISSECTOR_KEY_IPV4_ADDRS;
		mask->control.addr_type = ~0;
		fl_set_key_val(tb, &key->ipv4.src, TCA_FLOWER_KEY_IPV4_SRC,
			       &mask->ipv4.src, TCA_FLOWER_KEY_IPV4_SRC_MASK,
			       sizeof(key->ipv4.src));
		fl_set_key_val(tb, &key->ipv4.dst, TCA_FLOWER_KEY_IPV4_DST,
			       &mask->ipv4.dst, TCA_FLOWER_KEY_IPV4_DST_MASK,
			       sizeof(key->ipv4.dst));
	} else if (tb[TCA_FLOWER_KEY_IPV6_SRC] || tb[TCA_FLOWER_KEY_IPV6_DST]) {
		key->control.addr_type = FLOW_DISSECTOR_KEY_IPV6_ADDRS;
		mask->control.addr_type = ~0;
		fl_set_key_val(tb, &key->ipv6.src, TCA_FLOWER_KEY_IPV6_SRC,
			       &mask->ipv6.src, TCA_FLOWER_KEY_IPV6_SRC_MASK,
			       sizeof(key->ipv6.src));
		fl_set_key_val(tb, &key->ipv6.dst, TCA_FLOWER_KEY_IPV6_DST,
			       &mask->ipv6.dst, TCA_FLOWER_KEY_IPV6_DST_MASK,
			       sizeof(key->ipv6.dst));
	}

	if (key->basic.ip_proto == IPPROTO_TCP) {
		fl_set_key_val(tb, &key->tp.src, TCA_FLOWER_KEY_TCP_SRC,
			       &mask->tp.src, TCA_FLOWER_KEY_TCP_SRC_MASK,
			       sizeof(key->tp.src));
		fl_set_key_val(tb, &key->tp.dst, TCA_FLOWER_KEY_TCP_DST,
			       &mask->tp.dst, TCA_FLOWER_KEY_TCP_DST_MASK,
			       sizeof(key->tp.dst));
		fl_set_key_val(tb, &key->tcp.flags, TCA_FLOWER_KEY_TCP_FLAGS,
			       &mask->tcp.flags, TCA_FLOWER_KEY_TCP_FLAGS_MASK,
			       sizeof(key->tcp.flags));
	} else if (key->basic.ip_proto == IPPROTO_UDP) {
		fl_set_key_val(tb, &key->tp.src, TCA_FLOWER_KEY_UDP_SRC,
			       &mask->tp.src, TCA_FLOWER_KEY_UDP_SRC_MASK,
			       sizeof(key->tp.src));
		fl_set_key_val(tb, &key->tp.dst, TCA_FLOWER_KEY_UDP_DST,
			       &mask->tp.dst, TCA_FLOWER_KEY_UDP_DST_MASK,
			       sizeof(key->tp.dst));
	} else if (key->basic.ip_proto == IPPROTO_SCTP) {
		fl_set_key_val(tb, &key->tp.src, TCA_FLOWER_KEY_SCTP_SRC,
			       &mask->tp.src, TCA_FLOWER_KEY_SCTP_SRC_MASK,
			       sizeof(key->tp.src));
		fl_set_key_val(tb, &key->tp.dst, TCA_FLOWER_KEY_SCTP_DST,
			       &mask->tp.dst, TCA_FLOWER_KEY_SCTP_DST_MASK,
			       sizeof(key->tp.dst));
	} else if (key->basic.n_proto == htons(ETH_P_IP) &&
		   key->basic.ip_proto == IPPROTO_ICMP) {
		fl_set_key_val(tb, &key->icmp.type, TCA_FLOWER_KEY_ICMPV4_TYPE,
			       &mask->icmp.type,
			       TCA_FLOWER_KEY_ICMPV4_TYPE_MASK,
			       sizeof(key->icmp.type));
		fl_set_key_val(tb, &key->icmp.code, TCA_FLOWER_KEY_ICMPV4_CODE,
			       &mask->icmp.code,
			       TCA_FLOWER_KEY_ICMPV4_CODE_MASK,
			       sizeof(key->icmp.code));
	} else if (key->basic.n_proto == htons(ETH_P_IPV6) &&
		   key->basic.ip_proto == IPPROTO_ICMPV6) {
		fl_set_key_val(tb, &key->icmp.type, TCA_FLOWER_KEY_ICMPV6_TYPE,
			       &mask->icmp.type,
			       TCA_FLOWER_KEY_ICMPV6_TYPE_MASK,
			       sizeof(key->icmp.type));
		fl_set_key_val(tb, &key->icmp.code, TCA_FLOWER_KEY_ICMPV6_CODE,
			       &mask->icmp.code,
			       TCA_FLOWER_KEY_ICMPV6_CODE_MASK,
			       sizeof(key->icmp.code));
	} else if (key->basic.n_proto == htons(ETH_P_MPLS_UC) ||
		   key->basic.n_proto == htons(ETH_P_MPLS_MC)) {
		ret = fl_set_key_mpls(tb, &key->mpls, &mask->mpls);
		if (ret)
			return ret;
	} else if (key->basic.n_proto == htons(ETH_P_ARP) ||
		   key->basic.n_proto == htons(ETH_P_RARP)) {
		fl_set_key_val(tb, &key->arp.sip, TCA_FLOWER_KEY_ARP_SIP,
			       &mask->arp.sip, TCA_FLOWER_KEY_ARP_SIP_MASK,
			       sizeof(key->arp.sip));
		fl_set_key_val(tb, &key->arp.tip, TCA_FLOWER_KEY_ARP_TIP,
			       &mask->arp.tip, TCA_FLOWER_KEY_ARP_TIP_MASK,
			       sizeof(key->arp.tip));
		fl_set_key_val(tb, &key->arp.op, TCA_FLOWER_KEY_ARP_OP,
			       &mask->arp.op, TCA_FLOWER_KEY_ARP_OP_MASK,
			       sizeof(key->arp.op));
		fl_set_key_val(tb, key->arp.sha, TCA_FLOWER_KEY_ARP_SHA,
			       mask->arp.sha, TCA_FLOWER_KEY_ARP_SHA_MASK,
			       sizeof(key->arp.sha));
		fl_set_key_val(tb, key->arp.tha, TCA_FLOWER_KEY_ARP_THA,
			       mask->arp.tha, TCA_FLOWER_KEY_ARP_THA_MASK,
			       sizeof(key->arp.tha));
	}

	if (key->basic.ip_proto == IPPROTO_TCP ||
	    key->basic.ip_proto == IPPROTO_UDP ||
	    key->basic.ip_proto == IPPROTO_SCTP) {
		ret = fl_set_key_port_range(tb, key, mask);
		if (ret)
			return ret;
	}

	if (tb[TCA_FLOWER_KEY_ENC_IPV4_SRC] ||
	    tb[TCA_FLOWER_KEY_ENC_IPV4_DST]) {
		key->enc_control.addr_type = FLOW_DISSECTOR_KEY_IPV4_ADDRS;
		mask->enc_control.addr_type = ~0;
		fl_set_key_val(tb, &key->enc_ipv4.src,
			       TCA_FLOWER_KEY_ENC_IPV4_SRC,
			       &mask->enc_ipv4.src,
			       TCA_FLOWER_KEY_ENC_IPV4_SRC_MASK,
			       sizeof(key->enc_ipv4.src));
		fl_set_key_val(tb, &key->enc_ipv4.dst,
			       TCA_FLOWER_KEY_ENC_IPV4_DST,
			       &mask->enc_ipv4.dst,
			       TCA_FLOWER_KEY_ENC_IPV4_DST_MASK,
			       sizeof(key->enc_ipv4.dst));
	}

	if (tb[TCA_FLOWER_KEY_ENC_IPV6_SRC] ||
	    tb[TCA_FLOWER_KEY_ENC_IPV6_DST]) {
		key->enc_control.addr_type = FLOW_DISSECTOR_KEY_IPV6_ADDRS;
		mask->enc_control.addr_type = ~0;
		fl_set_key_val(tb, &key->enc_ipv6.src,
			       TCA_FLOWER_KEY_ENC_IPV6_SRC,
			       &mask->enc_ipv6.src,
			       TCA_FLOWER_KEY_ENC_IPV6_SRC_MASK,
			       sizeof(key->enc_ipv6.src));
		fl_set_key_val(tb, &key->enc_ipv6.dst,
			       TCA_FLOWER_KEY_ENC_IPV6_DST,
			       &mask->enc_ipv6.dst,
			       TCA_FLOWER_KEY_ENC_IPV6_DST_MASK,
			       sizeof(key->enc_ipv6.dst));
	}

	fl_set_key_val(tb, &key->enc_key_id.keyid, TCA_FLOWER_KEY_ENC_KEY_ID,
		       &mask->enc_key_id.keyid, TCA_FLOWER_UNSPEC,
		       sizeof(key->enc_key_id.keyid));

	fl_set_key_val(tb, &key->enc_tp.src, TCA_FLOWER_KEY_ENC_UDP_SRC_PORT,
		       &mask->enc_tp.src, TCA_FLOWER_KEY_ENC_UDP_SRC_PORT_MASK,
		       sizeof(key->enc_tp.src));

	fl_set_key_val(tb, &key->enc_tp.dst, TCA_FLOWER_KEY_ENC_UDP_DST_PORT,
		       &mask->enc_tp.dst, TCA_FLOWER_KEY_ENC_UDP_DST_PORT_MASK,
		       sizeof(key->enc_tp.dst));

	fl_set_key_ip(tb, true, &key->enc_ip, &mask->enc_ip);

	if (tb[TCA_FLOWER_KEY_ENC_OPTS]) {
		ret = fl_set_enc_opt(tb, key, mask, extack);
		if (ret)
			return ret;
	}

	if (tb[TCA_FLOWER_KEY_FLAGS])
		ret = fl_set_key_flags(tb, &key->control.flags, &mask->control.flags);

	return ret;
}

static void fl_mask_copy(struct fl_flow_mask *dst,
			 struct fl_flow_mask *src)
{
	const void *psrc = fl_key_get_start(&src->key, src);
	void *pdst = fl_key_get_start(&dst->key, src);

	memcpy(pdst, psrc, fl_mask_range(src));
	dst->range = src->range;
}

static const struct rhashtable_params fl_ht_params = {
	.key_offset = offsetof(struct cls_fl_filter, mkey), /* base offset */
	.head_offset = offsetof(struct cls_fl_filter, ht_node),
	.automatic_shrinking = true,
};

static int fl_init_mask_hashtable(struct fl_flow_mask *mask)
{
	mask->filter_ht_params = fl_ht_params;
	mask->filter_ht_params.key_len = fl_mask_range(mask);
	mask->filter_ht_params.key_offset += mask->range.start;

	return rhashtable_init(&mask->ht, &mask->filter_ht_params);
}

#define FL_KEY_MEMBER_OFFSET(member) offsetof(struct fl_flow_key, member)
#define FL_KEY_MEMBER_SIZE(member) FIELD_SIZEOF(struct fl_flow_key, member)

#define FL_KEY_IS_MASKED(mask, member)						\
	memchr_inv(((char *)mask) + FL_KEY_MEMBER_OFFSET(member),		\
		   0, FL_KEY_MEMBER_SIZE(member))				\

#define FL_KEY_SET(keys, cnt, id, member)					\
	do {									\
		keys[cnt].key_id = id;						\
		keys[cnt].offset = FL_KEY_MEMBER_OFFSET(member);		\
		cnt++;								\
	} while(0);

#define FL_KEY_SET_IF_MASKED(mask, keys, cnt, id, member)			\
	do {									\
		if (FL_KEY_IS_MASKED(mask, member))				\
			FL_KEY_SET(keys, cnt, id, member);			\
	} while(0);

static void fl_init_dissector(struct flow_dissector *dissector,
			      struct fl_flow_key *mask)
{
	struct flow_dissector_key keys[FLOW_DISSECTOR_KEY_MAX];
	size_t cnt = 0;

	FL_KEY_SET(keys, cnt, FLOW_DISSECTOR_KEY_CONTROL, control);
	FL_KEY_SET(keys, cnt, FLOW_DISSECTOR_KEY_BASIC, basic);
	FL_KEY_SET_IF_MASKED(mask, keys, cnt,
			     FLOW_DISSECTOR_KEY_ETH_ADDRS, eth);
	FL_KEY_SET_IF_MASKED(mask, keys, cnt,
			     FLOW_DISSECTOR_KEY_IPV4_ADDRS, ipv4);
	FL_KEY_SET_IF_MASKED(mask, keys, cnt,
			     FLOW_DISSECTOR_KEY_IPV6_ADDRS, ipv6);
	if (FL_KEY_IS_MASKED(mask, tp) ||
	    FL_KEY_IS_MASKED(mask, tp_min) || FL_KEY_IS_MASKED(mask, tp_max))
		FL_KEY_SET(keys, cnt, FLOW_DISSECTOR_KEY_PORTS, tp);
	FL_KEY_SET_IF_MASKED(mask, keys, cnt,
			     FLOW_DISSECTOR_KEY_IP, ip);
	FL_KEY_SET_IF_MASKED(mask, keys, cnt,
			     FLOW_DISSECTOR_KEY_TCP, tcp);
	FL_KEY_SET_IF_MASKED(mask, keys, cnt,
			     FLOW_DISSECTOR_KEY_ICMP, icmp);
	FL_KEY_SET_IF_MASKED(mask, keys, cnt,
			     FLOW_DISSECTOR_KEY_ARP, arp);
	FL_KEY_SET_IF_MASKED(mask, keys, cnt,
			     FLOW_DISSECTOR_KEY_MPLS, mpls);
	FL_KEY_SET_IF_MASKED(mask, keys, cnt,
			     FLOW_DISSECTOR_KEY_VLAN, vlan);
	FL_KEY_SET_IF_MASKED(mask, keys, cnt,
			     FLOW_DISSECTOR_KEY_CVLAN, cvlan);
	FL_KEY_SET_IF_MASKED(mask, keys, cnt,
			     FLOW_DISSECTOR_KEY_ENC_KEYID, enc_key_id);
	FL_KEY_SET_IF_MASKED(mask, keys, cnt,
			     FLOW_DISSECTOR_KEY_ENC_IPV4_ADDRS, enc_ipv4);
	FL_KEY_SET_IF_MASKED(mask, keys, cnt,
			     FLOW_DISSECTOR_KEY_ENC_IPV6_ADDRS, enc_ipv6);
	if (FL_KEY_IS_MASKED(mask, enc_ipv4) ||
	    FL_KEY_IS_MASKED(mask, enc_ipv6))
		FL_KEY_SET(keys, cnt, FLOW_DISSECTOR_KEY_ENC_CONTROL,
			   enc_control);
	FL_KEY_SET_IF_MASKED(mask, keys, cnt,
			     FLOW_DISSECTOR_KEY_ENC_PORTS, enc_tp);
	FL_KEY_SET_IF_MASKED(mask, keys, cnt,
			     FLOW_DISSECTOR_KEY_ENC_IP, enc_ip);
	FL_KEY_SET_IF_MASKED(mask, keys, cnt,
			     FLOW_DISSECTOR_KEY_ENC_OPTS, enc_opts);

	skb_flow_dissector_init(dissector, keys, cnt);
}

static struct fl_flow_mask *fl_create_new_mask(struct cls_fl_head *head,
					       struct fl_flow_mask *mask)
{
	struct fl_flow_mask *newmask;
	int err;

	newmask = kzalloc(sizeof(*newmask), GFP_KERNEL);
	if (!newmask)
		return ERR_PTR(-ENOMEM);

	fl_mask_copy(newmask, mask);

	if ((newmask->key.tp_min.dst && newmask->key.tp_max.dst) ||
	    (newmask->key.tp_min.src && newmask->key.tp_max.src))
		newmask->flags |= TCA_FLOWER_MASK_FLAGS_RANGE;

	err = fl_init_mask_hashtable(newmask);
	if (err)
		goto errout_free;

	fl_init_dissector(&newmask->dissector, &newmask->key);

	INIT_LIST_HEAD_RCU(&newmask->filters);

	err = rhashtable_insert_fast(&head->ht, &newmask->ht_node,
				     mask_ht_params);
	if (err)
		goto errout_destroy;

	list_add_tail_rcu(&newmask->list, &head->masks);

	return newmask;

errout_destroy:
	rhashtable_destroy(&newmask->ht);
errout_free:
	kfree(newmask);

	return ERR_PTR(err);
}

static int fl_check_assign_mask(struct cls_fl_head *head,
				struct cls_fl_filter *fnew,
				struct cls_fl_filter *fold,
				struct fl_flow_mask *mask)
{
	struct fl_flow_mask *newmask;

	fnew->mask = rhashtable_lookup_fast(&head->ht, mask, mask_ht_params);
	if (!fnew->mask) {
		if (fold)
			return -EINVAL;

		newmask = fl_create_new_mask(head, mask);
		if (IS_ERR(newmask))
			return PTR_ERR(newmask);

		fnew->mask = newmask;
	} else if (fold && fold->mask != fnew->mask) {
		return -EINVAL;
	}

	return 0;
}

static int fl_set_parms(struct net *net, struct tcf_proto *tp,
			struct cls_fl_filter *f, struct fl_flow_mask *mask,
			unsigned long base, struct nlattr **tb,
			struct nlattr *est, bool ovr,
			struct fl_flow_tmplt *tmplt,
			struct netlink_ext_ack *extack)
{
	int err;

	err = tcf_exts_validate(net, tp, tb, est, &f->exts, ovr, extack);
	if (err < 0)
		return err;

	if (tb[TCA_FLOWER_CLASSID]) {
		f->res.classid = nla_get_u32(tb[TCA_FLOWER_CLASSID]);
		tcf_bind_filter(tp, &f->res, base);
	}

	err = fl_set_key(net, tb, &f->key, &mask->key, extack);
	if (err)
		return err;

	fl_mask_update_range(mask);
	fl_set_masked_key(&f->mkey, &f->key, mask);

	if (!fl_mask_fits_tmplt(tmplt, mask)) {
		NL_SET_ERR_MSG_MOD(extack, "Mask does not fit the template");
		return -EINVAL;
	}

	return 0;
}

static int fl_change(struct net *net, struct sk_buff *in_skb,
		     struct tcf_proto *tp, unsigned long base,
		     u32 handle, struct nlattr **tca,
		     void **arg, bool ovr, struct netlink_ext_ack *extack)
{
	struct cls_fl_head *head = rtnl_dereference(tp->root);
	struct cls_fl_filter *fold = *arg;
	struct cls_fl_filter *fnew;
	struct nlattr **tb;
	struct fl_flow_mask mask = {};
	int err;

	if (!tca[TCA_OPTIONS])
		return -EINVAL;

	tb = kcalloc(TCA_FLOWER_MAX + 1, sizeof(struct nlattr *), GFP_KERNEL);
	if (!tb)
		return -ENOBUFS;

	err = nla_parse_nested(tb, TCA_FLOWER_MAX, tca[TCA_OPTIONS],
			       fl_policy, NULL);
	if (err < 0)
		goto errout_tb;

	if (fold && handle && fold->handle != handle) {
		err = -EINVAL;
		goto errout_tb;
	}

	fnew = kzalloc(sizeof(*fnew), GFP_KERNEL);
	if (!fnew) {
		err = -ENOBUFS;
		goto errout_tb;
	}

	err = tcf_exts_init(&fnew->exts, TCA_FLOWER_ACT, 0);
	if (err < 0)
		goto errout;

	if (!handle) {
		handle = 1;
		err = idr_alloc_u32(&head->handle_idr, fnew, &handle,
				    INT_MAX, GFP_KERNEL);
	} else if (!fold) {
		/* user specifies a handle and it doesn't exist */
		err = idr_alloc_u32(&head->handle_idr, fnew, &handle,
				    handle, GFP_KERNEL);
	}
	if (err)
		goto errout;
	fnew->handle = handle;

	if (tb[TCA_FLOWER_FLAGS]) {
		fnew->flags = nla_get_u32(tb[TCA_FLOWER_FLAGS]);

		if (!tc_flags_valid(fnew->flags)) {
			err = -EINVAL;
			goto errout_idr;
		}
	}

	err = fl_set_parms(net, tp, fnew, &mask, base, tb, tca[TCA_RATE], ovr,
			   tp->chain->tmplt_priv, extack);
	if (err)
		goto errout_idr;

	err = fl_check_assign_mask(head, fnew, fold, &mask);
	if (err)
		goto errout_idr;

<<<<<<< HEAD
	if (!tc_skip_sw(fnew->flags)) {
		if (!fold && __fl_lookup(fnew->mask, &fnew->mkey)) {
			err = -EEXIST;
			goto errout_mask;
		}

		err = rhashtable_insert_fast(&fnew->mask->ht, &fnew->ht_node,
					     fnew->mask->filter_ht_params);
		if (err)
			goto errout_mask;
=======
	if (!fold && fl_lookup(fnew->mask, &fnew->mkey)) {
		err = -EEXIST;
		goto errout_mask;
>>>>>>> 40e020c1
	}

	err = rhashtable_insert_fast(&fnew->mask->ht, &fnew->ht_node,
				     fnew->mask->filter_ht_params);
	if (err)
		goto errout_mask;

	if (!tc_skip_hw(fnew->flags)) {
		err = fl_hw_replace_filter(tp, fnew, extack);
		if (err)
			goto errout_mask;
	}

	if (!tc_in_hw(fnew->flags))
		fnew->flags |= TCA_CLS_FLAGS_NOT_IN_HW;

	if (fold) {
		if (!tc_skip_sw(fold->flags))
			rhashtable_remove_fast(&fold->mask->ht,
					       &fold->ht_node,
					       fold->mask->filter_ht_params);
		if (!tc_skip_hw(fold->flags))
			fl_hw_destroy_filter(tp, fold, NULL);
	}

	*arg = fnew;

	if (fold) {
		idr_replace(&head->handle_idr, fnew, fnew->handle);
		list_replace_rcu(&fold->list, &fnew->list);
		tcf_unbind_filter(tp, &fold->res);
		tcf_exts_get_net(&fold->exts);
		tcf_queue_work(&fold->rwork, fl_destroy_filter_work);
	} else {
		list_add_tail_rcu(&fnew->list, &fnew->mask->filters);
	}

	kfree(tb);
	return 0;

errout_mask:
	fl_mask_put(head, fnew->mask, false);

errout_idr:
	if (!fold)
		idr_remove(&head->handle_idr, fnew->handle);
errout:
	tcf_exts_destroy(&fnew->exts);
	kfree(fnew);
errout_tb:
	kfree(tb);
	return err;
}

static int fl_delete(struct tcf_proto *tp, void *arg, bool *last,
		     struct netlink_ext_ack *extack)
{
	struct cls_fl_head *head = rtnl_dereference(tp->root);
	struct cls_fl_filter *f = arg;

	rhashtable_remove_fast(&f->mask->ht, &f->ht_node,
			       f->mask->filter_ht_params);
	__fl_delete(tp, f, extack);
	*last = list_empty(&head->masks);
	return 0;
}

static void fl_walk(struct tcf_proto *tp, struct tcf_walker *arg)
{
	struct cls_fl_head *head = rtnl_dereference(tp->root);
	struct cls_fl_filter *f;

	arg->count = arg->skip;

	while ((f = idr_get_next_ul(&head->handle_idr,
				    &arg->cookie)) != NULL) {
		if (arg->fn(tp, f, arg) < 0) {
			arg->stop = 1;
			break;
		}
		arg->cookie = f->handle + 1;
		arg->count++;
	}
}

static int fl_reoffload(struct tcf_proto *tp, bool add, tc_setup_cb_t *cb,
			void *cb_priv, struct netlink_ext_ack *extack)
{
	struct cls_fl_head *head = rtnl_dereference(tp->root);
	struct tc_cls_flower_offload cls_flower = {};
	struct tcf_block *block = tp->chain->block;
	struct fl_flow_mask *mask;
	struct cls_fl_filter *f;
	int err;

	list_for_each_entry(mask, &head->masks, list) {
		list_for_each_entry(f, &mask->filters, list) {
			if (tc_skip_hw(f->flags))
				continue;

			tc_cls_common_offload_init(&cls_flower.common, tp,
						   f->flags, extack);
			cls_flower.command = add ?
				TC_CLSFLOWER_REPLACE : TC_CLSFLOWER_DESTROY;
			cls_flower.cookie = (unsigned long)f;
			cls_flower.dissector = &mask->dissector;
			cls_flower.mask = &mask->key;
			cls_flower.key = &f->mkey;
			cls_flower.exts = &f->exts;
			cls_flower.classid = f->res.classid;

			err = cb(TC_SETUP_CLSFLOWER, &cls_flower, cb_priv);
			if (err) {
				if (add && tc_skip_sw(f->flags))
					return err;
				continue;
			}

			tc_cls_offload_cnt_update(block, &f->in_hw_count,
						  &f->flags, add);
		}
	}

	return 0;
}

static void fl_hw_create_tmplt(struct tcf_chain *chain,
			       struct fl_flow_tmplt *tmplt)
{
	struct tc_cls_flower_offload cls_flower = {};
	struct tcf_block *block = chain->block;
	struct tcf_exts dummy_exts = { 0, };

	cls_flower.common.chain_index = chain->index;
	cls_flower.command = TC_CLSFLOWER_TMPLT_CREATE;
	cls_flower.cookie = (unsigned long) tmplt;
	cls_flower.dissector = &tmplt->dissector;
	cls_flower.mask = &tmplt->mask;
	cls_flower.key = &tmplt->dummy_key;
	cls_flower.exts = &dummy_exts;

	/* We don't care if driver (any of them) fails to handle this
	 * call. It serves just as a hint for it.
	 */
	tc_setup_cb_call(block, NULL, TC_SETUP_CLSFLOWER,
			 &cls_flower, false);
}

static void fl_hw_destroy_tmplt(struct tcf_chain *chain,
				struct fl_flow_tmplt *tmplt)
{
	struct tc_cls_flower_offload cls_flower = {};
	struct tcf_block *block = chain->block;

	cls_flower.common.chain_index = chain->index;
	cls_flower.command = TC_CLSFLOWER_TMPLT_DESTROY;
	cls_flower.cookie = (unsigned long) tmplt;

	tc_setup_cb_call(block, NULL, TC_SETUP_CLSFLOWER,
			 &cls_flower, false);
}

static void *fl_tmplt_create(struct net *net, struct tcf_chain *chain,
			     struct nlattr **tca,
			     struct netlink_ext_ack *extack)
{
	struct fl_flow_tmplt *tmplt;
	struct nlattr **tb;
	int err;

	if (!tca[TCA_OPTIONS])
		return ERR_PTR(-EINVAL);

	tb = kcalloc(TCA_FLOWER_MAX + 1, sizeof(struct nlattr *), GFP_KERNEL);
	if (!tb)
		return ERR_PTR(-ENOBUFS);
	err = nla_parse_nested(tb, TCA_FLOWER_MAX, tca[TCA_OPTIONS],
			       fl_policy, NULL);
	if (err)
		goto errout_tb;

	tmplt = kzalloc(sizeof(*tmplt), GFP_KERNEL);
	if (!tmplt) {
		err = -ENOMEM;
		goto errout_tb;
	}
	tmplt->chain = chain;
	err = fl_set_key(net, tb, &tmplt->dummy_key, &tmplt->mask, extack);
	if (err)
		goto errout_tmplt;
	kfree(tb);

	fl_init_dissector(&tmplt->dissector, &tmplt->mask);

	fl_hw_create_tmplt(chain, tmplt);

	return tmplt;

errout_tmplt:
	kfree(tmplt);
errout_tb:
	kfree(tb);
	return ERR_PTR(err);
}

static void fl_tmplt_destroy(void *tmplt_priv)
{
	struct fl_flow_tmplt *tmplt = tmplt_priv;

	fl_hw_destroy_tmplt(tmplt->chain, tmplt);
	kfree(tmplt);
}

static int fl_dump_key_val(struct sk_buff *skb,
			   void *val, int val_type,
			   void *mask, int mask_type, int len)
{
	int err;

	if (!memchr_inv(mask, 0, len))
		return 0;
	err = nla_put(skb, val_type, len, val);
	if (err)
		return err;
	if (mask_type != TCA_FLOWER_UNSPEC) {
		err = nla_put(skb, mask_type, len, mask);
		if (err)
			return err;
	}
	return 0;
}

static int fl_dump_key_port_range(struct sk_buff *skb, struct fl_flow_key *key,
				  struct fl_flow_key *mask)
{
	if (fl_dump_key_val(skb, &key->tp_min.dst, TCA_FLOWER_KEY_PORT_DST_MIN,
			    &mask->tp_min.dst, TCA_FLOWER_UNSPEC,
			    sizeof(key->tp_min.dst)) ||
	    fl_dump_key_val(skb, &key->tp_max.dst, TCA_FLOWER_KEY_PORT_DST_MAX,
			    &mask->tp_max.dst, TCA_FLOWER_UNSPEC,
			    sizeof(key->tp_max.dst)) ||
	    fl_dump_key_val(skb, &key->tp_min.src, TCA_FLOWER_KEY_PORT_SRC_MIN,
			    &mask->tp_min.src, TCA_FLOWER_UNSPEC,
			    sizeof(key->tp_min.src)) ||
	    fl_dump_key_val(skb, &key->tp_max.src, TCA_FLOWER_KEY_PORT_SRC_MAX,
			    &mask->tp_max.src, TCA_FLOWER_UNSPEC,
			    sizeof(key->tp_max.src)))
		return -1;

	return 0;
}

static int fl_dump_key_mpls(struct sk_buff *skb,
			    struct flow_dissector_key_mpls *mpls_key,
			    struct flow_dissector_key_mpls *mpls_mask)
{
	int err;

	if (!memchr_inv(mpls_mask, 0, sizeof(*mpls_mask)))
		return 0;
	if (mpls_mask->mpls_ttl) {
		err = nla_put_u8(skb, TCA_FLOWER_KEY_MPLS_TTL,
				 mpls_key->mpls_ttl);
		if (err)
			return err;
	}
	if (mpls_mask->mpls_tc) {
		err = nla_put_u8(skb, TCA_FLOWER_KEY_MPLS_TC,
				 mpls_key->mpls_tc);
		if (err)
			return err;
	}
	if (mpls_mask->mpls_label) {
		err = nla_put_u32(skb, TCA_FLOWER_KEY_MPLS_LABEL,
				  mpls_key->mpls_label);
		if (err)
			return err;
	}
	if (mpls_mask->mpls_bos) {
		err = nla_put_u8(skb, TCA_FLOWER_KEY_MPLS_BOS,
				 mpls_key->mpls_bos);
		if (err)
			return err;
	}
	return 0;
}

static int fl_dump_key_ip(struct sk_buff *skb, bool encap,
			  struct flow_dissector_key_ip *key,
			  struct flow_dissector_key_ip *mask)
{
	int tos_key = encap ? TCA_FLOWER_KEY_ENC_IP_TOS : TCA_FLOWER_KEY_IP_TOS;
	int ttl_key = encap ? TCA_FLOWER_KEY_ENC_IP_TTL : TCA_FLOWER_KEY_IP_TTL;
	int tos_mask = encap ? TCA_FLOWER_KEY_ENC_IP_TOS_MASK : TCA_FLOWER_KEY_IP_TOS_MASK;
	int ttl_mask = encap ? TCA_FLOWER_KEY_ENC_IP_TTL_MASK : TCA_FLOWER_KEY_IP_TTL_MASK;

	if (fl_dump_key_val(skb, &key->tos, tos_key, &mask->tos, tos_mask, sizeof(key->tos)) ||
	    fl_dump_key_val(skb, &key->ttl, ttl_key, &mask->ttl, ttl_mask, sizeof(key->ttl)))
		return -1;

	return 0;
}

static int fl_dump_key_vlan(struct sk_buff *skb,
			    int vlan_id_key, int vlan_prio_key,
			    struct flow_dissector_key_vlan *vlan_key,
			    struct flow_dissector_key_vlan *vlan_mask)
{
	int err;

	if (!memchr_inv(vlan_mask, 0, sizeof(*vlan_mask)))
		return 0;
	if (vlan_mask->vlan_id) {
		err = nla_put_u16(skb, vlan_id_key,
				  vlan_key->vlan_id);
		if (err)
			return err;
	}
	if (vlan_mask->vlan_priority) {
		err = nla_put_u8(skb, vlan_prio_key,
				 vlan_key->vlan_priority);
		if (err)
			return err;
	}
	return 0;
}

static void fl_get_key_flag(u32 dissector_key, u32 dissector_mask,
			    u32 *flower_key, u32 *flower_mask,
			    u32 flower_flag_bit, u32 dissector_flag_bit)
{
	if (dissector_mask & dissector_flag_bit) {
		*flower_mask |= flower_flag_bit;
		if (dissector_key & dissector_flag_bit)
			*flower_key |= flower_flag_bit;
	}
}

static int fl_dump_key_flags(struct sk_buff *skb, u32 flags_key, u32 flags_mask)
{
	u32 key, mask;
	__be32 _key, _mask;
	int err;

	if (!memchr_inv(&flags_mask, 0, sizeof(flags_mask)))
		return 0;

	key = 0;
	mask = 0;

	fl_get_key_flag(flags_key, flags_mask, &key, &mask,
			TCA_FLOWER_KEY_FLAGS_IS_FRAGMENT, FLOW_DIS_IS_FRAGMENT);
	fl_get_key_flag(flags_key, flags_mask, &key, &mask,
			TCA_FLOWER_KEY_FLAGS_FRAG_IS_FIRST,
			FLOW_DIS_FIRST_FRAG);

	_key = cpu_to_be32(key);
	_mask = cpu_to_be32(mask);

	err = nla_put(skb, TCA_FLOWER_KEY_FLAGS, 4, &_key);
	if (err)
		return err;

	return nla_put(skb, TCA_FLOWER_KEY_FLAGS_MASK, 4, &_mask);
}

static int fl_dump_key_geneve_opt(struct sk_buff *skb,
				  struct flow_dissector_key_enc_opts *enc_opts)
{
	struct geneve_opt *opt;
	struct nlattr *nest;
	int opt_off = 0;

	nest = nla_nest_start(skb, TCA_FLOWER_KEY_ENC_OPTS_GENEVE);
	if (!nest)
		goto nla_put_failure;

	while (enc_opts->len > opt_off) {
		opt = (struct geneve_opt *)&enc_opts->data[opt_off];

		if (nla_put_be16(skb, TCA_FLOWER_KEY_ENC_OPT_GENEVE_CLASS,
				 opt->opt_class))
			goto nla_put_failure;
		if (nla_put_u8(skb, TCA_FLOWER_KEY_ENC_OPT_GENEVE_TYPE,
			       opt->type))
			goto nla_put_failure;
		if (nla_put(skb, TCA_FLOWER_KEY_ENC_OPT_GENEVE_DATA,
			    opt->length * 4, opt->opt_data))
			goto nla_put_failure;

		opt_off += sizeof(struct geneve_opt) + opt->length * 4;
	}
	nla_nest_end(skb, nest);
	return 0;

nla_put_failure:
	nla_nest_cancel(skb, nest);
	return -EMSGSIZE;
}

static int fl_dump_key_options(struct sk_buff *skb, int enc_opt_type,
			       struct flow_dissector_key_enc_opts *enc_opts)
{
	struct nlattr *nest;
	int err;

	if (!enc_opts->len)
		return 0;

	nest = nla_nest_start(skb, enc_opt_type);
	if (!nest)
		goto nla_put_failure;

	switch (enc_opts->dst_opt_type) {
	case TUNNEL_GENEVE_OPT:
		err = fl_dump_key_geneve_opt(skb, enc_opts);
		if (err)
			goto nla_put_failure;
		break;
	default:
		goto nla_put_failure;
	}
	nla_nest_end(skb, nest);
	return 0;

nla_put_failure:
	nla_nest_cancel(skb, nest);
	return -EMSGSIZE;
}

static int fl_dump_key_enc_opt(struct sk_buff *skb,
			       struct flow_dissector_key_enc_opts *key_opts,
			       struct flow_dissector_key_enc_opts *msk_opts)
{
	int err;

	err = fl_dump_key_options(skb, TCA_FLOWER_KEY_ENC_OPTS, key_opts);
	if (err)
		return err;

	return fl_dump_key_options(skb, TCA_FLOWER_KEY_ENC_OPTS_MASK, msk_opts);
}

static int fl_dump_key(struct sk_buff *skb, struct net *net,
		       struct fl_flow_key *key, struct fl_flow_key *mask)
{
	if (mask->indev_ifindex) {
		struct net_device *dev;

		dev = __dev_get_by_index(net, key->indev_ifindex);
		if (dev && nla_put_string(skb, TCA_FLOWER_INDEV, dev->name))
			goto nla_put_failure;
	}

	if (fl_dump_key_val(skb, key->eth.dst, TCA_FLOWER_KEY_ETH_DST,
			    mask->eth.dst, TCA_FLOWER_KEY_ETH_DST_MASK,
			    sizeof(key->eth.dst)) ||
	    fl_dump_key_val(skb, key->eth.src, TCA_FLOWER_KEY_ETH_SRC,
			    mask->eth.src, TCA_FLOWER_KEY_ETH_SRC_MASK,
			    sizeof(key->eth.src)) ||
	    fl_dump_key_val(skb, &key->basic.n_proto, TCA_FLOWER_KEY_ETH_TYPE,
			    &mask->basic.n_proto, TCA_FLOWER_UNSPEC,
			    sizeof(key->basic.n_proto)))
		goto nla_put_failure;

	if (fl_dump_key_mpls(skb, &key->mpls, &mask->mpls))
		goto nla_put_failure;

	if (fl_dump_key_vlan(skb, TCA_FLOWER_KEY_VLAN_ID,
			     TCA_FLOWER_KEY_VLAN_PRIO, &key->vlan, &mask->vlan))
		goto nla_put_failure;

	if (fl_dump_key_vlan(skb, TCA_FLOWER_KEY_CVLAN_ID,
			     TCA_FLOWER_KEY_CVLAN_PRIO,
			     &key->cvlan, &mask->cvlan) ||
	    (mask->cvlan.vlan_tpid &&
	     nla_put_be16(skb, TCA_FLOWER_KEY_VLAN_ETH_TYPE,
			  key->cvlan.vlan_tpid)))
		goto nla_put_failure;

	if (mask->basic.n_proto) {
		if (mask->cvlan.vlan_tpid) {
			if (nla_put_be16(skb, TCA_FLOWER_KEY_CVLAN_ETH_TYPE,
					 key->basic.n_proto))
				goto nla_put_failure;
		} else if (mask->vlan.vlan_tpid) {
			if (nla_put_be16(skb, TCA_FLOWER_KEY_VLAN_ETH_TYPE,
					 key->basic.n_proto))
				goto nla_put_failure;
		}
	}

	if ((key->basic.n_proto == htons(ETH_P_IP) ||
	     key->basic.n_proto == htons(ETH_P_IPV6)) &&
	    (fl_dump_key_val(skb, &key->basic.ip_proto, TCA_FLOWER_KEY_IP_PROTO,
			    &mask->basic.ip_proto, TCA_FLOWER_UNSPEC,
			    sizeof(key->basic.ip_proto)) ||
	    fl_dump_key_ip(skb, false, &key->ip, &mask->ip)))
		goto nla_put_failure;

	if (key->control.addr_type == FLOW_DISSECTOR_KEY_IPV4_ADDRS &&
	    (fl_dump_key_val(skb, &key->ipv4.src, TCA_FLOWER_KEY_IPV4_SRC,
			     &mask->ipv4.src, TCA_FLOWER_KEY_IPV4_SRC_MASK,
			     sizeof(key->ipv4.src)) ||
	     fl_dump_key_val(skb, &key->ipv4.dst, TCA_FLOWER_KEY_IPV4_DST,
			     &mask->ipv4.dst, TCA_FLOWER_KEY_IPV4_DST_MASK,
			     sizeof(key->ipv4.dst))))
		goto nla_put_failure;
	else if (key->control.addr_type == FLOW_DISSECTOR_KEY_IPV6_ADDRS &&
		 (fl_dump_key_val(skb, &key->ipv6.src, TCA_FLOWER_KEY_IPV6_SRC,
				  &mask->ipv6.src, TCA_FLOWER_KEY_IPV6_SRC_MASK,
				  sizeof(key->ipv6.src)) ||
		  fl_dump_key_val(skb, &key->ipv6.dst, TCA_FLOWER_KEY_IPV6_DST,
				  &mask->ipv6.dst, TCA_FLOWER_KEY_IPV6_DST_MASK,
				  sizeof(key->ipv6.dst))))
		goto nla_put_failure;

	if (key->basic.ip_proto == IPPROTO_TCP &&
	    (fl_dump_key_val(skb, &key->tp.src, TCA_FLOWER_KEY_TCP_SRC,
			     &mask->tp.src, TCA_FLOWER_KEY_TCP_SRC_MASK,
			     sizeof(key->tp.src)) ||
	     fl_dump_key_val(skb, &key->tp.dst, TCA_FLOWER_KEY_TCP_DST,
			     &mask->tp.dst, TCA_FLOWER_KEY_TCP_DST_MASK,
			     sizeof(key->tp.dst)) ||
	     fl_dump_key_val(skb, &key->tcp.flags, TCA_FLOWER_KEY_TCP_FLAGS,
			     &mask->tcp.flags, TCA_FLOWER_KEY_TCP_FLAGS_MASK,
			     sizeof(key->tcp.flags))))
		goto nla_put_failure;
	else if (key->basic.ip_proto == IPPROTO_UDP &&
		 (fl_dump_key_val(skb, &key->tp.src, TCA_FLOWER_KEY_UDP_SRC,
				  &mask->tp.src, TCA_FLOWER_KEY_UDP_SRC_MASK,
				  sizeof(key->tp.src)) ||
		  fl_dump_key_val(skb, &key->tp.dst, TCA_FLOWER_KEY_UDP_DST,
				  &mask->tp.dst, TCA_FLOWER_KEY_UDP_DST_MASK,
				  sizeof(key->tp.dst))))
		goto nla_put_failure;
	else if (key->basic.ip_proto == IPPROTO_SCTP &&
		 (fl_dump_key_val(skb, &key->tp.src, TCA_FLOWER_KEY_SCTP_SRC,
				  &mask->tp.src, TCA_FLOWER_KEY_SCTP_SRC_MASK,
				  sizeof(key->tp.src)) ||
		  fl_dump_key_val(skb, &key->tp.dst, TCA_FLOWER_KEY_SCTP_DST,
				  &mask->tp.dst, TCA_FLOWER_KEY_SCTP_DST_MASK,
				  sizeof(key->tp.dst))))
		goto nla_put_failure;
	else if (key->basic.n_proto == htons(ETH_P_IP) &&
		 key->basic.ip_proto == IPPROTO_ICMP &&
		 (fl_dump_key_val(skb, &key->icmp.type,
				  TCA_FLOWER_KEY_ICMPV4_TYPE, &mask->icmp.type,
				  TCA_FLOWER_KEY_ICMPV4_TYPE_MASK,
				  sizeof(key->icmp.type)) ||
		  fl_dump_key_val(skb, &key->icmp.code,
				  TCA_FLOWER_KEY_ICMPV4_CODE, &mask->icmp.code,
				  TCA_FLOWER_KEY_ICMPV4_CODE_MASK,
				  sizeof(key->icmp.code))))
		goto nla_put_failure;
	else if (key->basic.n_proto == htons(ETH_P_IPV6) &&
		 key->basic.ip_proto == IPPROTO_ICMPV6 &&
		 (fl_dump_key_val(skb, &key->icmp.type,
				  TCA_FLOWER_KEY_ICMPV6_TYPE, &mask->icmp.type,
				  TCA_FLOWER_KEY_ICMPV6_TYPE_MASK,
				  sizeof(key->icmp.type)) ||
		  fl_dump_key_val(skb, &key->icmp.code,
				  TCA_FLOWER_KEY_ICMPV6_CODE, &mask->icmp.code,
				  TCA_FLOWER_KEY_ICMPV6_CODE_MASK,
				  sizeof(key->icmp.code))))
		goto nla_put_failure;
	else if ((key->basic.n_proto == htons(ETH_P_ARP) ||
		  key->basic.n_proto == htons(ETH_P_RARP)) &&
		 (fl_dump_key_val(skb, &key->arp.sip,
				  TCA_FLOWER_KEY_ARP_SIP, &mask->arp.sip,
				  TCA_FLOWER_KEY_ARP_SIP_MASK,
				  sizeof(key->arp.sip)) ||
		  fl_dump_key_val(skb, &key->arp.tip,
				  TCA_FLOWER_KEY_ARP_TIP, &mask->arp.tip,
				  TCA_FLOWER_KEY_ARP_TIP_MASK,
				  sizeof(key->arp.tip)) ||
		  fl_dump_key_val(skb, &key->arp.op,
				  TCA_FLOWER_KEY_ARP_OP, &mask->arp.op,
				  TCA_FLOWER_KEY_ARP_OP_MASK,
				  sizeof(key->arp.op)) ||
		  fl_dump_key_val(skb, key->arp.sha, TCA_FLOWER_KEY_ARP_SHA,
				  mask->arp.sha, TCA_FLOWER_KEY_ARP_SHA_MASK,
				  sizeof(key->arp.sha)) ||
		  fl_dump_key_val(skb, key->arp.tha, TCA_FLOWER_KEY_ARP_THA,
				  mask->arp.tha, TCA_FLOWER_KEY_ARP_THA_MASK,
				  sizeof(key->arp.tha))))
		goto nla_put_failure;

	if ((key->basic.ip_proto == IPPROTO_TCP ||
	     key->basic.ip_proto == IPPROTO_UDP ||
	     key->basic.ip_proto == IPPROTO_SCTP) &&
	     fl_dump_key_port_range(skb, key, mask))
		goto nla_put_failure;

	if (key->enc_control.addr_type == FLOW_DISSECTOR_KEY_IPV4_ADDRS &&
	    (fl_dump_key_val(skb, &key->enc_ipv4.src,
			    TCA_FLOWER_KEY_ENC_IPV4_SRC, &mask->enc_ipv4.src,
			    TCA_FLOWER_KEY_ENC_IPV4_SRC_MASK,
			    sizeof(key->enc_ipv4.src)) ||
	     fl_dump_key_val(skb, &key->enc_ipv4.dst,
			     TCA_FLOWER_KEY_ENC_IPV4_DST, &mask->enc_ipv4.dst,
			     TCA_FLOWER_KEY_ENC_IPV4_DST_MASK,
			     sizeof(key->enc_ipv4.dst))))
		goto nla_put_failure;
	else if (key->enc_control.addr_type == FLOW_DISSECTOR_KEY_IPV6_ADDRS &&
		 (fl_dump_key_val(skb, &key->enc_ipv6.src,
			    TCA_FLOWER_KEY_ENC_IPV6_SRC, &mask->enc_ipv6.src,
			    TCA_FLOWER_KEY_ENC_IPV6_SRC_MASK,
			    sizeof(key->enc_ipv6.src)) ||
		 fl_dump_key_val(skb, &key->enc_ipv6.dst,
				 TCA_FLOWER_KEY_ENC_IPV6_DST,
				 &mask->enc_ipv6.dst,
				 TCA_FLOWER_KEY_ENC_IPV6_DST_MASK,
			    sizeof(key->enc_ipv6.dst))))
		goto nla_put_failure;

	if (fl_dump_key_val(skb, &key->enc_key_id, TCA_FLOWER_KEY_ENC_KEY_ID,
			    &mask->enc_key_id, TCA_FLOWER_UNSPEC,
			    sizeof(key->enc_key_id)) ||
	    fl_dump_key_val(skb, &key->enc_tp.src,
			    TCA_FLOWER_KEY_ENC_UDP_SRC_PORT,
			    &mask->enc_tp.src,
			    TCA_FLOWER_KEY_ENC_UDP_SRC_PORT_MASK,
			    sizeof(key->enc_tp.src)) ||
	    fl_dump_key_val(skb, &key->enc_tp.dst,
			    TCA_FLOWER_KEY_ENC_UDP_DST_PORT,
			    &mask->enc_tp.dst,
			    TCA_FLOWER_KEY_ENC_UDP_DST_PORT_MASK,
			    sizeof(key->enc_tp.dst)) ||
	    fl_dump_key_ip(skb, true, &key->enc_ip, &mask->enc_ip) ||
	    fl_dump_key_enc_opt(skb, &key->enc_opts, &mask->enc_opts))
		goto nla_put_failure;

	if (fl_dump_key_flags(skb, key->control.flags, mask->control.flags))
		goto nla_put_failure;

	return 0;

nla_put_failure:
	return -EMSGSIZE;
}

static int fl_dump(struct net *net, struct tcf_proto *tp, void *fh,
		   struct sk_buff *skb, struct tcmsg *t)
{
	struct cls_fl_filter *f = fh;
	struct nlattr *nest;
	struct fl_flow_key *key, *mask;

	if (!f)
		return skb->len;

	t->tcm_handle = f->handle;

	nest = nla_nest_start(skb, TCA_OPTIONS);
	if (!nest)
		goto nla_put_failure;

	if (f->res.classid &&
	    nla_put_u32(skb, TCA_FLOWER_CLASSID, f->res.classid))
		goto nla_put_failure;

	key = &f->key;
	mask = &f->mask->key;

	if (fl_dump_key(skb, net, key, mask))
		goto nla_put_failure;

	if (!tc_skip_hw(f->flags))
		fl_hw_update_stats(tp, f);

	if (f->flags && nla_put_u32(skb, TCA_FLOWER_FLAGS, f->flags))
		goto nla_put_failure;

	if (nla_put_u32(skb, TCA_FLOWER_IN_HW_COUNT, f->in_hw_count))
		goto nla_put_failure;

	if (tcf_exts_dump(skb, &f->exts))
		goto nla_put_failure;

	nla_nest_end(skb, nest);

	if (tcf_exts_dump_stats(skb, &f->exts) < 0)
		goto nla_put_failure;

	return skb->len;

nla_put_failure:
	nla_nest_cancel(skb, nest);
	return -1;
}

static int fl_tmplt_dump(struct sk_buff *skb, struct net *net, void *tmplt_priv)
{
	struct fl_flow_tmplt *tmplt = tmplt_priv;
	struct fl_flow_key *key, *mask;
	struct nlattr *nest;

	nest = nla_nest_start(skb, TCA_OPTIONS);
	if (!nest)
		goto nla_put_failure;

	key = &tmplt->dummy_key;
	mask = &tmplt->mask;

	if (fl_dump_key(skb, net, key, mask))
		goto nla_put_failure;

	nla_nest_end(skb, nest);

	return skb->len;

nla_put_failure:
	nla_nest_cancel(skb, nest);
	return -EMSGSIZE;
}

static void fl_bind_class(void *fh, u32 classid, unsigned long cl)
{
	struct cls_fl_filter *f = fh;

	if (f && f->res.classid == classid)
		f->res.class = cl;
}

static struct tcf_proto_ops cls_fl_ops __read_mostly = {
	.kind		= "flower",
	.classify	= fl_classify,
	.init		= fl_init,
	.destroy	= fl_destroy,
	.get		= fl_get,
	.change		= fl_change,
	.delete		= fl_delete,
	.walk		= fl_walk,
	.reoffload	= fl_reoffload,
	.dump		= fl_dump,
	.bind_class	= fl_bind_class,
	.tmplt_create	= fl_tmplt_create,
	.tmplt_destroy	= fl_tmplt_destroy,
	.tmplt_dump	= fl_tmplt_dump,
	.owner		= THIS_MODULE,
};

static int __init cls_fl_init(void)
{
	return register_tcf_proto_ops(&cls_fl_ops);
}

static void __exit cls_fl_exit(void)
{
	unregister_tcf_proto_ops(&cls_fl_ops);
}

module_init(cls_fl_init);
module_exit(cls_fl_exit);

MODULE_AUTHOR("Jiri Pirko <jiri@resnulli.us>");
MODULE_DESCRIPTION("Flower classifier");
MODULE_LICENSE("GPL v2");<|MERGE_RESOLUTION|>--- conflicted
+++ resolved
@@ -1355,22 +1355,9 @@
 	if (err)
 		goto errout_idr;
 
-<<<<<<< HEAD
-	if (!tc_skip_sw(fnew->flags)) {
-		if (!fold && __fl_lookup(fnew->mask, &fnew->mkey)) {
-			err = -EEXIST;
-			goto errout_mask;
-		}
-
-		err = rhashtable_insert_fast(&fnew->mask->ht, &fnew->ht_node,
-					     fnew->mask->filter_ht_params);
-		if (err)
-			goto errout_mask;
-=======
-	if (!fold && fl_lookup(fnew->mask, &fnew->mkey)) {
+	if (!fold && __fl_lookup(fnew->mask, &fnew->mkey)) {
 		err = -EEXIST;
 		goto errout_mask;
->>>>>>> 40e020c1
 	}
 
 	err = rhashtable_insert_fast(&fnew->mask->ht, &fnew->ht_node,
