// SPDX-License-Identifier: GPL-2.0-only
/*
 * Ingenic SoCs pinctrl driver
 *
 * Copyright (c) 2017 Paul Cercueil <paul@crapouillou.net>
 * Copyright (c) 2019 Zhou Yanjie <zhouyanjie@zoho.com>
 */

#include <linux/compiler.h>
#include <linux/gpio/driver.h>
#include <linux/interrupt.h>
#include <linux/io.h>
#include <linux/of_device.h>
#include <linux/of_irq.h>
#include <linux/of_platform.h>
#include <linux/pinctrl/pinctrl.h>
#include <linux/pinctrl/pinmux.h>
#include <linux/pinctrl/pinconf.h>
#include <linux/pinctrl/pinconf-generic.h>
#include <linux/platform_device.h>
#include <linux/regmap.h>
#include <linux/slab.h>

#include "core.h"
#include "pinconf.h"
#include "pinmux.h"

#define GPIO_PIN	0x00
#define GPIO_MSK	0x20

#define JZ4740_GPIO_DATA	0x10
#define JZ4740_GPIO_PULL_DIS	0x30
#define JZ4740_GPIO_FUNC	0x40
#define JZ4740_GPIO_SELECT	0x50
#define JZ4740_GPIO_DIR		0x60
#define JZ4740_GPIO_TRIG	0x70
#define JZ4740_GPIO_FLAG	0x80

#define JZ4760_GPIO_INT		0x10
#define JZ4760_GPIO_PAT1	0x30
#define JZ4760_GPIO_PAT0	0x40
#define JZ4760_GPIO_FLAG	0x50
#define JZ4760_GPIO_PEN		0x70

#define X1000_GPIO_PZ_BASE		0x700
#define X1000_GPIO_PZ_GID2LD	0x7f0

#define REG_SET(x) ((x) + 0x4)
#define REG_CLEAR(x) ((x) + 0x8)

#define PINS_PER_GPIO_CHIP 32

enum jz_version {
	ID_JZ4740,
	ID_JZ4725B,
	ID_JZ4760,
	ID_JZ4760B,
	ID_JZ4770,
	ID_JZ4780,
	ID_X1000,
	ID_X1000E,
	ID_X1500,
};

struct ingenic_chip_info {
	unsigned int num_chips;

	const struct group_desc *groups;
	unsigned int num_groups;

	const struct function_desc *functions;
	unsigned int num_functions;

	const u32 *pull_ups, *pull_downs;
};

struct ingenic_pinctrl {
	struct device *dev;
	struct regmap *map;
	struct pinctrl_dev *pctl;
	struct pinctrl_pin_desc *pdesc;
	enum jz_version version;

	const struct ingenic_chip_info *info;
};

struct ingenic_gpio_chip {
	struct ingenic_pinctrl *jzpc;
	struct gpio_chip gc;
	struct irq_chip irq_chip;
	unsigned int irq, reg_base;
};

static const u32 jz4740_pull_ups[4] = {
	0xffffffff, 0xffffffff, 0xffffffff, 0xffffffff,
};

static const u32 jz4740_pull_downs[4] = {
	0x00000000, 0x00000000, 0x00000000, 0x00000000,
};

static int jz4740_mmc_1bit_pins[] = { 0x69, 0x68, 0x6a, };
static int jz4740_mmc_4bit_pins[] = { 0x6b, 0x6c, 0x6d, };
static int jz4740_uart0_data_pins[] = { 0x7a, 0x79, };
static int jz4740_uart0_hwflow_pins[] = { 0x7e, 0x7f, };
static int jz4740_uart1_data_pins[] = { 0x7e, 0x7f, };
static int jz4740_lcd_8bit_pins[] = {
	0x40, 0x41, 0x42, 0x43, 0x44, 0x45, 0x46, 0x47, 0x52, 0x53, 0x54,
};
static int jz4740_lcd_16bit_pins[] = {
	0x48, 0x49, 0x4a, 0x4b, 0x4c, 0x4d, 0x4e, 0x4f, 0x55,
};
static int jz4740_lcd_18bit_pins[] = { 0x50, 0x51, };
static int jz4740_lcd_18bit_tft_pins[] = { 0x56, 0x57, 0x31, 0x32, };
static int jz4740_nand_cs1_pins[] = { 0x39, };
static int jz4740_nand_cs2_pins[] = { 0x3a, };
static int jz4740_nand_cs3_pins[] = { 0x3b, };
static int jz4740_nand_cs4_pins[] = { 0x3c, };
static int jz4740_pwm_pwm0_pins[] = { 0x77, };
static int jz4740_pwm_pwm1_pins[] = { 0x78, };
static int jz4740_pwm_pwm2_pins[] = { 0x79, };
static int jz4740_pwm_pwm3_pins[] = { 0x7a, };
static int jz4740_pwm_pwm4_pins[] = { 0x7b, };
static int jz4740_pwm_pwm5_pins[] = { 0x7c, };
static int jz4740_pwm_pwm6_pins[] = { 0x7e, };
static int jz4740_pwm_pwm7_pins[] = { 0x7f, };

static int jz4740_mmc_1bit_funcs[] = { 0, 0, 0, };
static int jz4740_mmc_4bit_funcs[] = { 0, 0, 0, };
static int jz4740_uart0_data_funcs[] = { 1, 1, };
static int jz4740_uart0_hwflow_funcs[] = { 1, 1, };
static int jz4740_uart1_data_funcs[] = { 2, 2, };
static int jz4740_lcd_8bit_funcs[] = { 0, 0, 0, 0, 0, 0, 0, 0, 0, 0, 0, };
static int jz4740_lcd_16bit_funcs[] = { 0, 0, 0, 0, 0, 0, 0, 0, 0, };
static int jz4740_lcd_18bit_funcs[] = { 0, 0, };
static int jz4740_lcd_18bit_tft_funcs[] = { 0, 0, 0, 0, };
static int jz4740_nand_cs1_funcs[] = { 0, };
static int jz4740_nand_cs2_funcs[] = { 0, };
static int jz4740_nand_cs3_funcs[] = { 0, };
static int jz4740_nand_cs4_funcs[] = { 0, };
static int jz4740_pwm_pwm0_funcs[] = { 0, };
static int jz4740_pwm_pwm1_funcs[] = { 0, };
static int jz4740_pwm_pwm2_funcs[] = { 0, };
static int jz4740_pwm_pwm3_funcs[] = { 0, };
static int jz4740_pwm_pwm4_funcs[] = { 0, };
static int jz4740_pwm_pwm5_funcs[] = { 0, };
static int jz4740_pwm_pwm6_funcs[] = { 0, };
static int jz4740_pwm_pwm7_funcs[] = { 0, };

#define INGENIC_PIN_GROUP(name, id)			\
	{						\
		name,					\
		id##_pins,				\
		ARRAY_SIZE(id##_pins),			\
		id##_funcs,				\
	}

static const struct group_desc jz4740_groups[] = {
	INGENIC_PIN_GROUP("mmc-1bit", jz4740_mmc_1bit),
	INGENIC_PIN_GROUP("mmc-4bit", jz4740_mmc_4bit),
	INGENIC_PIN_GROUP("uart0-data", jz4740_uart0_data),
	INGENIC_PIN_GROUP("uart0-hwflow", jz4740_uart0_hwflow),
	INGENIC_PIN_GROUP("uart1-data", jz4740_uart1_data),
	INGENIC_PIN_GROUP("lcd-8bit", jz4740_lcd_8bit),
	INGENIC_PIN_GROUP("lcd-16bit", jz4740_lcd_16bit),
	INGENIC_PIN_GROUP("lcd-18bit", jz4740_lcd_18bit),
	INGENIC_PIN_GROUP("lcd-18bit-tft", jz4740_lcd_18bit_tft),
	{ "lcd-no-pins", },
	INGENIC_PIN_GROUP("nand-cs1", jz4740_nand_cs1),
	INGENIC_PIN_GROUP("nand-cs2", jz4740_nand_cs2),
	INGENIC_PIN_GROUP("nand-cs3", jz4740_nand_cs3),
	INGENIC_PIN_GROUP("nand-cs4", jz4740_nand_cs4),
	INGENIC_PIN_GROUP("pwm0", jz4740_pwm_pwm0),
	INGENIC_PIN_GROUP("pwm1", jz4740_pwm_pwm1),
	INGENIC_PIN_GROUP("pwm2", jz4740_pwm_pwm2),
	INGENIC_PIN_GROUP("pwm3", jz4740_pwm_pwm3),
	INGENIC_PIN_GROUP("pwm4", jz4740_pwm_pwm4),
	INGENIC_PIN_GROUP("pwm5", jz4740_pwm_pwm5),
	INGENIC_PIN_GROUP("pwm6", jz4740_pwm_pwm6),
	INGENIC_PIN_GROUP("pwm7", jz4740_pwm_pwm7),
};

static const char *jz4740_mmc_groups[] = { "mmc-1bit", "mmc-4bit", };
static const char *jz4740_uart0_groups[] = { "uart0-data", "uart0-hwflow", };
static const char *jz4740_uart1_groups[] = { "uart1-data", };
static const char *jz4740_lcd_groups[] = {
	"lcd-8bit", "lcd-16bit", "lcd-18bit", "lcd-18bit-tft", "lcd-no-pins",
};
static const char *jz4740_nand_groups[] = {
	"nand-cs1", "nand-cs2", "nand-cs3", "nand-cs4",
};
static const char *jz4740_pwm0_groups[] = { "pwm0", };
static const char *jz4740_pwm1_groups[] = { "pwm1", };
static const char *jz4740_pwm2_groups[] = { "pwm2", };
static const char *jz4740_pwm3_groups[] = { "pwm3", };
static const char *jz4740_pwm4_groups[] = { "pwm4", };
static const char *jz4740_pwm5_groups[] = { "pwm5", };
static const char *jz4740_pwm6_groups[] = { "pwm6", };
static const char *jz4740_pwm7_groups[] = { "pwm7", };

static const struct function_desc jz4740_functions[] = {
	{ "mmc", jz4740_mmc_groups, ARRAY_SIZE(jz4740_mmc_groups), },
	{ "uart0", jz4740_uart0_groups, ARRAY_SIZE(jz4740_uart0_groups), },
	{ "uart1", jz4740_uart1_groups, ARRAY_SIZE(jz4740_uart1_groups), },
	{ "lcd", jz4740_lcd_groups, ARRAY_SIZE(jz4740_lcd_groups), },
	{ "nand", jz4740_nand_groups, ARRAY_SIZE(jz4740_nand_groups), },
	{ "pwm0", jz4740_pwm0_groups, ARRAY_SIZE(jz4740_pwm0_groups), },
	{ "pwm1", jz4740_pwm1_groups, ARRAY_SIZE(jz4740_pwm1_groups), },
	{ "pwm2", jz4740_pwm2_groups, ARRAY_SIZE(jz4740_pwm2_groups), },
	{ "pwm3", jz4740_pwm3_groups, ARRAY_SIZE(jz4740_pwm3_groups), },
	{ "pwm4", jz4740_pwm4_groups, ARRAY_SIZE(jz4740_pwm4_groups), },
	{ "pwm5", jz4740_pwm5_groups, ARRAY_SIZE(jz4740_pwm5_groups), },
	{ "pwm6", jz4740_pwm6_groups, ARRAY_SIZE(jz4740_pwm6_groups), },
	{ "pwm7", jz4740_pwm7_groups, ARRAY_SIZE(jz4740_pwm7_groups), },
};

static const struct ingenic_chip_info jz4740_chip_info = {
	.num_chips = 4,
	.groups = jz4740_groups,
	.num_groups = ARRAY_SIZE(jz4740_groups),
	.functions = jz4740_functions,
	.num_functions = ARRAY_SIZE(jz4740_functions),
	.pull_ups = jz4740_pull_ups,
	.pull_downs = jz4740_pull_downs,
};

static int jz4725b_mmc0_1bit_pins[] = { 0x48, 0x49, 0x5c, };
static int jz4725b_mmc0_4bit_pins[] = { 0x5d, 0x5b, 0x56, };
static int jz4725b_mmc1_1bit_pins[] = { 0x7a, 0x7b, 0x7c, };
static int jz4725b_mmc1_4bit_pins[] = { 0x7d, 0x7e, 0x7f, };
static int jz4725b_uart_data_pins[] = { 0x4c, 0x4d, };
static int jz4725b_nand_cs1_pins[] = { 0x55, };
static int jz4725b_nand_cs2_pins[] = { 0x56, };
static int jz4725b_nand_cs3_pins[] = { 0x57, };
static int jz4725b_nand_cs4_pins[] = { 0x58, };
static int jz4725b_nand_cle_ale_pins[] = { 0x48, 0x49 };
static int jz4725b_nand_fre_fwe_pins[] = { 0x5c, 0x5d };
static int jz4725b_pwm_pwm0_pins[] = { 0x4a, };
static int jz4725b_pwm_pwm1_pins[] = { 0x4b, };
static int jz4725b_pwm_pwm2_pins[] = { 0x4c, };
static int jz4725b_pwm_pwm3_pins[] = { 0x4d, };
static int jz4725b_pwm_pwm4_pins[] = { 0x4e, };
static int jz4725b_pwm_pwm5_pins[] = { 0x4f, };
static int jz4725b_lcd_8bit_pins[] = {
	0x72, 0x73, 0x74,
	0x60, 0x61, 0x62, 0x63,
	0x64, 0x65, 0x66, 0x67,
};
static int jz4725b_lcd_16bit_pins[] = {
	0x68, 0x69, 0x6a, 0x6b,
	0x6c, 0x6d, 0x6e, 0x6f,
};
static int jz4725b_lcd_18bit_pins[] = { 0x70, 0x71, };
static int jz4725b_lcd_24bit_pins[] = { 0x76, 0x77, 0x78, 0x79, };
static int jz4725b_lcd_special_pins[] = { 0x76, 0x77, 0x78, 0x79, };
static int jz4725b_lcd_generic_pins[] = { 0x75, };

static int jz4725b_mmc0_1bit_funcs[] = { 1, 1, 1, };
static int jz4725b_mmc0_4bit_funcs[] = { 1, 0, 1, };
static int jz4725b_mmc1_1bit_funcs[] = { 0, 0, 0, };
static int jz4725b_mmc1_4bit_funcs[] = { 0, 0, 0, };
static int jz4725b_uart_data_funcs[] = { 1, 1, };
static int jz4725b_nand_cs1_funcs[] = { 0, };
static int jz4725b_nand_cs2_funcs[] = { 0, };
static int jz4725b_nand_cs3_funcs[] = { 0, };
static int jz4725b_nand_cs4_funcs[] = { 0, };
static int jz4725b_nand_cle_ale_funcs[] = { 0, 0, };
static int jz4725b_nand_fre_fwe_funcs[] = { 0, 0, };
static int jz4725b_pwm_pwm0_funcs[] = { 0, };
static int jz4725b_pwm_pwm1_funcs[] = { 0, };
static int jz4725b_pwm_pwm2_funcs[] = { 0, };
static int jz4725b_pwm_pwm3_funcs[] = { 0, };
static int jz4725b_pwm_pwm4_funcs[] = { 0, };
static int jz4725b_pwm_pwm5_funcs[] = { 0, };
static int jz4725b_lcd_8bit_funcs[] = { 0, 0, 0, 0, 0, 0, 0, 0, 0, 0, 0, };
static int jz4725b_lcd_16bit_funcs[] = { 0, 0, 0, 0, 0, 0, 0, 0, };
static int jz4725b_lcd_18bit_funcs[] = { 0, 0, };
static int jz4725b_lcd_24bit_funcs[] = { 1, 1, 1, 1, };
static int jz4725b_lcd_special_funcs[] = { 0, 0, 0, 0, };
static int jz4725b_lcd_generic_funcs[] = { 0, };

static const struct group_desc jz4725b_groups[] = {
	INGENIC_PIN_GROUP("mmc0-1bit", jz4725b_mmc0_1bit),
	INGENIC_PIN_GROUP("mmc0-4bit", jz4725b_mmc0_4bit),
	INGENIC_PIN_GROUP("mmc1-1bit", jz4725b_mmc1_1bit),
	INGENIC_PIN_GROUP("mmc1-4bit", jz4725b_mmc1_4bit),
	INGENIC_PIN_GROUP("uart-data", jz4725b_uart_data),
	INGENIC_PIN_GROUP("nand-cs1", jz4725b_nand_cs1),
	INGENIC_PIN_GROUP("nand-cs2", jz4725b_nand_cs2),
	INGENIC_PIN_GROUP("nand-cs3", jz4725b_nand_cs3),
	INGENIC_PIN_GROUP("nand-cs4", jz4725b_nand_cs4),
	INGENIC_PIN_GROUP("nand-cle-ale", jz4725b_nand_cle_ale),
	INGENIC_PIN_GROUP("nand-fre-fwe", jz4725b_nand_fre_fwe),
	INGENIC_PIN_GROUP("pwm0", jz4725b_pwm_pwm0),
	INGENIC_PIN_GROUP("pwm1", jz4725b_pwm_pwm1),
	INGENIC_PIN_GROUP("pwm2", jz4725b_pwm_pwm2),
	INGENIC_PIN_GROUP("pwm3", jz4725b_pwm_pwm3),
	INGENIC_PIN_GROUP("pwm4", jz4725b_pwm_pwm4),
	INGENIC_PIN_GROUP("pwm5", jz4725b_pwm_pwm5),
	INGENIC_PIN_GROUP("lcd-8bit", jz4725b_lcd_8bit),
	INGENIC_PIN_GROUP("lcd-16bit", jz4725b_lcd_16bit),
	INGENIC_PIN_GROUP("lcd-18bit", jz4725b_lcd_18bit),
	INGENIC_PIN_GROUP("lcd-24bit", jz4725b_lcd_24bit),
	INGENIC_PIN_GROUP("lcd-special", jz4725b_lcd_special),
	INGENIC_PIN_GROUP("lcd-generic", jz4725b_lcd_generic),
};

static const char *jz4725b_mmc0_groups[] = { "mmc0-1bit", "mmc0-4bit", };
static const char *jz4725b_mmc1_groups[] = { "mmc1-1bit", "mmc1-4bit", };
static const char *jz4725b_uart_groups[] = { "uart-data", };
static const char *jz4725b_nand_groups[] = {
	"nand-cs1", "nand-cs2", "nand-cs3", "nand-cs4",
	"nand-cle-ale", "nand-fre-fwe",
};
static const char *jz4725b_pwm0_groups[] = { "pwm0", };
static const char *jz4725b_pwm1_groups[] = { "pwm1", };
static const char *jz4725b_pwm2_groups[] = { "pwm2", };
static const char *jz4725b_pwm3_groups[] = { "pwm3", };
static const char *jz4725b_pwm4_groups[] = { "pwm4", };
static const char *jz4725b_pwm5_groups[] = { "pwm5", };
static const char *jz4725b_lcd_groups[] = {
	"lcd-8bit", "lcd-16bit", "lcd-18bit", "lcd-24bit",
	"lcd-special", "lcd-generic",
};

static const struct function_desc jz4725b_functions[] = {
	{ "mmc0", jz4725b_mmc0_groups, ARRAY_SIZE(jz4725b_mmc0_groups), },
	{ "mmc1", jz4725b_mmc1_groups, ARRAY_SIZE(jz4725b_mmc1_groups), },
	{ "uart", jz4725b_uart_groups, ARRAY_SIZE(jz4725b_uart_groups), },
	{ "nand", jz4725b_nand_groups, ARRAY_SIZE(jz4725b_nand_groups), },
	{ "pwm0", jz4725b_pwm0_groups, ARRAY_SIZE(jz4725b_pwm0_groups), },
	{ "pwm1", jz4725b_pwm1_groups, ARRAY_SIZE(jz4725b_pwm1_groups), },
	{ "pwm2", jz4725b_pwm2_groups, ARRAY_SIZE(jz4725b_pwm2_groups), },
	{ "pwm3", jz4725b_pwm3_groups, ARRAY_SIZE(jz4725b_pwm3_groups), },
	{ "pwm4", jz4725b_pwm4_groups, ARRAY_SIZE(jz4725b_pwm4_groups), },
	{ "pwm5", jz4725b_pwm5_groups, ARRAY_SIZE(jz4725b_pwm5_groups), },
	{ "lcd", jz4725b_lcd_groups, ARRAY_SIZE(jz4725b_lcd_groups), },
};

static const struct ingenic_chip_info jz4725b_chip_info = {
	.num_chips = 4,
	.groups = jz4725b_groups,
	.num_groups = ARRAY_SIZE(jz4725b_groups),
	.functions = jz4725b_functions,
	.num_functions = ARRAY_SIZE(jz4725b_functions),
	.pull_ups = jz4740_pull_ups,
	.pull_downs = jz4740_pull_downs,
};

static const u32 jz4760_pull_ups[6] = {
	0xffffffff, 0xfffcf3ff, 0xffffffff, 0xffffcfff, 0xfffffb7c, 0xfffff00f,
};

static const u32 jz4760_pull_downs[6] = {
	0x00000000, 0x00030c00, 0x00000000, 0x00003000, 0x00000483, 0x00000ff0,
};

static int jz4760_uart0_data_pins[] = { 0xa0, 0xa3, };
static int jz4760_uart0_hwflow_pins[] = { 0xa1, 0xa2, };
static int jz4760_uart1_data_pins[] = { 0x7a, 0x7c, };
static int jz4760_uart1_hwflow_pins[] = { 0x7b, 0x7d, };
static int jz4760_uart2_data_pins[] = { 0x5c, 0x5e, };
static int jz4760_uart2_hwflow_pins[] = { 0x5d, 0x5f, };
static int jz4760_uart3_data_pins[] = { 0x6c, 0x85, };
static int jz4760_uart3_hwflow_pins[] = { 0x88, 0x89, };
static int jz4760_mmc0_1bit_a_pins[] = { 0x12, 0x13, 0x14, };
static int jz4760_mmc0_4bit_a_pins[] = { 0x15, 0x16, 0x17, };
static int jz4760_mmc0_1bit_e_pins[] = { 0x9c, 0x9d, 0x94, };
static int jz4760_mmc0_4bit_e_pins[] = { 0x95, 0x96, 0x97, };
static int jz4760_mmc0_8bit_e_pins[] = { 0x98, 0x99, 0x9a, 0x9b, };
static int jz4760_mmc1_1bit_d_pins[] = { 0x78, 0x79, 0x74, };
static int jz4760_mmc1_4bit_d_pins[] = { 0x75, 0x76, 0x77, };
static int jz4760_mmc1_1bit_e_pins[] = { 0x9c, 0x9d, 0x94, };
static int jz4760_mmc1_4bit_e_pins[] = { 0x95, 0x96, 0x97, };
static int jz4760_mmc1_8bit_e_pins[] = { 0x98, 0x99, 0x9a, 0x9b, };
static int jz4760_mmc2_1bit_b_pins[] = { 0x3c, 0x3d, 0x34, };
static int jz4760_mmc2_4bit_b_pins[] = { 0x35, 0x3e, 0x3f, };
static int jz4760_mmc2_1bit_e_pins[] = { 0x9c, 0x9d, 0x94, };
static int jz4760_mmc2_4bit_e_pins[] = { 0x95, 0x96, 0x97, };
static int jz4760_mmc2_8bit_e_pins[] = { 0x98, 0x99, 0x9a, 0x9b, };
static int jz4760_nemc_8bit_data_pins[] = {
	0x00, 0x01, 0x02, 0x03, 0x04, 0x05, 0x06, 0x07,
};
static int jz4760_nemc_16bit_data_pins[] = {
	0x08, 0x09, 0x0a, 0x0b, 0x0c, 0x0d, 0x0e, 0x0f,
};
static int jz4760_nemc_cle_ale_pins[] = { 0x20, 0x21, };
static int jz4760_nemc_addr_pins[] = { 0x22, 0x23, 0x24, 0x25, };
static int jz4760_nemc_rd_we_pins[] = { 0x10, 0x11, };
static int jz4760_nemc_frd_fwe_pins[] = { 0x12, 0x13, };
static int jz4760_nemc_wait_pins[] = { 0x1b, };
static int jz4760_nemc_cs1_pins[] = { 0x15, };
static int jz4760_nemc_cs2_pins[] = { 0x16, };
static int jz4760_nemc_cs3_pins[] = { 0x17, };
static int jz4760_nemc_cs4_pins[] = { 0x18, };
static int jz4760_nemc_cs5_pins[] = { 0x19, };
static int jz4760_nemc_cs6_pins[] = { 0x1a, };
static int jz4760_i2c0_pins[] = { 0x7e, 0x7f, };
static int jz4760_i2c1_pins[] = { 0x9e, 0x9f, };
static int jz4760_cim_pins[] = {
	0x26, 0x27, 0x28, 0x29,
	0x2a, 0x2b, 0x2c, 0x2d, 0x2e, 0x2f, 0x30, 0x31,
};
static int jz4760_lcd_24bit_pins[] = {
	0x40, 0x41, 0x42, 0x43, 0x44, 0x45, 0x46, 0x47,
	0x48, 0x49, 0x4a, 0x4b, 0x4c, 0x4d, 0x4e, 0x4f,
	0x50, 0x51, 0x52, 0x53, 0x54, 0x55, 0x56, 0x57,
	0x58, 0x59, 0x5a, 0x5b,
};
static int jz4760_pwm_pwm0_pins[] = { 0x80, };
static int jz4760_pwm_pwm1_pins[] = { 0x81, };
static int jz4760_pwm_pwm2_pins[] = { 0x82, };
static int jz4760_pwm_pwm3_pins[] = { 0x83, };
static int jz4760_pwm_pwm4_pins[] = { 0x84, };
static int jz4760_pwm_pwm5_pins[] = { 0x85, };
static int jz4760_pwm_pwm6_pins[] = { 0x6a, };
static int jz4760_pwm_pwm7_pins[] = { 0x6b, };

static int jz4760_uart0_data_funcs[] = { 0, 0, };
static int jz4760_uart0_hwflow_funcs[] = { 0, 0, };
static int jz4760_uart1_data_funcs[] = { 0, 0, };
static int jz4760_uart1_hwflow_funcs[] = { 0, 0, };
static int jz4760_uart2_data_funcs[] = { 0, 0, };
static int jz4760_uart2_hwflow_funcs[] = { 0, 0, };
static int jz4760_uart3_data_funcs[] = { 0, 1, };
static int jz4760_uart3_hwflow_funcs[] = { 0, 0, };
static int jz4760_mmc0_1bit_a_funcs[] = { 1, 1, 0, };
static int jz4760_mmc0_4bit_a_funcs[] = { 1, 1, 1, };
static int jz4760_mmc0_1bit_e_funcs[] = { 0, 0, 0, };
static int jz4760_mmc0_4bit_e_funcs[] = { 0, 0, 0, };
static int jz4760_mmc0_8bit_e_funcs[] = { 0, 0, 0, 0, };
static int jz4760_mmc1_1bit_d_funcs[] = { 0, 0, 0, };
static int jz4760_mmc1_4bit_d_funcs[] = { 0, 0, 0, };
static int jz4760_mmc1_1bit_e_funcs[] = { 1, 1, 1, };
static int jz4760_mmc1_4bit_e_funcs[] = { 1, 1, 1, };
static int jz4760_mmc1_8bit_e_funcs[] = { 1, 1, 1, 1, };
static int jz4760_mmc2_1bit_b_funcs[] = { 0, 0, 0, };
static int jz4760_mmc2_4bit_b_funcs[] = { 0, 0, 0, };
static int jz4760_mmc2_1bit_e_funcs[] = { 2, 2, 2, };
static int jz4760_mmc2_4bit_e_funcs[] = { 2, 2, 2, };
static int jz4760_mmc2_8bit_e_funcs[] = { 2, 2, 2, 2, };
static int jz4760_nemc_8bit_data_funcs[] = { 0, 0, 0, 0, 0, 0, 0, 0, };
static int jz4760_nemc_16bit_data_funcs[] = { 0, 0, 0, 0, 0, 0, 0, 0, };
static int jz4760_nemc_cle_ale_funcs[] = { 0, 0, };
static int jz4760_nemc_addr_funcs[] = { 0, 0, 0, 0, };
static int jz4760_nemc_rd_we_funcs[] = { 0, 0, };
static int jz4760_nemc_frd_fwe_funcs[] = { 0, 0, };
static int jz4760_nemc_wait_funcs[] = { 0, };
static int jz4760_nemc_cs1_funcs[] = { 0, };
static int jz4760_nemc_cs2_funcs[] = { 0, };
static int jz4760_nemc_cs3_funcs[] = { 0, };
static int jz4760_nemc_cs4_funcs[] = { 0, };
static int jz4760_nemc_cs5_funcs[] = { 0, };
static int jz4760_nemc_cs6_funcs[] = { 0, };
static int jz4760_i2c0_funcs[] = { 0, 0, };
static int jz4760_i2c1_funcs[] = { 0, 0, };
static int jz4760_cim_funcs[] = { 0, 0, 0, 0, 0, 0, 0, 0, 0, 0, 0, 0, };
static int jz4760_lcd_24bit_funcs[] = {
	0, 0, 0, 0, 0, 0, 0, 0,
	0, 0, 0, 0, 0, 0, 0, 0,
	0, 0, 0, 0, 0, 0, 0, 0,
	0, 0, 0, 0,
};
static int jz4760_pwm_pwm0_funcs[] = { 0, };
static int jz4760_pwm_pwm1_funcs[] = { 0, };
static int jz4760_pwm_pwm2_funcs[] = { 0, };
static int jz4760_pwm_pwm3_funcs[] = { 0, };
static int jz4760_pwm_pwm4_funcs[] = { 0, };
static int jz4760_pwm_pwm5_funcs[] = { 0, };
static int jz4760_pwm_pwm6_funcs[] = { 0, };
static int jz4760_pwm_pwm7_funcs[] = { 0, };

static const struct group_desc jz4760_groups[] = {
	INGENIC_PIN_GROUP("uart0-data", jz4760_uart0_data),
	INGENIC_PIN_GROUP("uart0-hwflow", jz4760_uart0_hwflow),
	INGENIC_PIN_GROUP("uart1-data", jz4760_uart1_data),
	INGENIC_PIN_GROUP("uart1-hwflow", jz4760_uart1_hwflow),
	INGENIC_PIN_GROUP("uart2-data", jz4760_uart2_data),
	INGENIC_PIN_GROUP("uart2-hwflow", jz4760_uart2_hwflow),
	INGENIC_PIN_GROUP("uart3-data", jz4760_uart3_data),
	INGENIC_PIN_GROUP("uart3-hwflow", jz4760_uart3_hwflow),
	INGENIC_PIN_GROUP("mmc0-1bit-a", jz4760_mmc0_1bit_a),
	INGENIC_PIN_GROUP("mmc0-4bit-a", jz4760_mmc0_4bit_a),
	INGENIC_PIN_GROUP("mmc0-1bit-e", jz4760_mmc0_1bit_e),
	INGENIC_PIN_GROUP("mmc0-4bit-e", jz4760_mmc0_4bit_e),
	INGENIC_PIN_GROUP("mmc0-8bit-e", jz4760_mmc0_8bit_e),
	INGENIC_PIN_GROUP("mmc1-1bit-d", jz4760_mmc1_1bit_d),
	INGENIC_PIN_GROUP("mmc1-4bit-d", jz4760_mmc1_4bit_d),
	INGENIC_PIN_GROUP("mmc1-1bit-e", jz4760_mmc1_1bit_e),
	INGENIC_PIN_GROUP("mmc1-4bit-e", jz4760_mmc1_4bit_e),
	INGENIC_PIN_GROUP("mmc1-8bit-e", jz4760_mmc1_8bit_e),
	INGENIC_PIN_GROUP("mmc2-1bit-b", jz4760_mmc2_1bit_b),
	INGENIC_PIN_GROUP("mmc2-4bit-b", jz4760_mmc2_4bit_b),
	INGENIC_PIN_GROUP("mmc2-1bit-e", jz4760_mmc2_1bit_e),
	INGENIC_PIN_GROUP("mmc2-4bit-e", jz4760_mmc2_4bit_e),
	INGENIC_PIN_GROUP("mmc2-8bit-e", jz4760_mmc2_8bit_e),
	INGENIC_PIN_GROUP("nemc-8bit-data", jz4760_nemc_8bit_data),
	INGENIC_PIN_GROUP("nemc-16bit-data", jz4760_nemc_16bit_data),
	INGENIC_PIN_GROUP("nemc-cle-ale", jz4760_nemc_cle_ale),
	INGENIC_PIN_GROUP("nemc-addr", jz4760_nemc_addr),
	INGENIC_PIN_GROUP("nemc-rd-we", jz4760_nemc_rd_we),
	INGENIC_PIN_GROUP("nemc-frd-fwe", jz4760_nemc_frd_fwe),
	INGENIC_PIN_GROUP("nemc-wait", jz4760_nemc_wait),
	INGENIC_PIN_GROUP("nemc-cs1", jz4760_nemc_cs1),
	INGENIC_PIN_GROUP("nemc-cs2", jz4760_nemc_cs2),
	INGENIC_PIN_GROUP("nemc-cs3", jz4760_nemc_cs3),
	INGENIC_PIN_GROUP("nemc-cs4", jz4760_nemc_cs4),
	INGENIC_PIN_GROUP("nemc-cs5", jz4760_nemc_cs5),
	INGENIC_PIN_GROUP("nemc-cs6", jz4760_nemc_cs6),
	INGENIC_PIN_GROUP("i2c0-data", jz4760_i2c0),
	INGENIC_PIN_GROUP("i2c1-data", jz4760_i2c1),
	INGENIC_PIN_GROUP("cim-data", jz4760_cim),
	INGENIC_PIN_GROUP("lcd-24bit", jz4760_lcd_24bit),
	{ "lcd-no-pins", },
	INGENIC_PIN_GROUP("pwm0", jz4760_pwm_pwm0),
	INGENIC_PIN_GROUP("pwm1", jz4760_pwm_pwm1),
	INGENIC_PIN_GROUP("pwm2", jz4760_pwm_pwm2),
	INGENIC_PIN_GROUP("pwm3", jz4760_pwm_pwm3),
	INGENIC_PIN_GROUP("pwm4", jz4760_pwm_pwm4),
	INGENIC_PIN_GROUP("pwm5", jz4760_pwm_pwm5),
	INGENIC_PIN_GROUP("pwm6", jz4760_pwm_pwm6),
	INGENIC_PIN_GROUP("pwm7", jz4760_pwm_pwm7),
};

static const char *jz4760_uart0_groups[] = { "uart0-data", "uart0-hwflow", };
static const char *jz4760_uart1_groups[] = { "uart1-data", "uart1-hwflow", };
static const char *jz4760_uart2_groups[] = { "uart2-data", "uart2-hwflow", };
static const char *jz4760_uart3_groups[] = { "uart3-data", "uart3-hwflow", };
static const char *jz4760_mmc0_groups[] = {
	"mmc0-1bit-a", "mmc0-4bit-a",
	"mmc0-1bit-e", "mmc0-4bit-e", "mmc0-8bit-e",
};
static const char *jz4760_mmc1_groups[] = {
	"mmc1-1bit-d", "mmc1-4bit-d",
	"mmc1-1bit-e", "mmc1-4bit-e", "mmc1-8bit-e",
};
static const char *jz4760_mmc2_groups[] = {
	"mmc2-1bit-b", "mmc2-4bit-b",
	"mmc2-1bit-e", "mmc2-4bit-e", "mmc2-8bit-e",
};
static const char *jz4760_nemc_groups[] = {
	"nemc-8bit-data", "nemc-16bit-data", "nemc-cle-ale",
	"nemc-addr", "nemc-rd-we", "nemc-frd-fwe", "nemc-wait",
};
static const char *jz4760_cs1_groups[] = { "nemc-cs1", };
static const char *jz4760_cs2_groups[] = { "nemc-cs2", };
static const char *jz4760_cs3_groups[] = { "nemc-cs3", };
static const char *jz4760_cs4_groups[] = { "nemc-cs4", };
static const char *jz4760_cs5_groups[] = { "nemc-cs5", };
static const char *jz4760_cs6_groups[] = { "nemc-cs6", };
static const char *jz4760_i2c0_groups[] = { "i2c0-data", };
static const char *jz4760_i2c1_groups[] = { "i2c1-data", };
static const char *jz4760_cim_groups[] = { "cim-data", };
static const char *jz4760_lcd_groups[] = { "lcd-24bit", "lcd-no-pins", };
static const char *jz4760_pwm0_groups[] = { "pwm0", };
static const char *jz4760_pwm1_groups[] = { "pwm1", };
static const char *jz4760_pwm2_groups[] = { "pwm2", };
static const char *jz4760_pwm3_groups[] = { "pwm3", };
static const char *jz4760_pwm4_groups[] = { "pwm4", };
static const char *jz4760_pwm5_groups[] = { "pwm5", };
static const char *jz4760_pwm6_groups[] = { "pwm6", };
static const char *jz4760_pwm7_groups[] = { "pwm7", };

static const struct function_desc jz4760_functions[] = {
	{ "uart0", jz4760_uart0_groups, ARRAY_SIZE(jz4760_uart0_groups), },
	{ "uart1", jz4760_uart1_groups, ARRAY_SIZE(jz4760_uart1_groups), },
	{ "uart2", jz4760_uart2_groups, ARRAY_SIZE(jz4760_uart2_groups), },
	{ "uart3", jz4760_uart3_groups, ARRAY_SIZE(jz4760_uart3_groups), },
	{ "mmc0", jz4760_mmc0_groups, ARRAY_SIZE(jz4760_mmc0_groups), },
	{ "mmc1", jz4760_mmc1_groups, ARRAY_SIZE(jz4760_mmc1_groups), },
	{ "mmc2", jz4760_mmc2_groups, ARRAY_SIZE(jz4760_mmc2_groups), },
	{ "nemc", jz4760_nemc_groups, ARRAY_SIZE(jz4760_nemc_groups), },
	{ "nemc-cs1", jz4760_cs1_groups, ARRAY_SIZE(jz4760_cs1_groups), },
	{ "nemc-cs2", jz4760_cs2_groups, ARRAY_SIZE(jz4760_cs2_groups), },
	{ "nemc-cs3", jz4760_cs3_groups, ARRAY_SIZE(jz4760_cs3_groups), },
	{ "nemc-cs4", jz4760_cs4_groups, ARRAY_SIZE(jz4760_cs4_groups), },
	{ "nemc-cs5", jz4760_cs5_groups, ARRAY_SIZE(jz4760_cs5_groups), },
	{ "nemc-cs6", jz4760_cs6_groups, ARRAY_SIZE(jz4760_cs6_groups), },
	{ "i2c0", jz4760_i2c0_groups, ARRAY_SIZE(jz4760_i2c0_groups), },
	{ "i2c1", jz4760_i2c1_groups, ARRAY_SIZE(jz4760_i2c1_groups), },
	{ "cim", jz4760_cim_groups, ARRAY_SIZE(jz4760_cim_groups), },
	{ "lcd", jz4760_lcd_groups, ARRAY_SIZE(jz4760_lcd_groups), },
	{ "pwm0", jz4760_pwm0_groups, ARRAY_SIZE(jz4760_pwm0_groups), },
	{ "pwm1", jz4760_pwm1_groups, ARRAY_SIZE(jz4760_pwm1_groups), },
	{ "pwm2", jz4760_pwm2_groups, ARRAY_SIZE(jz4760_pwm2_groups), },
	{ "pwm3", jz4760_pwm3_groups, ARRAY_SIZE(jz4760_pwm3_groups), },
	{ "pwm4", jz4760_pwm4_groups, ARRAY_SIZE(jz4760_pwm4_groups), },
	{ "pwm5", jz4760_pwm5_groups, ARRAY_SIZE(jz4760_pwm5_groups), },
	{ "pwm6", jz4760_pwm6_groups, ARRAY_SIZE(jz4760_pwm6_groups), },
	{ "pwm7", jz4760_pwm7_groups, ARRAY_SIZE(jz4760_pwm7_groups), },
};

static const struct ingenic_chip_info jz4760_chip_info = {
	.num_chips = 6,
	.groups = jz4760_groups,
	.num_groups = ARRAY_SIZE(jz4760_groups),
	.functions = jz4760_functions,
	.num_functions = ARRAY_SIZE(jz4760_functions),
	.pull_ups = jz4760_pull_ups,
	.pull_downs = jz4760_pull_downs,
};

static const struct ingenic_chip_info jz4760b_chip_info = {
	.num_chips = 6,
	.groups = jz4760_groups,
	.num_groups = ARRAY_SIZE(jz4760_groups),
	.functions = jz4760_functions,
	.num_functions = ARRAY_SIZE(jz4760_functions),
	.pull_ups = jz4760_pull_ups,
	.pull_downs = jz4760_pull_downs,
};

static const u32 jz4770_pull_ups[6] = {
	0x3fffffff, 0xfff0030c, 0xffffffff, 0xffff4fff, 0xfffffb7c, 0xffa7f00f,
};

static const u32 jz4770_pull_downs[6] = {
	0x00000000, 0x000f0c03, 0x00000000, 0x0000b000, 0x00000483, 0x00580ff0,
};

static int jz4770_uart0_data_pins[] = { 0xa0, 0xa3, };
static int jz4770_uart0_hwflow_pins[] = { 0xa1, 0xa2, };
static int jz4770_uart1_data_pins[] = { 0x7a, 0x7c, };
static int jz4770_uart1_hwflow_pins[] = { 0x7b, 0x7d, };
static int jz4770_uart2_data_pins[] = { 0x5c, 0x5e, };
static int jz4770_uart2_hwflow_pins[] = { 0x5d, 0x5f, };
static int jz4770_uart3_data_pins[] = { 0x6c, 0x85, };
static int jz4770_uart3_hwflow_pins[] = { 0x88, 0x89, };
static int jz4770_mmc0_1bit_a_pins[] = { 0x12, 0x13, 0x14, };
static int jz4770_mmc0_4bit_a_pins[] = { 0x15, 0x16, 0x17, };
static int jz4770_mmc0_1bit_e_pins[] = { 0x9c, 0x9d, 0x94, };
static int jz4770_mmc0_4bit_e_pins[] = { 0x95, 0x96, 0x97, };
static int jz4770_mmc0_8bit_e_pins[] = { 0x98, 0x99, 0x9a, 0x9b, };
static int jz4770_mmc1_1bit_d_pins[] = { 0x78, 0x79, 0x74, };
static int jz4770_mmc1_4bit_d_pins[] = { 0x75, 0x76, 0x77, };
static int jz4770_mmc1_1bit_e_pins[] = { 0x9c, 0x9d, 0x94, };
static int jz4770_mmc1_4bit_e_pins[] = { 0x95, 0x96, 0x97, };
static int jz4770_mmc1_8bit_e_pins[] = { 0x98, 0x99, 0x9a, 0x9b, };
static int jz4770_mmc2_1bit_b_pins[] = { 0x3c, 0x3d, 0x34, };
static int jz4770_mmc2_4bit_b_pins[] = { 0x35, 0x3e, 0x3f, };
static int jz4770_mmc2_1bit_e_pins[] = { 0x9c, 0x9d, 0x94, };
static int jz4770_mmc2_4bit_e_pins[] = { 0x95, 0x96, 0x97, };
static int jz4770_mmc2_8bit_e_pins[] = { 0x98, 0x99, 0x9a, 0x9b, };
static int jz4770_nemc_8bit_data_pins[] = {
	0x00, 0x01, 0x02, 0x03, 0x04, 0x05, 0x06, 0x07,
};
static int jz4770_nemc_16bit_data_pins[] = {
	0x08, 0x09, 0x0a, 0x0b, 0x0c, 0x0d, 0x0e, 0x0f,
};
static int jz4770_nemc_cle_ale_pins[] = { 0x20, 0x21, };
static int jz4770_nemc_addr_pins[] = { 0x22, 0x23, 0x24, 0x25, };
static int jz4770_nemc_rd_we_pins[] = { 0x10, 0x11, };
static int jz4770_nemc_frd_fwe_pins[] = { 0x12, 0x13, };
static int jz4770_nemc_wait_pins[] = { 0x1b, };
static int jz4770_nemc_cs1_pins[] = { 0x15, };
static int jz4770_nemc_cs2_pins[] = { 0x16, };
static int jz4770_nemc_cs3_pins[] = { 0x17, };
static int jz4770_nemc_cs4_pins[] = { 0x18, };
static int jz4770_nemc_cs5_pins[] = { 0x19, };
static int jz4770_nemc_cs6_pins[] = { 0x1a, };
static int jz4770_i2c0_pins[] = { 0x7e, 0x7f, };
static int jz4770_i2c1_pins[] = { 0x9e, 0x9f, };
static int jz4770_i2c2_pins[] = { 0xb0, 0xb1, };
static int jz4770_cim_8bit_pins[] = {
	0x26, 0x27, 0x28, 0x29,
	0x2a, 0x2b, 0x2c, 0x2d, 0x2e, 0x2f, 0x30, 0x31,
};
static int jz4770_cim_12bit_pins[] = {
	0x32, 0x33, 0xb0, 0xb1,
};
static int jz4770_lcd_24bit_pins[] = {
	0x40, 0x41, 0x42, 0x43, 0x44, 0x45, 0x46, 0x47,
	0x48, 0x49, 0x4a, 0x4b, 0x4c, 0x4d, 0x4e, 0x4f,
	0x50, 0x51, 0x52, 0x53, 0x54, 0x55, 0x56, 0x57,
	0x58, 0x59, 0x5a, 0x5b,
};
static int jz4770_pwm_pwm0_pins[] = { 0x80, };
static int jz4770_pwm_pwm1_pins[] = { 0x81, };
static int jz4770_pwm_pwm2_pins[] = { 0x82, };
static int jz4770_pwm_pwm3_pins[] = { 0x83, };
static int jz4770_pwm_pwm4_pins[] = { 0x84, };
static int jz4770_pwm_pwm5_pins[] = { 0x85, };
static int jz4770_pwm_pwm6_pins[] = { 0x6a, };
static int jz4770_pwm_pwm7_pins[] = { 0x6b, };
static int jz4770_mac_rmii_pins[] = {
	0xa9, 0xab, 0xaa, 0xac, 0xa5, 0xa4, 0xad, 0xae, 0xa6, 0xa8,
};
static int jz4770_mac_mii_pins[] = { 0xa7, 0xaf, };
static int jz4770_otg_pins[] = { 0x8a, };

static int jz4770_uart0_data_funcs[] = { 0, 0, };
static int jz4770_uart0_hwflow_funcs[] = { 0, 0, };
static int jz4770_uart1_data_funcs[] = { 0, 0, };
static int jz4770_uart1_hwflow_funcs[] = { 0, 0, };
static int jz4770_uart2_data_funcs[] = { 0, 0, };
static int jz4770_uart2_hwflow_funcs[] = { 0, 0, };
static int jz4770_uart3_data_funcs[] = { 0, 1, };
static int jz4770_uart3_hwflow_funcs[] = { 0, 0, };
static int jz4770_mmc0_1bit_a_funcs[] = { 1, 1, 0, };
static int jz4770_mmc0_4bit_a_funcs[] = { 1, 1, 1, };
static int jz4770_mmc0_1bit_e_funcs[] = { 0, 0, 0, };
static int jz4770_mmc0_4bit_e_funcs[] = { 0, 0, 0, };
static int jz4770_mmc0_8bit_e_funcs[] = { 0, 0, 0, 0, };
static int jz4770_mmc1_1bit_d_funcs[] = { 0, 0, 0, };
static int jz4770_mmc1_4bit_d_funcs[] = { 0, 0, 0, };
static int jz4770_mmc1_1bit_e_funcs[] = { 1, 1, 1, };
static int jz4770_mmc1_4bit_e_funcs[] = { 1, 1, 1, };
static int jz4770_mmc1_8bit_e_funcs[] = { 1, 1, 1, 1, };
static int jz4770_mmc2_1bit_b_funcs[] = { 0, 0, 0, };
static int jz4770_mmc2_4bit_b_funcs[] = { 0, 0, 0, };
static int jz4770_mmc2_1bit_e_funcs[] = { 2, 2, 2, };
static int jz4770_mmc2_4bit_e_funcs[] = { 2, 2, 2, };
static int jz4770_mmc2_8bit_e_funcs[] = { 2, 2, 2, 2, };
static int jz4770_nemc_8bit_data_funcs[] = { 0, 0, 0, 0, 0, 0, 0, 0, };
static int jz4770_nemc_16bit_data_funcs[] = { 0, 0, 0, 0, 0, 0, 0, 0, };
static int jz4770_nemc_cle_ale_funcs[] = { 0, 0, };
static int jz4770_nemc_addr_funcs[] = { 0, 0, 0, 0, };
static int jz4770_nemc_rd_we_funcs[] = { 0, 0, };
static int jz4770_nemc_frd_fwe_funcs[] = { 0, 0, };
static int jz4770_nemc_wait_funcs[] = { 0, };
static int jz4770_nemc_cs1_funcs[] = { 0, };
static int jz4770_nemc_cs2_funcs[] = { 0, };
static int jz4770_nemc_cs3_funcs[] = { 0, };
static int jz4770_nemc_cs4_funcs[] = { 0, };
static int jz4770_nemc_cs5_funcs[] = { 0, };
static int jz4770_nemc_cs6_funcs[] = { 0, };
static int jz4770_i2c0_funcs[] = { 0, 0, };
static int jz4770_i2c1_funcs[] = { 0, 0, };
static int jz4770_i2c2_funcs[] = { 2, 2, };
static int jz4770_cim_8bit_funcs[] = { 0, 0, 0, 0, 0, 0, 0, 0, 0, 0, 0, 0, };
static int jz4770_cim_12bit_funcs[] = { 0, 0, 0, 0, };
static int jz4770_lcd_24bit_funcs[] = {
	0, 0, 0, 0, 0, 0, 0, 0,
	0, 0, 0, 0, 0, 0, 0, 0,
	0, 0, 0, 0, 0, 0, 0, 0,
	0, 0, 0, 0,
};
static int jz4770_pwm_pwm0_funcs[] = { 0, };
static int jz4770_pwm_pwm1_funcs[] = { 0, };
static int jz4770_pwm_pwm2_funcs[] = { 0, };
static int jz4770_pwm_pwm3_funcs[] = { 0, };
static int jz4770_pwm_pwm4_funcs[] = { 0, };
static int jz4770_pwm_pwm5_funcs[] = { 0, };
static int jz4770_pwm_pwm6_funcs[] = { 0, };
static int jz4770_pwm_pwm7_funcs[] = { 0, };
static int jz4770_mac_rmii_funcs[] = { 0, 0, 0, 0, 0, 0, 0, 0, 0, 0, };
static int jz4770_mac_mii_funcs[] = { 0, 0, };
static int jz4770_otg_funcs[] = { 0, };

static const struct group_desc jz4770_groups[] = {
	INGENIC_PIN_GROUP("uart0-data", jz4770_uart0_data),
	INGENIC_PIN_GROUP("uart0-hwflow", jz4770_uart0_hwflow),
	INGENIC_PIN_GROUP("uart1-data", jz4770_uart1_data),
	INGENIC_PIN_GROUP("uart1-hwflow", jz4770_uart1_hwflow),
	INGENIC_PIN_GROUP("uart2-data", jz4770_uart2_data),
	INGENIC_PIN_GROUP("uart2-hwflow", jz4770_uart2_hwflow),
	INGENIC_PIN_GROUP("uart3-data", jz4770_uart3_data),
	INGENIC_PIN_GROUP("uart3-hwflow", jz4770_uart3_hwflow),
	INGENIC_PIN_GROUP("mmc0-1bit-a", jz4770_mmc0_1bit_a),
	INGENIC_PIN_GROUP("mmc0-4bit-a", jz4770_mmc0_4bit_a),
	INGENIC_PIN_GROUP("mmc0-1bit-e", jz4770_mmc0_1bit_e),
	INGENIC_PIN_GROUP("mmc0-4bit-e", jz4770_mmc0_4bit_e),
	INGENIC_PIN_GROUP("mmc0-8bit-e", jz4770_mmc0_8bit_e),
	INGENIC_PIN_GROUP("mmc1-1bit-d", jz4770_mmc1_1bit_d),
	INGENIC_PIN_GROUP("mmc1-4bit-d", jz4770_mmc1_4bit_d),
	INGENIC_PIN_GROUP("mmc1-1bit-e", jz4770_mmc1_1bit_e),
	INGENIC_PIN_GROUP("mmc1-4bit-e", jz4770_mmc1_4bit_e),
	INGENIC_PIN_GROUP("mmc1-8bit-e", jz4770_mmc1_8bit_e),
	INGENIC_PIN_GROUP("mmc2-1bit-b", jz4770_mmc2_1bit_b),
	INGENIC_PIN_GROUP("mmc2-4bit-b", jz4770_mmc2_4bit_b),
	INGENIC_PIN_GROUP("mmc2-1bit-e", jz4770_mmc2_1bit_e),
	INGENIC_PIN_GROUP("mmc2-4bit-e", jz4770_mmc2_4bit_e),
	INGENIC_PIN_GROUP("mmc2-8bit-e", jz4770_mmc2_8bit_e),
	INGENIC_PIN_GROUP("nemc-8bit-data", jz4770_nemc_8bit_data),
	INGENIC_PIN_GROUP("nemc-16bit-data", jz4770_nemc_16bit_data),
	INGENIC_PIN_GROUP("nemc-cle-ale", jz4770_nemc_cle_ale),
	INGENIC_PIN_GROUP("nemc-addr", jz4770_nemc_addr),
	INGENIC_PIN_GROUP("nemc-rd-we", jz4770_nemc_rd_we),
	INGENIC_PIN_GROUP("nemc-frd-fwe", jz4770_nemc_frd_fwe),
	INGENIC_PIN_GROUP("nemc-wait", jz4770_nemc_wait),
	INGENIC_PIN_GROUP("nemc-cs1", jz4770_nemc_cs1),
	INGENIC_PIN_GROUP("nemc-cs2", jz4770_nemc_cs2),
	INGENIC_PIN_GROUP("nemc-cs3", jz4770_nemc_cs3),
	INGENIC_PIN_GROUP("nemc-cs4", jz4770_nemc_cs4),
	INGENIC_PIN_GROUP("nemc-cs5", jz4770_nemc_cs5),
	INGENIC_PIN_GROUP("nemc-cs6", jz4770_nemc_cs6),
	INGENIC_PIN_GROUP("i2c0-data", jz4770_i2c0),
	INGENIC_PIN_GROUP("i2c1-data", jz4770_i2c1),
	INGENIC_PIN_GROUP("i2c2-data", jz4770_i2c2),
	INGENIC_PIN_GROUP("cim-data-8bit", jz4770_cim_8bit),
	INGENIC_PIN_GROUP("cim-data-12bit", jz4770_cim_12bit),
	INGENIC_PIN_GROUP("lcd-24bit", jz4770_lcd_24bit),
	{ "lcd-no-pins", },
	INGENIC_PIN_GROUP("pwm0", jz4770_pwm_pwm0),
	INGENIC_PIN_GROUP("pwm1", jz4770_pwm_pwm1),
	INGENIC_PIN_GROUP("pwm2", jz4770_pwm_pwm2),
	INGENIC_PIN_GROUP("pwm3", jz4770_pwm_pwm3),
	INGENIC_PIN_GROUP("pwm4", jz4770_pwm_pwm4),
	INGENIC_PIN_GROUP("pwm5", jz4770_pwm_pwm5),
	INGENIC_PIN_GROUP("pwm6", jz4770_pwm_pwm6),
	INGENIC_PIN_GROUP("pwm7", jz4770_pwm_pwm7),
	INGENIC_PIN_GROUP("mac-rmii", jz4770_mac_rmii),
	INGENIC_PIN_GROUP("mac-mii", jz4770_mac_mii),
	INGENIC_PIN_GROUP("otg-vbus", jz4770_otg),
};

static const char *jz4770_uart0_groups[] = { "uart0-data", "uart0-hwflow", };
static const char *jz4770_uart1_groups[] = { "uart1-data", "uart1-hwflow", };
static const char *jz4770_uart2_groups[] = { "uart2-data", "uart2-hwflow", };
static const char *jz4770_uart3_groups[] = { "uart3-data", "uart3-hwflow", };
static const char *jz4770_mmc0_groups[] = {
	"mmc0-1bit-a", "mmc0-4bit-a",
	"mmc0-1bit-e", "mmc0-4bit-e", "mmc0-8bit-e",
};
static const char *jz4770_mmc1_groups[] = {
	"mmc1-1bit-d", "mmc1-4bit-d",
	"mmc1-1bit-e", "mmc1-4bit-e", "mmc1-8bit-e",
};
static const char *jz4770_mmc2_groups[] = {
	"mmc2-1bit-b", "mmc2-4bit-b",
	"mmc2-1bit-e", "mmc2-4bit-e", "mmc2-8bit-e",
};
static const char *jz4770_nemc_groups[] = {
	"nemc-8bit-data", "nemc-16bit-data", "nemc-cle-ale",
	"nemc-addr", "nemc-rd-we", "nemc-frd-fwe", "nemc-wait",
};
static const char *jz4770_cs1_groups[] = { "nemc-cs1", };
static const char *jz4770_cs2_groups[] = { "nemc-cs2", };
static const char *jz4770_cs3_groups[] = { "nemc-cs3", };
static const char *jz4770_cs4_groups[] = { "nemc-cs4", };
static const char *jz4770_cs5_groups[] = { "nemc-cs5", };
static const char *jz4770_cs6_groups[] = { "nemc-cs6", };
static const char *jz4770_i2c0_groups[] = { "i2c0-data", };
static const char *jz4770_i2c1_groups[] = { "i2c1-data", };
static const char *jz4770_i2c2_groups[] = { "i2c2-data", };
static const char *jz4770_cim_groups[] = { "cim-data-8bit", "cim-data-12bit", };
static const char *jz4770_lcd_groups[] = { "lcd-24bit", "lcd-no-pins", };
static const char *jz4770_pwm0_groups[] = { "pwm0", };
static const char *jz4770_pwm1_groups[] = { "pwm1", };
static const char *jz4770_pwm2_groups[] = { "pwm2", };
static const char *jz4770_pwm3_groups[] = { "pwm3", };
static const char *jz4770_pwm4_groups[] = { "pwm4", };
static const char *jz4770_pwm5_groups[] = { "pwm5", };
static const char *jz4770_pwm6_groups[] = { "pwm6", };
static const char *jz4770_pwm7_groups[] = { "pwm7", };
static const char *jz4770_mac_groups[] = { "mac-rmii", "mac-mii", };
static const char *jz4770_otg_groups[] = { "otg-vbus", };

static const struct function_desc jz4770_functions[] = {
	{ "uart0", jz4770_uart0_groups, ARRAY_SIZE(jz4770_uart0_groups), },
	{ "uart1", jz4770_uart1_groups, ARRAY_SIZE(jz4770_uart1_groups), },
	{ "uart2", jz4770_uart2_groups, ARRAY_SIZE(jz4770_uart2_groups), },
	{ "uart3", jz4770_uart3_groups, ARRAY_SIZE(jz4770_uart3_groups), },
	{ "mmc0", jz4770_mmc0_groups, ARRAY_SIZE(jz4770_mmc0_groups), },
	{ "mmc1", jz4770_mmc1_groups, ARRAY_SIZE(jz4770_mmc1_groups), },
	{ "mmc2", jz4770_mmc2_groups, ARRAY_SIZE(jz4770_mmc2_groups), },
	{ "nemc", jz4770_nemc_groups, ARRAY_SIZE(jz4770_nemc_groups), },
	{ "nemc-cs1", jz4770_cs1_groups, ARRAY_SIZE(jz4770_cs1_groups), },
	{ "nemc-cs2", jz4770_cs2_groups, ARRAY_SIZE(jz4770_cs2_groups), },
	{ "nemc-cs3", jz4770_cs3_groups, ARRAY_SIZE(jz4770_cs3_groups), },
	{ "nemc-cs4", jz4770_cs4_groups, ARRAY_SIZE(jz4770_cs4_groups), },
	{ "nemc-cs5", jz4770_cs5_groups, ARRAY_SIZE(jz4770_cs5_groups), },
	{ "nemc-cs6", jz4770_cs6_groups, ARRAY_SIZE(jz4770_cs6_groups), },
	{ "i2c0", jz4770_i2c0_groups, ARRAY_SIZE(jz4770_i2c0_groups), },
	{ "i2c1", jz4770_i2c1_groups, ARRAY_SIZE(jz4770_i2c1_groups), },
	{ "i2c2", jz4770_i2c2_groups, ARRAY_SIZE(jz4770_i2c2_groups), },
	{ "cim", jz4770_cim_groups, ARRAY_SIZE(jz4770_cim_groups), },
	{ "lcd", jz4770_lcd_groups, ARRAY_SIZE(jz4770_lcd_groups), },
	{ "pwm0", jz4770_pwm0_groups, ARRAY_SIZE(jz4770_pwm0_groups), },
	{ "pwm1", jz4770_pwm1_groups, ARRAY_SIZE(jz4770_pwm1_groups), },
	{ "pwm2", jz4770_pwm2_groups, ARRAY_SIZE(jz4770_pwm2_groups), },
	{ "pwm3", jz4770_pwm3_groups, ARRAY_SIZE(jz4770_pwm3_groups), },
	{ "pwm4", jz4770_pwm4_groups, ARRAY_SIZE(jz4770_pwm4_groups), },
	{ "pwm5", jz4770_pwm5_groups, ARRAY_SIZE(jz4770_pwm5_groups), },
	{ "pwm6", jz4770_pwm6_groups, ARRAY_SIZE(jz4770_pwm6_groups), },
	{ "pwm7", jz4770_pwm7_groups, ARRAY_SIZE(jz4770_pwm7_groups), },
	{ "mac", jz4770_mac_groups, ARRAY_SIZE(jz4770_mac_groups), },
	{ "otg", jz4770_otg_groups, ARRAY_SIZE(jz4770_otg_groups), },
};

static const struct ingenic_chip_info jz4770_chip_info = {
	.num_chips = 6,
	.groups = jz4770_groups,
	.num_groups = ARRAY_SIZE(jz4770_groups),
	.functions = jz4770_functions,
	.num_functions = ARRAY_SIZE(jz4770_functions),
	.pull_ups = jz4770_pull_ups,
	.pull_downs = jz4770_pull_downs,
};

static int jz4780_uart2_data_pins[] = { 0x66, 0x67, };
static int jz4780_uart2_hwflow_pins[] = { 0x65, 0x64, };
static int jz4780_uart4_data_pins[] = { 0x54, 0x4a, };
static int jz4780_mmc0_8bit_a_pins[] = { 0x04, 0x05, 0x06, 0x07, 0x18, };
static int jz4780_i2c3_pins[] = { 0x6a, 0x6b, };
static int jz4780_i2c4_e_pins[] = { 0x8c, 0x8d, };
static int jz4780_i2c4_f_pins[] = { 0xb9, 0xb8, };

static int jz4780_uart2_data_funcs[] = { 1, 1, };
static int jz4780_uart2_hwflow_funcs[] = { 1, 1, };
static int jz4780_uart4_data_funcs[] = { 2, 2, };
static int jz4780_mmc0_8bit_a_funcs[] = { 1, 1, 1, 1, 1, };
static int jz4780_i2c3_funcs[] = { 1, 1, };
static int jz4780_i2c4_e_funcs[] = { 1, 1, };
static int jz4780_i2c4_f_funcs[] = { 1, 1, };

static const struct group_desc jz4780_groups[] = {
	INGENIC_PIN_GROUP("uart0-data", jz4770_uart0_data),
	INGENIC_PIN_GROUP("uart0-hwflow", jz4770_uart0_hwflow),
	INGENIC_PIN_GROUP("uart1-data", jz4770_uart1_data),
	INGENIC_PIN_GROUP("uart1-hwflow", jz4770_uart1_hwflow),
	INGENIC_PIN_GROUP("uart2-data", jz4780_uart2_data),
	INGENIC_PIN_GROUP("uart2-hwflow", jz4780_uart2_hwflow),
	INGENIC_PIN_GROUP("uart3-data", jz4770_uart3_data),
	INGENIC_PIN_GROUP("uart3-hwflow", jz4770_uart3_hwflow),
	INGENIC_PIN_GROUP("uart4-data", jz4780_uart4_data),
	INGENIC_PIN_GROUP("mmc0-1bit-a", jz4770_mmc0_1bit_a),
	INGENIC_PIN_GROUP("mmc0-4bit-a", jz4770_mmc0_4bit_a),
	INGENIC_PIN_GROUP("mmc0-8bit-a", jz4780_mmc0_8bit_a),
	INGENIC_PIN_GROUP("mmc0-1bit-e", jz4770_mmc0_1bit_e),
	INGENIC_PIN_GROUP("mmc0-4bit-e", jz4770_mmc0_4bit_e),
	INGENIC_PIN_GROUP("mmc1-1bit-d", jz4770_mmc1_1bit_d),
	INGENIC_PIN_GROUP("mmc1-4bit-d", jz4770_mmc1_4bit_d),
	INGENIC_PIN_GROUP("mmc1-1bit-e", jz4770_mmc1_1bit_e),
	INGENIC_PIN_GROUP("mmc1-4bit-e", jz4770_mmc1_4bit_e),
	INGENIC_PIN_GROUP("mmc2-1bit-b", jz4770_mmc2_1bit_b),
	INGENIC_PIN_GROUP("mmc2-4bit-b", jz4770_mmc2_4bit_b),
	INGENIC_PIN_GROUP("mmc2-1bit-e", jz4770_mmc2_1bit_e),
	INGENIC_PIN_GROUP("mmc2-4bit-e", jz4770_mmc2_4bit_e),
	INGENIC_PIN_GROUP("nemc-data", jz4770_nemc_8bit_data),
	INGENIC_PIN_GROUP("nemc-cle-ale", jz4770_nemc_cle_ale),
	INGENIC_PIN_GROUP("nemc-addr", jz4770_nemc_addr),
	INGENIC_PIN_GROUP("nemc-rd-we", jz4770_nemc_rd_we),
	INGENIC_PIN_GROUP("nemc-frd-fwe", jz4770_nemc_frd_fwe),
	INGENIC_PIN_GROUP("nemc-wait", jz4770_nemc_wait),
	INGENIC_PIN_GROUP("nemc-cs1", jz4770_nemc_cs1),
	INGENIC_PIN_GROUP("nemc-cs2", jz4770_nemc_cs2),
	INGENIC_PIN_GROUP("nemc-cs3", jz4770_nemc_cs3),
	INGENIC_PIN_GROUP("nemc-cs4", jz4770_nemc_cs4),
	INGENIC_PIN_GROUP("nemc-cs5", jz4770_nemc_cs5),
	INGENIC_PIN_GROUP("nemc-cs6", jz4770_nemc_cs6),
	INGENIC_PIN_GROUP("i2c0-data", jz4770_i2c0),
	INGENIC_PIN_GROUP("i2c1-data", jz4770_i2c1),
	INGENIC_PIN_GROUP("i2c2-data", jz4770_i2c2),
	INGENIC_PIN_GROUP("i2c3-data", jz4780_i2c3),
	INGENIC_PIN_GROUP("i2c4-data-e", jz4780_i2c4_e),
	INGENIC_PIN_GROUP("i2c4-data-f", jz4780_i2c4_f),
	INGENIC_PIN_GROUP("cim-data", jz4770_cim_8bit),
	INGENIC_PIN_GROUP("lcd-24bit", jz4770_lcd_24bit),
	{ "lcd-no-pins", },
	INGENIC_PIN_GROUP("pwm0", jz4770_pwm_pwm0),
	INGENIC_PIN_GROUP("pwm1", jz4770_pwm_pwm1),
	INGENIC_PIN_GROUP("pwm2", jz4770_pwm_pwm2),
	INGENIC_PIN_GROUP("pwm3", jz4770_pwm_pwm3),
	INGENIC_PIN_GROUP("pwm4", jz4770_pwm_pwm4),
	INGENIC_PIN_GROUP("pwm5", jz4770_pwm_pwm5),
	INGENIC_PIN_GROUP("pwm6", jz4770_pwm_pwm6),
	INGENIC_PIN_GROUP("pwm7", jz4770_pwm_pwm7),
};

static const char *jz4780_uart2_groups[] = { "uart2-data", "uart2-hwflow", };
static const char *jz4780_uart4_groups[] = { "uart4-data", };
static const char *jz4780_mmc0_groups[] = {
	"mmc0-1bit-a", "mmc0-4bit-a", "mmc0-8bit-a",
	"mmc0-1bit-e", "mmc0-4bit-e",
};
static const char *jz4780_mmc1_groups[] = {
	"mmc1-1bit-d", "mmc1-4bit-d", "mmc1-1bit-e", "mmc1-4bit-e",
};
static const char *jz4780_mmc2_groups[] = {
	"mmc2-1bit-b", "mmc2-4bit-b", "mmc2-1bit-e", "mmc2-4bit-e",
};
static const char *jz4780_nemc_groups[] = {
	"nemc-data", "nemc-cle-ale", "nemc-addr",
	"nemc-rd-we", "nemc-frd-fwe", "nemc-wait",
};
static const char *jz4780_i2c3_groups[] = { "i2c3-data", };
static const char *jz4780_i2c4_groups[] = { "i2c4-data-e", "i2c4-data-f", };
static const char *jz4780_cim_groups[] = { "cim-data", };

static const struct function_desc jz4780_functions[] = {
	{ "uart0", jz4770_uart0_groups, ARRAY_SIZE(jz4770_uart0_groups), },
	{ "uart1", jz4770_uart1_groups, ARRAY_SIZE(jz4770_uart1_groups), },
	{ "uart2", jz4780_uart2_groups, ARRAY_SIZE(jz4780_uart2_groups), },
	{ "uart3", jz4770_uart3_groups, ARRAY_SIZE(jz4770_uart3_groups), },
	{ "uart4", jz4780_uart4_groups, ARRAY_SIZE(jz4780_uart4_groups), },
	{ "mmc0", jz4780_mmc0_groups, ARRAY_SIZE(jz4780_mmc0_groups), },
	{ "mmc1", jz4780_mmc1_groups, ARRAY_SIZE(jz4780_mmc1_groups), },
	{ "mmc2", jz4780_mmc2_groups, ARRAY_SIZE(jz4780_mmc2_groups), },
	{ "nemc", jz4780_nemc_groups, ARRAY_SIZE(jz4780_nemc_groups), },
	{ "nemc-cs1", jz4770_cs1_groups, ARRAY_SIZE(jz4770_cs1_groups), },
	{ "nemc-cs2", jz4770_cs2_groups, ARRAY_SIZE(jz4770_cs2_groups), },
	{ "nemc-cs3", jz4770_cs3_groups, ARRAY_SIZE(jz4770_cs3_groups), },
	{ "nemc-cs4", jz4770_cs4_groups, ARRAY_SIZE(jz4770_cs4_groups), },
	{ "nemc-cs5", jz4770_cs5_groups, ARRAY_SIZE(jz4770_cs5_groups), },
	{ "nemc-cs6", jz4770_cs6_groups, ARRAY_SIZE(jz4770_cs6_groups), },
	{ "i2c0", jz4770_i2c0_groups, ARRAY_SIZE(jz4770_i2c0_groups), },
	{ "i2c1", jz4770_i2c1_groups, ARRAY_SIZE(jz4770_i2c1_groups), },
	{ "i2c2", jz4770_i2c2_groups, ARRAY_SIZE(jz4770_i2c2_groups), },
	{ "i2c3", jz4780_i2c3_groups, ARRAY_SIZE(jz4780_i2c3_groups), },
	{ "i2c4", jz4780_i2c4_groups, ARRAY_SIZE(jz4780_i2c4_groups), },
	{ "cim", jz4780_cim_groups, ARRAY_SIZE(jz4780_cim_groups), },
	{ "lcd", jz4770_lcd_groups, ARRAY_SIZE(jz4770_lcd_groups), },
	{ "pwm0", jz4770_pwm0_groups, ARRAY_SIZE(jz4770_pwm0_groups), },
	{ "pwm1", jz4770_pwm1_groups, ARRAY_SIZE(jz4770_pwm1_groups), },
	{ "pwm2", jz4770_pwm2_groups, ARRAY_SIZE(jz4770_pwm2_groups), },
	{ "pwm3", jz4770_pwm3_groups, ARRAY_SIZE(jz4770_pwm3_groups), },
	{ "pwm4", jz4770_pwm4_groups, ARRAY_SIZE(jz4770_pwm4_groups), },
	{ "pwm5", jz4770_pwm5_groups, ARRAY_SIZE(jz4770_pwm5_groups), },
	{ "pwm6", jz4770_pwm6_groups, ARRAY_SIZE(jz4770_pwm6_groups), },
	{ "pwm7", jz4770_pwm7_groups, ARRAY_SIZE(jz4770_pwm7_groups), },
};

static const struct ingenic_chip_info jz4780_chip_info = {
	.num_chips = 6,
	.groups = jz4780_groups,
	.num_groups = ARRAY_SIZE(jz4780_groups),
	.functions = jz4780_functions,
	.num_functions = ARRAY_SIZE(jz4780_functions),
	.pull_ups = jz4770_pull_ups,
	.pull_downs = jz4770_pull_downs,
};

static const u32 x1000_pull_ups[4] = {
	0xffffffff, 0x8dffffff, 0x7d3fffff, 0xffffffff,
};

static const u32 x1000_pull_downs[4] = {
	0x00000000, 0x02000000, 0x02000000, 0x00000000,
};

static int x1000_uart0_data_pins[] = { 0x4a, 0x4b, };
static int x1000_uart0_hwflow_pins[] = { 0x4c, 0x4d, };
static int x1000_uart1_data_a_pins[] = { 0x04, 0x05, };
static int x1000_uart1_data_d_pins[] = { 0x62, 0x63, };
static int x1000_uart1_hwflow_d_pins[] = { 0x64, 0x65, };
static int x1000_uart2_data_a_pins[] = { 0x02, 0x03, };
static int x1000_uart2_data_d_pins[] = { 0x65, 0x64, };
static int x1000_mmc0_1bit_pins[] = { 0x18, 0x19, 0x17, };
static int x1000_mmc0_4bit_pins[] = { 0x16, 0x15, 0x14, };
static int x1000_mmc0_8bit_pins[] = { 0x13, 0x12, 0x11, 0x10, };
static int x1000_mmc1_1bit_pins[] = { 0x40, 0x41, 0x42, };
static int x1000_mmc1_4bit_pins[] = { 0x43, 0x44, 0x45, };
static int x1000_nemc_8bit_data_pins[] = {
	0x00, 0x01, 0x02, 0x03, 0x04, 0x05, 0x06, 0x07,
};
static int x1000_nemc_16bit_data_pins[] = {
	0x08, 0x09, 0x0a, 0x0b, 0x0c, 0x0d, 0x0e, 0x0f,
};
static int x1000_nemc_addr_pins[] = {
	0x20, 0x21, 0x22, 0x23, 0x24, 0x25, 0x26, 0x27,
	0x28, 0x29, 0x2a, 0x2b, 0x2c, 0x2d, 0x2e, 0x2f,
};
static int x1000_nemc_rd_we_pins[] = { 0x30, 0x31, };
static int x1000_nemc_wait_pins[] = { 0x34, };
static int x1000_nemc_cs1_pins[] = { 0x32, };
static int x1000_nemc_cs2_pins[] = { 0x33, };
static int x1000_i2c0_pins[] = { 0x38, 0x37, };
static int x1000_i2c1_a_pins[] = { 0x01, 0x00, };
static int x1000_i2c1_c_pins[] = { 0x5b, 0x5a, };
static int x1000_i2c2_pins[] = { 0x61, 0x60, };
static int x1000_cim_pins[] = {
	0x08, 0x09, 0x0a, 0x0b,
	0x13, 0x12, 0x11, 0x10, 0x0f, 0x0e, 0x0d, 0x0c,
};
static int x1000_lcd_8bit_pins[] = {
	0x00, 0x01, 0x02, 0x03, 0x04, 0x05, 0x06, 0x07,
	0x30, 0x31, 0x32, 0x33, 0x34,
};
static int x1000_lcd_16bit_pins[] = {
	0x08, 0x09, 0x0a, 0x0b, 0x0c, 0x0d, 0x0e, 0x0f,
};
static int x1000_pwm_pwm0_pins[] = { 0x59, };
static int x1000_pwm_pwm1_pins[] = { 0x5a, };
static int x1000_pwm_pwm2_pins[] = { 0x5b, };
static int x1000_pwm_pwm3_pins[] = { 0x26, };
static int x1000_pwm_pwm4_pins[] = { 0x58, };
static int x1000_mac_pins[] = {
	0x27, 0x28, 0x29, 0x2a, 0x2b, 0x2c, 0x2d, 0x2e, 0x2f, 0x26,
};

static int x1000_uart0_data_funcs[] = { 0, 0, };
static int x1000_uart0_hwflow_funcs[] = { 0, 0, };
static int x1000_uart1_data_a_funcs[] = { 2, 2, };
static int x1000_uart1_data_d_funcs[] = { 1, 1, };
static int x1000_uart1_hwflow_d_funcs[] = { 1, 1, };
static int x1000_uart2_data_a_funcs[] = { 2, 2, };
static int x1000_uart2_data_d_funcs[] = { 0, 0, };
static int x1000_mmc0_1bit_funcs[] = { 1, 1, 1, };
static int x1000_mmc0_4bit_funcs[] = { 1, 1, 1, };
static int x1000_mmc0_8bit_funcs[] = { 1, 1, 1, 1, 1, };
static int x1000_mmc1_1bit_funcs[] = { 0, 0, 0, };
static int x1000_mmc1_4bit_funcs[] = { 0, 0, 0, };
static int x1000_nemc_8bit_data_funcs[] = { 0, 0, 0, 0, 0, 0, 0, 0, };
static int x1000_nemc_16bit_data_funcs[] = { 0, 0, 0, 0, 0, 0, 0, 0, };
static int x1000_nemc_addr_funcs[] = {
	0, 0, 0, 0, 0, 0, 0, 0, 0, 0, 0, 0, 0, 0, 0, 0,
};
static int x1000_nemc_rd_we_funcs[] = { 0, 0, };
static int x1000_nemc_wait_funcs[] = { 0, };
static int x1000_nemc_cs1_funcs[] = { 0, };
static int x1000_nemc_cs2_funcs[] = { 0, };
static int x1000_i2c0_funcs[] = { 0, 0, };
static int x1000_i2c1_a_funcs[] = { 2, 2, };
static int x1000_i2c1_c_funcs[] = { 0, 0, };
static int x1000_i2c2_funcs[] = { 1, 1, };
static int x1000_cim_funcs[] = { 2, 2, 2, 2, 2, 2, 2, 2, 2, 2, 2, 2, };
static int x1000_lcd_8bit_funcs[] = {
	1, 1, 1, 1, 1, 1, 1, 1, 1, 1, 1, 1, 1,
};
static int x1000_lcd_16bit_funcs[] = { 1, 1, 1, 1, 1, 1, 1, 1, };
static int x1000_pwm_pwm0_funcs[] = { 0, };
static int x1000_pwm_pwm1_funcs[] = { 1, };
static int x1000_pwm_pwm2_funcs[] = { 1, };
static int x1000_pwm_pwm3_funcs[] = { 2, };
static int x1000_pwm_pwm4_funcs[] = { 0, };
static int x1000_mac_funcs[] = { 1, 1, 1, 1, 1, 1, 1, 1, 1, 1, };

static const struct group_desc x1000_groups[] = {
	INGENIC_PIN_GROUP("uart0-data", x1000_uart0_data),
	INGENIC_PIN_GROUP("uart0-hwflow", x1000_uart0_hwflow),
	INGENIC_PIN_GROUP("uart1-data-a", x1000_uart1_data_a),
	INGENIC_PIN_GROUP("uart1-data-d", x1000_uart1_data_d),
	INGENIC_PIN_GROUP("uart1-hwflow-d", x1000_uart1_hwflow_d),
	INGENIC_PIN_GROUP("uart2-data-a", x1000_uart2_data_a),
	INGENIC_PIN_GROUP("uart2-data-d", x1000_uart2_data_d),
	INGENIC_PIN_GROUP("mmc0-1bit", x1000_mmc0_1bit),
	INGENIC_PIN_GROUP("mmc0-4bit", x1000_mmc0_4bit),
	INGENIC_PIN_GROUP("mmc0-8bit", x1000_mmc0_8bit),
	INGENIC_PIN_GROUP("mmc1-1bit", x1000_mmc1_1bit),
	INGENIC_PIN_GROUP("mmc1-4bit", x1000_mmc1_4bit),
	INGENIC_PIN_GROUP("nemc-8bit-data", x1000_nemc_8bit_data),
	INGENIC_PIN_GROUP("nemc-16bit-data", x1000_nemc_16bit_data),
	INGENIC_PIN_GROUP("nemc-addr", x1000_nemc_addr),
	INGENIC_PIN_GROUP("nemc-rd-we", x1000_nemc_rd_we),
	INGENIC_PIN_GROUP("nemc-wait", x1000_nemc_wait),
	INGENIC_PIN_GROUP("nemc-cs1", x1000_nemc_cs1),
	INGENIC_PIN_GROUP("nemc-cs2", x1000_nemc_cs2),
	INGENIC_PIN_GROUP("i2c0-data", x1000_i2c0),
	INGENIC_PIN_GROUP("i2c1-data-a", x1000_i2c1_a),
	INGENIC_PIN_GROUP("i2c1-data-c", x1000_i2c1_c),
	INGENIC_PIN_GROUP("i2c2-data", x1000_i2c2),
	INGENIC_PIN_GROUP("cim-data", x1000_cim),
	INGENIC_PIN_GROUP("lcd-8bit", x1000_lcd_8bit),
	INGENIC_PIN_GROUP("lcd-16bit", x1000_lcd_16bit),
	{ "lcd-no-pins", },
	INGENIC_PIN_GROUP("pwm0", x1000_pwm_pwm0),
	INGENIC_PIN_GROUP("pwm1", x1000_pwm_pwm1),
	INGENIC_PIN_GROUP("pwm2", x1000_pwm_pwm2),
	INGENIC_PIN_GROUP("pwm3", x1000_pwm_pwm3),
	INGENIC_PIN_GROUP("pwm4", x1000_pwm_pwm4),
	INGENIC_PIN_GROUP("mac", x1000_mac),
};

static const char *x1000_uart0_groups[] = { "uart0-data", "uart0-hwflow", };
static const char *x1000_uart1_groups[] = {
	"uart1-data-a", "uart1-data-d", "uart1-hwflow-d",
};
static const char *x1000_uart2_groups[] = { "uart2-data-a", "uart2-data-d", };
static const char *x1000_mmc0_groups[] = {
	"mmc0-1bit", "mmc0-4bit", "mmc0-8bit",
};
static const char *x1000_mmc1_groups[] = {
	"mmc1-1bit-e", "mmc1-4bit-e",
};
static const char *x1000_nemc_groups[] = {
	"nemc-8bit-data", "nemc-16bit-data",
	"nemc-addr", "nemc-rd-we", "nemc-wait",
};
static const char *x1000_cs1_groups[] = { "nemc-cs1", };
static const char *x1000_cs2_groups[] = { "nemc-cs2", };
static const char *x1000_i2c0_groups[] = { "i2c0-data", };
static const char *x1000_i2c1_groups[] = { "i2c1-data-a", "i2c1-data-c", };
static const char *x1000_i2c2_groups[] = { "i2c2-data", };
static const char *x1000_cim_groups[] = { "cim-data", };
static const char *x1000_lcd_groups[] = {
	"lcd-8bit", "lcd-16bit", "lcd-no-pins",
};
static const char *x1000_pwm0_groups[] = { "pwm0", };
static const char *x1000_pwm1_groups[] = { "pwm1", };
static const char *x1000_pwm2_groups[] = { "pwm2", };
static const char *x1000_pwm3_groups[] = { "pwm3", };
static const char *x1000_pwm4_groups[] = { "pwm4", };
static const char *x1000_mac_groups[] = { "mac", };

static const struct function_desc x1000_functions[] = {
	{ "uart0", x1000_uart0_groups, ARRAY_SIZE(x1000_uart0_groups), },
	{ "uart1", x1000_uart1_groups, ARRAY_SIZE(x1000_uart1_groups), },
	{ "uart2", x1000_uart2_groups, ARRAY_SIZE(x1000_uart2_groups), },
	{ "mmc0", x1000_mmc0_groups, ARRAY_SIZE(x1000_mmc0_groups), },
	{ "mmc1", x1000_mmc1_groups, ARRAY_SIZE(x1000_mmc1_groups), },
	{ "nemc", x1000_nemc_groups, ARRAY_SIZE(x1000_nemc_groups), },
	{ "nemc-cs1", x1000_cs1_groups, ARRAY_SIZE(x1000_cs1_groups), },
	{ "nemc-cs2", x1000_cs2_groups, ARRAY_SIZE(x1000_cs2_groups), },
	{ "i2c0", x1000_i2c0_groups, ARRAY_SIZE(x1000_i2c0_groups), },
	{ "i2c1", x1000_i2c1_groups, ARRAY_SIZE(x1000_i2c1_groups), },
	{ "i2c2", x1000_i2c2_groups, ARRAY_SIZE(x1000_i2c2_groups), },
	{ "cim", x1000_cim_groups, ARRAY_SIZE(x1000_cim_groups), },
	{ "lcd", x1000_lcd_groups, ARRAY_SIZE(x1000_lcd_groups), },
	{ "pwm0", x1000_pwm0_groups, ARRAY_SIZE(x1000_pwm0_groups), },
	{ "pwm1", x1000_pwm1_groups, ARRAY_SIZE(x1000_pwm1_groups), },
	{ "pwm2", x1000_pwm2_groups, ARRAY_SIZE(x1000_pwm2_groups), },
	{ "pwm3", x1000_pwm3_groups, ARRAY_SIZE(x1000_pwm3_groups), },
	{ "pwm4", x1000_pwm4_groups, ARRAY_SIZE(x1000_pwm4_groups), },
	{ "mac", x1000_mac_groups, ARRAY_SIZE(x1000_mac_groups), },
};

static const struct ingenic_chip_info x1000_chip_info = {
	.num_chips = 4,
	.groups = x1000_groups,
	.num_groups = ARRAY_SIZE(x1000_groups),
	.functions = x1000_functions,
	.num_functions = ARRAY_SIZE(x1000_functions),
	.pull_ups = x1000_pull_ups,
	.pull_downs = x1000_pull_downs,
};

static const struct ingenic_chip_info x1000e_chip_info = {
	.num_chips = 4,
	.groups = x1000_groups,
	.num_groups = ARRAY_SIZE(x1000_groups),
	.functions = x1000_functions,
	.num_functions = ARRAY_SIZE(x1000_functions),
	.pull_ups = x1000_pull_ups,
	.pull_downs = x1000_pull_downs,
};

static int x1500_uart0_data_pins[] = { 0x4a, 0x4b, };
static int x1500_uart0_hwflow_pins[] = { 0x4c, 0x4d, };
static int x1500_uart1_data_a_pins[] = { 0x04, 0x05, };
static int x1500_uart1_data_d_pins[] = { 0x62, 0x63, };
static int x1500_uart1_hwflow_d_pins[] = { 0x64, 0x65, };
static int x1500_uart2_data_a_pins[] = { 0x02, 0x03, };
static int x1500_uart2_data_d_pins[] = { 0x65, 0x64, };
static int x1500_mmc0_1bit_pins[] = { 0x18, 0x19, 0x17, };
static int x1500_mmc0_4bit_pins[] = { 0x16, 0x15, 0x14, };
static int x1500_i2c0_pins[] = { 0x38, 0x37, };
static int x1500_i2c1_a_pins[] = { 0x01, 0x00, };
static int x1500_i2c1_c_pins[] = { 0x5b, 0x5a, };
static int x1500_i2c2_pins[] = { 0x61, 0x60, };
static int x1500_cim_pins[] = {
	0x08, 0x09, 0x0a, 0x0b,
	0x13, 0x12, 0x11, 0x10, 0x0f, 0x0e, 0x0d, 0x0c,
};
static int x1500_pwm_pwm0_pins[] = { 0x59, };
static int x1500_pwm_pwm1_pins[] = { 0x5a, };
static int x1500_pwm_pwm2_pins[] = { 0x5b, };
static int x1500_pwm_pwm3_pins[] = { 0x26, };
static int x1500_pwm_pwm4_pins[] = { 0x58, };

static int x1500_uart0_data_funcs[] = { 0, 0, };
static int x1500_uart0_hwflow_funcs[] = { 0, 0, };
static int x1500_uart1_data_a_funcs[] = { 2, 2, };
static int x1500_uart1_data_d_funcs[] = { 1, 1, };
static int x1500_uart1_hwflow_d_funcs[] = { 1, 1, };
static int x1500_uart2_data_a_funcs[] = { 2, 2, };
static int x1500_uart2_data_d_funcs[] = { 0, 0, };
static int x1500_mmc0_1bit_funcs[] = { 1, 1, 1, };
static int x1500_mmc0_4bit_funcs[] = { 1, 1, 1, };
static int x1500_i2c0_funcs[] = { 0, 0, };
static int x1500_i2c1_a_funcs[] = { 2, 2, };
static int x1500_i2c1_c_funcs[] = { 0, 0, };
static int x1500_i2c2_funcs[] = { 1, 1, };
static int x1500_cim_funcs[] = { 2, 2, 2, 2, 2, 2, 2, 2, 2, 2, 2, 2, };
static int x1500_pwm_pwm0_funcs[] = { 0, };
static int x1500_pwm_pwm1_funcs[] = { 1, };
static int x1500_pwm_pwm2_funcs[] = { 1, };
static int x1500_pwm_pwm3_funcs[] = { 2, };
static int x1500_pwm_pwm4_funcs[] = { 0, };

static const struct group_desc x1500_groups[] = {
	INGENIC_PIN_GROUP("uart0-data", x1500_uart0_data),
	INGENIC_PIN_GROUP("uart0-hwflow", x1500_uart0_hwflow),
	INGENIC_PIN_GROUP("uart1-data-a", x1500_uart1_data_a),
	INGENIC_PIN_GROUP("uart1-data-d", x1500_uart1_data_d),
	INGENIC_PIN_GROUP("uart1-hwflow-d", x1500_uart1_hwflow_d),
	INGENIC_PIN_GROUP("uart2-data-a", x1500_uart2_data_a),
	INGENIC_PIN_GROUP("uart2-data-d", x1500_uart2_data_d),
	INGENIC_PIN_GROUP("mmc0-1bit", x1500_mmc0_1bit),
	INGENIC_PIN_GROUP("mmc0-4bit", x1500_mmc0_4bit),
	INGENIC_PIN_GROUP("i2c0-data", x1500_i2c0),
	INGENIC_PIN_GROUP("i2c1-data-a", x1500_i2c1_a),
	INGENIC_PIN_GROUP("i2c1-data-c", x1500_i2c1_c),
	INGENIC_PIN_GROUP("i2c2-data", x1500_i2c2),
	INGENIC_PIN_GROUP("cim-data", x1500_cim),
	{ "lcd-no-pins", },
	INGENIC_PIN_GROUP("pwm0", x1500_pwm_pwm0),
	INGENIC_PIN_GROUP("pwm1", x1500_pwm_pwm1),
	INGENIC_PIN_GROUP("pwm2", x1500_pwm_pwm2),
	INGENIC_PIN_GROUP("pwm3", x1500_pwm_pwm3),
	INGENIC_PIN_GROUP("pwm4", x1500_pwm_pwm4),
};

static const char *x1500_uart0_groups[] = { "uart0-data", "uart0-hwflow", };
static const char *x1500_uart1_groups[] = {
	"uart1-data-a", "uart1-data-d", "uart1-hwflow-d",
};
static const char *x1500_uart2_groups[] = { "uart2-data-a", "uart2-data-d", };
static const char *x1500_mmc0_groups[] = { "mmc0-1bit", "mmc0-4bit", };
static const char *x1500_i2c0_groups[] = { "i2c0-data", };
static const char *x1500_i2c1_groups[] = { "i2c1-data-a", "i2c1-data-c", };
static const char *x1500_i2c2_groups[] = { "i2c2-data", };
static const char *x1500_cim_groups[] = { "cim-data", };
static const char *x1500_lcd_groups[] = { "lcd-no-pins", };
static const char *x1500_pwm0_groups[] = { "pwm0", };
static const char *x1500_pwm1_groups[] = { "pwm1", };
static const char *x1500_pwm2_groups[] = { "pwm2", };
static const char *x1500_pwm3_groups[] = { "pwm3", };
static const char *x1500_pwm4_groups[] = { "pwm4", };

static const struct function_desc x1500_functions[] = {
	{ "uart0", x1500_uart0_groups, ARRAY_SIZE(x1500_uart0_groups), },
	{ "uart1", x1500_uart1_groups, ARRAY_SIZE(x1500_uart1_groups), },
	{ "uart2", x1500_uart2_groups, ARRAY_SIZE(x1500_uart2_groups), },
	{ "mmc0", x1500_mmc0_groups, ARRAY_SIZE(x1500_mmc0_groups), },
	{ "i2c0", x1500_i2c0_groups, ARRAY_SIZE(x1500_i2c0_groups), },
	{ "i2c1", x1500_i2c1_groups, ARRAY_SIZE(x1500_i2c1_groups), },
	{ "i2c2", x1500_i2c2_groups, ARRAY_SIZE(x1500_i2c2_groups), },
	{ "cim", x1500_cim_groups, ARRAY_SIZE(x1500_cim_groups), },
	{ "lcd", x1500_lcd_groups, ARRAY_SIZE(x1500_lcd_groups), },
	{ "pwm0", x1500_pwm0_groups, ARRAY_SIZE(x1500_pwm0_groups), },
	{ "pwm1", x1500_pwm1_groups, ARRAY_SIZE(x1500_pwm1_groups), },
	{ "pwm2", x1500_pwm2_groups, ARRAY_SIZE(x1500_pwm2_groups), },
	{ "pwm3", x1500_pwm3_groups, ARRAY_SIZE(x1500_pwm3_groups), },
	{ "pwm4", x1500_pwm4_groups, ARRAY_SIZE(x1500_pwm4_groups), },
};

static const struct ingenic_chip_info x1500_chip_info = {
	.num_chips = 4,
	.groups = x1500_groups,
	.num_groups = ARRAY_SIZE(x1500_groups),
	.functions = x1500_functions,
	.num_functions = ARRAY_SIZE(x1500_functions),
	.pull_ups = x1000_pull_ups,
	.pull_downs = x1000_pull_downs,
};

static u32 ingenic_gpio_read_reg(struct ingenic_gpio_chip *jzgc, u8 reg)
{
	unsigned int val;

	regmap_read(jzgc->jzpc->map, jzgc->reg_base + reg, &val);

	return (u32) val;
}

static void ingenic_gpio_set_bit(struct ingenic_gpio_chip *jzgc,
		u8 reg, u8 offset, bool set)
{
	if (set)
		reg = REG_SET(reg);
	else
		reg = REG_CLEAR(reg);

	regmap_write(jzgc->jzpc->map, jzgc->reg_base + reg, BIT(offset));
}

static void ingenic_gpio_shadow_set_bit(struct ingenic_gpio_chip *jzgc,
		u8 reg, u8 offset, bool set)
{
	if (set)
		reg = REG_SET(reg);
	else
		reg = REG_CLEAR(reg);

	regmap_write(jzgc->jzpc->map, X1000_GPIO_PZ_BASE + reg, BIT(offset));
}

static void ingenic_gpio_shadow_set_bit_load(struct ingenic_gpio_chip *jzgc)
{
	regmap_write(jzgc->jzpc->map, X1000_GPIO_PZ_GID2LD,
			jzgc->gc.base / PINS_PER_GPIO_CHIP);
}

static inline bool ingenic_gpio_get_value(struct ingenic_gpio_chip *jzgc,
					  u8 offset)
{
	unsigned int val = ingenic_gpio_read_reg(jzgc, GPIO_PIN);

	return !!(val & BIT(offset));
}

static void ingenic_gpio_set_value(struct ingenic_gpio_chip *jzgc,
				   u8 offset, int value)
{
	if (jzgc->jzpc->version >= ID_JZ4760)
		ingenic_gpio_set_bit(jzgc, JZ4760_GPIO_PAT0, offset, !!value);
	else
		ingenic_gpio_set_bit(jzgc, JZ4740_GPIO_DATA, offset, !!value);
}

static void irq_set_type(struct ingenic_gpio_chip *jzgc,
		u8 offset, unsigned int type)
{
	u8 reg1, reg2;

	if (jzgc->jzpc->version >= ID_JZ4760) {
		reg1 = JZ4760_GPIO_PAT1;
		reg2 = JZ4760_GPIO_PAT0;
	} else {
		reg1 = JZ4740_GPIO_TRIG;
		reg2 = JZ4740_GPIO_DIR;
	}

	switch (type) {
	case IRQ_TYPE_EDGE_RISING:
		if (jzgc->jzpc->version >= ID_X1000) {
			ingenic_gpio_shadow_set_bit(jzgc, reg2, offset, true);
			ingenic_gpio_shadow_set_bit(jzgc, reg1, offset, true);
			ingenic_gpio_shadow_set_bit_load(jzgc);
		} else {
			ingenic_gpio_set_bit(jzgc, reg2, offset, true);
			ingenic_gpio_set_bit(jzgc, reg1, offset, true);
		}
		break;
	case IRQ_TYPE_EDGE_FALLING:
		if (jzgc->jzpc->version >= ID_X1000) {
			ingenic_gpio_shadow_set_bit(jzgc, reg2, offset, false);
			ingenic_gpio_shadow_set_bit(jzgc, reg1, offset, true);
			ingenic_gpio_shadow_set_bit_load(jzgc);
		} else {
			ingenic_gpio_set_bit(jzgc, reg2, offset, false);
			ingenic_gpio_set_bit(jzgc, reg1, offset, true);
		}
		break;
	case IRQ_TYPE_LEVEL_HIGH:
		if (jzgc->jzpc->version >= ID_X1000) {
			ingenic_gpio_shadow_set_bit(jzgc, reg2, offset, true);
			ingenic_gpio_shadow_set_bit(jzgc, reg1, offset, false);
			ingenic_gpio_shadow_set_bit_load(jzgc);
		} else {
			ingenic_gpio_set_bit(jzgc, reg2, offset, true);
			ingenic_gpio_set_bit(jzgc, reg1, offset, false);
		}
		break;
	case IRQ_TYPE_LEVEL_LOW:
	default:
		if (jzgc->jzpc->version >= ID_X1000) {
			ingenic_gpio_shadow_set_bit(jzgc, reg2, offset, false);
			ingenic_gpio_shadow_set_bit(jzgc, reg1, offset, false);
			ingenic_gpio_shadow_set_bit_load(jzgc);
		} else {
			ingenic_gpio_set_bit(jzgc, reg2, offset, false);
			ingenic_gpio_set_bit(jzgc, reg1, offset, false);
		}
		break;
	}
}

static void ingenic_gpio_irq_mask(struct irq_data *irqd)
{
	struct gpio_chip *gc = irq_data_get_irq_chip_data(irqd);
	struct ingenic_gpio_chip *jzgc = gpiochip_get_data(gc);

	ingenic_gpio_set_bit(jzgc, GPIO_MSK, irqd->hwirq, true);
}

static void ingenic_gpio_irq_unmask(struct irq_data *irqd)
{
	struct gpio_chip *gc = irq_data_get_irq_chip_data(irqd);
	struct ingenic_gpio_chip *jzgc = gpiochip_get_data(gc);

	ingenic_gpio_set_bit(jzgc, GPIO_MSK, irqd->hwirq, false);
}

static void ingenic_gpio_irq_enable(struct irq_data *irqd)
{
	struct gpio_chip *gc = irq_data_get_irq_chip_data(irqd);
	struct ingenic_gpio_chip *jzgc = gpiochip_get_data(gc);
	int irq = irqd->hwirq;

	if (jzgc->jzpc->version >= ID_JZ4760)
		ingenic_gpio_set_bit(jzgc, JZ4760_GPIO_INT, irq, true);
	else
		ingenic_gpio_set_bit(jzgc, JZ4740_GPIO_SELECT, irq, true);

	ingenic_gpio_irq_unmask(irqd);
}

static void ingenic_gpio_irq_disable(struct irq_data *irqd)
{
	struct gpio_chip *gc = irq_data_get_irq_chip_data(irqd);
	struct ingenic_gpio_chip *jzgc = gpiochip_get_data(gc);
	int irq = irqd->hwirq;

	ingenic_gpio_irq_mask(irqd);

	if (jzgc->jzpc->version >= ID_JZ4760)
		ingenic_gpio_set_bit(jzgc, JZ4760_GPIO_INT, irq, false);
	else
		ingenic_gpio_set_bit(jzgc, JZ4740_GPIO_SELECT, irq, false);
}

static void ingenic_gpio_irq_ack(struct irq_data *irqd)
{
	struct gpio_chip *gc = irq_data_get_irq_chip_data(irqd);
	struct ingenic_gpio_chip *jzgc = gpiochip_get_data(gc);
	int irq = irqd->hwirq;
	bool high;

	if (irqd_get_trigger_type(irqd) == IRQ_TYPE_EDGE_BOTH) {
		/*
		 * Switch to an interrupt for the opposite edge to the one that
		 * triggered the interrupt being ACKed.
		 */
		high = ingenic_gpio_get_value(jzgc, irq);
		if (high)
			irq_set_type(jzgc, irq, IRQ_TYPE_EDGE_FALLING);
		else
			irq_set_type(jzgc, irq, IRQ_TYPE_EDGE_RISING);
	}

	if (jzgc->jzpc->version >= ID_JZ4760)
		ingenic_gpio_set_bit(jzgc, JZ4760_GPIO_FLAG, irq, false);
	else
		ingenic_gpio_set_bit(jzgc, JZ4740_GPIO_DATA, irq, true);
}

static int ingenic_gpio_irq_set_type(struct irq_data *irqd, unsigned int type)
{
	struct gpio_chip *gc = irq_data_get_irq_chip_data(irqd);
	struct ingenic_gpio_chip *jzgc = gpiochip_get_data(gc);

	switch (type) {
	case IRQ_TYPE_EDGE_BOTH:
	case IRQ_TYPE_EDGE_RISING:
	case IRQ_TYPE_EDGE_FALLING:
		irq_set_handler_locked(irqd, handle_edge_irq);
		break;
	case IRQ_TYPE_LEVEL_HIGH:
	case IRQ_TYPE_LEVEL_LOW:
		irq_set_handler_locked(irqd, handle_level_irq);
		break;
	default:
		irq_set_handler_locked(irqd, handle_bad_irq);
	}

	if (type == IRQ_TYPE_EDGE_BOTH) {
		/*
		 * The hardware does not support interrupts on both edges. The
		 * best we can do is to set up a single-edge interrupt and then
		 * switch to the opposing edge when ACKing the interrupt.
		 */
		bool high = ingenic_gpio_get_value(jzgc, irqd->hwirq);

		type = high ? IRQ_TYPE_EDGE_FALLING : IRQ_TYPE_EDGE_RISING;
	}

	irq_set_type(jzgc, irqd->hwirq, type);
	return 0;
}

static int ingenic_gpio_irq_set_wake(struct irq_data *irqd, unsigned int on)
{
	struct gpio_chip *gc = irq_data_get_irq_chip_data(irqd);
	struct ingenic_gpio_chip *jzgc = gpiochip_get_data(gc);

	return irq_set_irq_wake(jzgc->irq, on);
}

static void ingenic_gpio_irq_handler(struct irq_desc *desc)
{
	struct gpio_chip *gc = irq_desc_get_handler_data(desc);
	struct ingenic_gpio_chip *jzgc = gpiochip_get_data(gc);
	struct irq_chip *irq_chip = irq_data_get_irq_chip(&desc->irq_data);
	unsigned long flag, i;

	chained_irq_enter(irq_chip, desc);

	if (jzgc->jzpc->version >= ID_JZ4760)
		flag = ingenic_gpio_read_reg(jzgc, JZ4760_GPIO_FLAG);
	else
		flag = ingenic_gpio_read_reg(jzgc, JZ4740_GPIO_FLAG);

	for_each_set_bit(i, &flag, 32)
		generic_handle_irq(irq_linear_revmap(gc->irq.domain, i));
	chained_irq_exit(irq_chip, desc);
}

static void ingenic_gpio_set(struct gpio_chip *gc,
		unsigned int offset, int value)
{
	struct ingenic_gpio_chip *jzgc = gpiochip_get_data(gc);

	ingenic_gpio_set_value(jzgc, offset, value);
}

static int ingenic_gpio_get(struct gpio_chip *gc, unsigned int offset)
{
	struct ingenic_gpio_chip *jzgc = gpiochip_get_data(gc);

	return (int) ingenic_gpio_get_value(jzgc, offset);
}

static int ingenic_gpio_direction_input(struct gpio_chip *gc,
		unsigned int offset)
{
	return pinctrl_gpio_direction_input(gc->base + offset);
}

static int ingenic_gpio_direction_output(struct gpio_chip *gc,
		unsigned int offset, int value)
{
	ingenic_gpio_set(gc, offset, value);
	return pinctrl_gpio_direction_output(gc->base + offset);
}

static inline void ingenic_config_pin(struct ingenic_pinctrl *jzpc,
		unsigned int pin, u8 reg, bool set)
{
	unsigned int idx = pin % PINS_PER_GPIO_CHIP;
	unsigned int offt = pin / PINS_PER_GPIO_CHIP;

	regmap_write(jzpc->map, offt * 0x100 +
			(set ? REG_SET(reg) : REG_CLEAR(reg)), BIT(idx));
}

static inline void ingenic_shadow_config_pin(struct ingenic_pinctrl *jzpc,
		unsigned int pin, u8 reg, bool set)
{
	unsigned int idx = pin % PINS_PER_GPIO_CHIP;

	regmap_write(jzpc->map, X1000_GPIO_PZ_BASE +
			(set ? REG_SET(reg) : REG_CLEAR(reg)), BIT(idx));
}

static inline void ingenic_shadow_config_pin_load(struct ingenic_pinctrl *jzpc,
		unsigned int pin)
{
	regmap_write(jzpc->map, X1000_GPIO_PZ_GID2LD, pin / PINS_PER_GPIO_CHIP);
}

static inline bool ingenic_get_pin_config(struct ingenic_pinctrl *jzpc,
		unsigned int pin, u8 reg)
{
	unsigned int idx = pin % PINS_PER_GPIO_CHIP;
	unsigned int offt = pin / PINS_PER_GPIO_CHIP;
	unsigned int val;

	regmap_read(jzpc->map, offt * 0x100 + reg, &val);

	return val & BIT(idx);
}

static int ingenic_gpio_get_direction(struct gpio_chip *gc, unsigned int offset)
{
	struct ingenic_gpio_chip *jzgc = gpiochip_get_data(gc);
	struct ingenic_pinctrl *jzpc = jzgc->jzpc;
	unsigned int pin = gc->base + offset;

	if (jzpc->version >= ID_JZ4760)
		return ingenic_get_pin_config(jzpc, pin, JZ4760_GPIO_PAT1);

	if (ingenic_get_pin_config(jzpc, pin, JZ4740_GPIO_SELECT))
		return true;

	return !ingenic_get_pin_config(jzpc, pin, JZ4740_GPIO_DIR);
}

static const struct pinctrl_ops ingenic_pctlops = {
	.get_groups_count = pinctrl_generic_get_group_count,
	.get_group_name = pinctrl_generic_get_group_name,
	.get_group_pins = pinctrl_generic_get_group_pins,
	.dt_node_to_map = pinconf_generic_dt_node_to_map_all,
	.dt_free_map = pinconf_generic_dt_free_map,
};

static int ingenic_pinmux_set_pin_fn(struct ingenic_pinctrl *jzpc,
		int pin, int func)
{
	unsigned int idx = pin % PINS_PER_GPIO_CHIP;
	unsigned int offt = pin / PINS_PER_GPIO_CHIP;

	dev_dbg(jzpc->dev, "set pin P%c%u to function %u\n",
			'A' + offt, idx, func);

	if (jzpc->version >= ID_X1000) {
		ingenic_shadow_config_pin(jzpc, pin, JZ4760_GPIO_INT, false);
		ingenic_shadow_config_pin(jzpc, pin, GPIO_MSK, false);
		ingenic_shadow_config_pin(jzpc, pin, JZ4760_GPIO_PAT1, func & 0x2);
		ingenic_shadow_config_pin(jzpc, pin, JZ4760_GPIO_PAT0, func & 0x1);
		ingenic_shadow_config_pin_load(jzpc, pin);
	} else if (jzpc->version >= ID_JZ4760) {
		ingenic_config_pin(jzpc, pin, JZ4760_GPIO_INT, false);
		ingenic_config_pin(jzpc, pin, GPIO_MSK, false);
		ingenic_config_pin(jzpc, pin, JZ4760_GPIO_PAT1, func & 0x2);
		ingenic_config_pin(jzpc, pin, JZ4760_GPIO_PAT0, func & 0x1);
	} else {
		ingenic_config_pin(jzpc, pin, JZ4740_GPIO_FUNC, true);
		ingenic_config_pin(jzpc, pin, JZ4740_GPIO_TRIG, func & 0x2);
		ingenic_config_pin(jzpc, pin, JZ4740_GPIO_SELECT, func > 0);
	}

	return 0;
}

static int ingenic_pinmux_set_mux(struct pinctrl_dev *pctldev,
		unsigned int selector, unsigned int group)
{
	struct ingenic_pinctrl *jzpc = pinctrl_dev_get_drvdata(pctldev);
	struct function_desc *func;
	struct group_desc *grp;
	unsigned int i;

	func = pinmux_generic_get_function(pctldev, selector);
	if (!func)
		return -EINVAL;

	grp = pinctrl_generic_get_group(pctldev, group);
	if (!grp)
		return -EINVAL;

	dev_dbg(pctldev->dev, "enable function %s group %s\n",
		func->name, grp->name);

	for (i = 0; i < grp->num_pins; i++) {
		int *pin_modes = grp->data;

		ingenic_pinmux_set_pin_fn(jzpc, grp->pins[i], pin_modes[i]);
	}

	return 0;
}

static int ingenic_pinmux_gpio_set_direction(struct pinctrl_dev *pctldev,
		struct pinctrl_gpio_range *range,
		unsigned int pin, bool input)
{
	struct ingenic_pinctrl *jzpc = pinctrl_dev_get_drvdata(pctldev);
	unsigned int idx = pin % PINS_PER_GPIO_CHIP;
	unsigned int offt = pin / PINS_PER_GPIO_CHIP;

	dev_dbg(pctldev->dev, "set pin P%c%u to %sput\n",
			'A' + offt, idx, input ? "in" : "out");

	if (jzpc->version >= ID_X1000) {
		ingenic_shadow_config_pin(jzpc, pin, JZ4760_GPIO_INT, false);
		ingenic_shadow_config_pin(jzpc, pin, GPIO_MSK, true);
		ingenic_shadow_config_pin(jzpc, pin, JZ4760_GPIO_PAT1, input);
		ingenic_shadow_config_pin_load(jzpc, pin);
	} else if (jzpc->version >= ID_JZ4760) {
		ingenic_config_pin(jzpc, pin, JZ4760_GPIO_INT, false);
		ingenic_config_pin(jzpc, pin, GPIO_MSK, true);
		ingenic_config_pin(jzpc, pin, JZ4760_GPIO_PAT1, input);
	} else {
		ingenic_config_pin(jzpc, pin, JZ4740_GPIO_SELECT, false);
		ingenic_config_pin(jzpc, pin, JZ4740_GPIO_DIR, !input);
		ingenic_config_pin(jzpc, pin, JZ4740_GPIO_FUNC, false);
	}

	return 0;
}

static const struct pinmux_ops ingenic_pmxops = {
	.get_functions_count = pinmux_generic_get_function_count,
	.get_function_name = pinmux_generic_get_function_name,
	.get_function_groups = pinmux_generic_get_function_groups,
	.set_mux = ingenic_pinmux_set_mux,
	.gpio_set_direction = ingenic_pinmux_gpio_set_direction,
};

static int ingenic_pinconf_get(struct pinctrl_dev *pctldev,
		unsigned int pin, unsigned long *config)
{
	struct ingenic_pinctrl *jzpc = pinctrl_dev_get_drvdata(pctldev);
	enum pin_config_param param = pinconf_to_config_param(*config);
	unsigned int idx = pin % PINS_PER_GPIO_CHIP;
	unsigned int offt = pin / PINS_PER_GPIO_CHIP;
	bool pull;

	if (jzpc->version >= ID_JZ4760)
		pull = !ingenic_get_pin_config(jzpc, pin, JZ4760_GPIO_PEN);
	else
		pull = !ingenic_get_pin_config(jzpc, pin, JZ4740_GPIO_PULL_DIS);

	switch (param) {
	case PIN_CONFIG_BIAS_DISABLE:
		if (pull)
			return -EINVAL;
		break;

	case PIN_CONFIG_BIAS_PULL_UP:
		if (!pull || !(jzpc->info->pull_ups[offt] & BIT(idx)))
			return -EINVAL;
		break;

	case PIN_CONFIG_BIAS_PULL_DOWN:
		if (!pull || !(jzpc->info->pull_downs[offt] & BIT(idx)))
			return -EINVAL;
		break;

	default:
		return -ENOTSUPP;
	}

	*config = pinconf_to_config_packed(param, 1);
	return 0;
}

static void ingenic_set_bias(struct ingenic_pinctrl *jzpc,
		unsigned int pin, bool enabled)
{
	if (jzpc->version >= ID_JZ4760)
		ingenic_config_pin(jzpc, pin, JZ4760_GPIO_PEN, !enabled);
	else
		ingenic_config_pin(jzpc, pin, JZ4740_GPIO_PULL_DIS, !enabled);
}

static void ingenic_set_output_level(struct ingenic_pinctrl *jzpc,
				     unsigned int pin, bool high)
{
<<<<<<< HEAD
	if (jzpc->version >= ID_JZ4770)
=======
	if (jzpc->version >= ID_JZ4760)
>>>>>>> a7196caf
		ingenic_config_pin(jzpc, pin, JZ4760_GPIO_PAT0, high);
	else
		ingenic_config_pin(jzpc, pin, JZ4740_GPIO_DATA, high);
}

static int ingenic_pinconf_set(struct pinctrl_dev *pctldev, unsigned int pin,
		unsigned long *configs, unsigned int num_configs)
{
	struct ingenic_pinctrl *jzpc = pinctrl_dev_get_drvdata(pctldev);
	unsigned int idx = pin % PINS_PER_GPIO_CHIP;
	unsigned int offt = pin / PINS_PER_GPIO_CHIP;
	unsigned int cfg, arg;
	int ret;

	for (cfg = 0; cfg < num_configs; cfg++) {
		switch (pinconf_to_config_param(configs[cfg])) {
		case PIN_CONFIG_BIAS_DISABLE:
		case PIN_CONFIG_BIAS_PULL_UP:
		case PIN_CONFIG_BIAS_PULL_DOWN:
		case PIN_CONFIG_OUTPUT:
			continue;
		default:
			return -ENOTSUPP;
		}
	}

	for (cfg = 0; cfg < num_configs; cfg++) {
		arg = pinconf_to_config_argument(configs[cfg]);

		switch (pinconf_to_config_param(configs[cfg])) {
		case PIN_CONFIG_BIAS_DISABLE:
			dev_dbg(jzpc->dev, "disable pull-over for pin P%c%u\n",
					'A' + offt, idx);
			ingenic_set_bias(jzpc, pin, false);
			break;

		case PIN_CONFIG_BIAS_PULL_UP:
			if (!(jzpc->info->pull_ups[offt] & BIT(idx)))
				return -EINVAL;
			dev_dbg(jzpc->dev, "set pull-up for pin P%c%u\n",
					'A' + offt, idx);
			ingenic_set_bias(jzpc, pin, true);
			break;

		case PIN_CONFIG_BIAS_PULL_DOWN:
			if (!(jzpc->info->pull_downs[offt] & BIT(idx)))
				return -EINVAL;
			dev_dbg(jzpc->dev, "set pull-down for pin P%c%u\n",
					'A' + offt, idx);
			ingenic_set_bias(jzpc, pin, true);
			break;

		case PIN_CONFIG_OUTPUT:
			ret = pinctrl_gpio_direction_output(pin);
			if (ret)
				return ret;

			ingenic_set_output_level(jzpc, pin, arg);
			break;

		default:
			unreachable();
		}
	}

	return 0;
}

static int ingenic_pinconf_group_get(struct pinctrl_dev *pctldev,
		unsigned int group, unsigned long *config)
{
	const unsigned int *pins;
	unsigned int i, npins, old = 0;
	int ret;

	ret = pinctrl_generic_get_group_pins(pctldev, group, &pins, &npins);
	if (ret)
		return ret;

	for (i = 0; i < npins; i++) {
		if (ingenic_pinconf_get(pctldev, pins[i], config))
			return -ENOTSUPP;

		/* configs do not match between two pins */
		if (i && (old != *config))
			return -ENOTSUPP;

		old = *config;
	}

	return 0;
}

static int ingenic_pinconf_group_set(struct pinctrl_dev *pctldev,
		unsigned int group, unsigned long *configs,
		unsigned int num_configs)
{
	const unsigned int *pins;
	unsigned int i, npins;
	int ret;

	ret = pinctrl_generic_get_group_pins(pctldev, group, &pins, &npins);
	if (ret)
		return ret;

	for (i = 0; i < npins; i++) {
		ret = ingenic_pinconf_set(pctldev,
				pins[i], configs, num_configs);
		if (ret)
			return ret;
	}

	return 0;
}

static const struct pinconf_ops ingenic_confops = {
	.is_generic = true,
	.pin_config_get = ingenic_pinconf_get,
	.pin_config_set = ingenic_pinconf_set,
	.pin_config_group_get = ingenic_pinconf_group_get,
	.pin_config_group_set = ingenic_pinconf_group_set,
};

static const struct regmap_config ingenic_pinctrl_regmap_config = {
	.reg_bits = 32,
	.val_bits = 32,
	.reg_stride = 4,
};

static const struct of_device_id ingenic_pinctrl_of_match[] = {
	{ .compatible = "ingenic,jz4740-pinctrl", .data = (void *) ID_JZ4740 },
	{ .compatible = "ingenic,jz4725b-pinctrl", .data = (void *)ID_JZ4725B },
	{ .compatible = "ingenic,jz4760-pinctrl", .data = (void *) ID_JZ4760 },
	{ .compatible = "ingenic,jz4760b-pinctrl", .data = (void *) ID_JZ4760B },
	{ .compatible = "ingenic,jz4770-pinctrl", .data = (void *) ID_JZ4770 },
	{ .compatible = "ingenic,jz4780-pinctrl", .data = (void *) ID_JZ4780 },
	{ .compatible = "ingenic,x1000-pinctrl", .data = (void *) ID_X1000 },
	{ .compatible = "ingenic,x1000e-pinctrl", .data = (void *) ID_X1000E },
	{ .compatible = "ingenic,x1500-pinctrl", .data = (void *) ID_X1500 },
	{},
};

static const struct of_device_id ingenic_gpio_of_match[] __initconst = {
	{ .compatible = "ingenic,jz4740-gpio", },
	{ .compatible = "ingenic,jz4760-gpio", },
	{ .compatible = "ingenic,jz4770-gpio", },
	{ .compatible = "ingenic,jz4780-gpio", },
	{ .compatible = "ingenic,x1000-gpio", },
	{},
};

static int __init ingenic_gpio_probe(struct ingenic_pinctrl *jzpc,
				     struct device_node *node)
{
	struct ingenic_gpio_chip *jzgc;
	struct device *dev = jzpc->dev;
	struct gpio_irq_chip *girq;
	unsigned int bank;
	int err;

	err = of_property_read_u32(node, "reg", &bank);
	if (err) {
		dev_err(dev, "Cannot read \"reg\" property: %i\n", err);
		return err;
	}

	jzgc = devm_kzalloc(dev, sizeof(*jzgc), GFP_KERNEL);
	if (!jzgc)
		return -ENOMEM;

	jzgc->jzpc = jzpc;
	jzgc->reg_base = bank * 0x100;

	jzgc->gc.label = devm_kasprintf(dev, GFP_KERNEL, "GPIO%c", 'A' + bank);
	if (!jzgc->gc.label)
		return -ENOMEM;

	/* DO NOT EXPAND THIS: FOR BACKWARD GPIO NUMBERSPACE COMPATIBIBILITY
	 * ONLY: WORK TO TRANSITION CONSUMERS TO USE THE GPIO DESCRIPTOR API IN
	 * <linux/gpio/consumer.h> INSTEAD.
	 */
	jzgc->gc.base = bank * 32;

	jzgc->gc.ngpio = 32;
	jzgc->gc.parent = dev;
	jzgc->gc.of_node = node;
	jzgc->gc.owner = THIS_MODULE;

	jzgc->gc.set = ingenic_gpio_set;
	jzgc->gc.get = ingenic_gpio_get;
	jzgc->gc.direction_input = ingenic_gpio_direction_input;
	jzgc->gc.direction_output = ingenic_gpio_direction_output;
	jzgc->gc.get_direction = ingenic_gpio_get_direction;

	if (of_property_read_bool(node, "gpio-ranges")) {
		jzgc->gc.request = gpiochip_generic_request;
		jzgc->gc.free = gpiochip_generic_free;
	}

	jzgc->irq = irq_of_parse_and_map(node, 0);
	if (!jzgc->irq)
		return -EINVAL;

	jzgc->irq_chip.name = jzgc->gc.label;
	jzgc->irq_chip.irq_enable = ingenic_gpio_irq_enable;
	jzgc->irq_chip.irq_disable = ingenic_gpio_irq_disable;
	jzgc->irq_chip.irq_unmask = ingenic_gpio_irq_unmask;
	jzgc->irq_chip.irq_mask = ingenic_gpio_irq_mask;
	jzgc->irq_chip.irq_ack = ingenic_gpio_irq_ack;
	jzgc->irq_chip.irq_set_type = ingenic_gpio_irq_set_type;
	jzgc->irq_chip.irq_set_wake = ingenic_gpio_irq_set_wake;
	jzgc->irq_chip.flags = IRQCHIP_MASK_ON_SUSPEND;

	girq = &jzgc->gc.irq;
	girq->chip = &jzgc->irq_chip;
	girq->parent_handler = ingenic_gpio_irq_handler;
	girq->num_parents = 1;
	girq->parents = devm_kcalloc(dev, 1, sizeof(*girq->parents),
				     GFP_KERNEL);
	if (!girq->parents)
		return -ENOMEM;
	girq->parents[0] = jzgc->irq;
	girq->default_type = IRQ_TYPE_NONE;
	girq->handler = handle_level_irq;

	err = devm_gpiochip_add_data(dev, &jzgc->gc, jzgc);
	if (err)
		return err;

	return 0;
}

static int __init ingenic_pinctrl_probe(struct platform_device *pdev)
{
	struct device *dev = &pdev->dev;
	struct ingenic_pinctrl *jzpc;
	struct pinctrl_desc *pctl_desc;
	void __iomem *base;
	const struct platform_device_id *id = platform_get_device_id(pdev);
	const struct of_device_id *of_id = of_match_device(
			ingenic_pinctrl_of_match, dev);
	const struct ingenic_chip_info *chip_info;
	struct device_node *node;
	unsigned int i;
	int err;

	jzpc = devm_kzalloc(dev, sizeof(*jzpc), GFP_KERNEL);
	if (!jzpc)
		return -ENOMEM;

	base = devm_ioremap_resource(dev,
			platform_get_resource(pdev, IORESOURCE_MEM, 0));
	if (IS_ERR(base))
		return PTR_ERR(base);

	jzpc->map = devm_regmap_init_mmio(dev, base,
			&ingenic_pinctrl_regmap_config);
	if (IS_ERR(jzpc->map)) {
		dev_err(dev, "Failed to create regmap\n");
		return PTR_ERR(jzpc->map);
	}

	jzpc->dev = dev;

	if (of_id)
		jzpc->version = (enum jz_version)of_id->data;
	else
		jzpc->version = (enum jz_version)id->driver_data;

	if (jzpc->version >= ID_X1500)
		chip_info = &x1500_chip_info;
	else if (jzpc->version >= ID_X1000E)
		chip_info = &x1000e_chip_info;
	else if (jzpc->version >= ID_X1000)
		chip_info = &x1000_chip_info;
	else if (jzpc->version >= ID_JZ4780)
		chip_info = &jz4780_chip_info;
	else if (jzpc->version >= ID_JZ4770)
		chip_info = &jz4770_chip_info;
	else if (jzpc->version >= ID_JZ4760B)
		chip_info = &jz4760b_chip_info;
	else if (jzpc->version >= ID_JZ4760)
		chip_info = &jz4760_chip_info;
	else if (jzpc->version >= ID_JZ4725B)
		chip_info = &jz4725b_chip_info;
	else
		chip_info = &jz4740_chip_info;
	jzpc->info = chip_info;

	pctl_desc = devm_kzalloc(&pdev->dev, sizeof(*pctl_desc), GFP_KERNEL);
	if (!pctl_desc)
		return -ENOMEM;

	/* fill in pinctrl_desc structure */
	pctl_desc->name = dev_name(dev);
	pctl_desc->owner = THIS_MODULE;
	pctl_desc->pctlops = &ingenic_pctlops;
	pctl_desc->pmxops = &ingenic_pmxops;
	pctl_desc->confops = &ingenic_confops;
	pctl_desc->npins = chip_info->num_chips * PINS_PER_GPIO_CHIP;
	pctl_desc->pins = jzpc->pdesc = devm_kcalloc(&pdev->dev,
			pctl_desc->npins, sizeof(*jzpc->pdesc), GFP_KERNEL);
	if (!jzpc->pdesc)
		return -ENOMEM;

	for (i = 0; i < pctl_desc->npins; i++) {
		jzpc->pdesc[i].number = i;
		jzpc->pdesc[i].name = kasprintf(GFP_KERNEL, "P%c%d",
						'A' + (i / PINS_PER_GPIO_CHIP),
						i % PINS_PER_GPIO_CHIP);
	}

	jzpc->pctl = devm_pinctrl_register(dev, pctl_desc, jzpc);
	if (IS_ERR(jzpc->pctl)) {
		dev_err(dev, "Failed to register pinctrl\n");
		return PTR_ERR(jzpc->pctl);
	}

	for (i = 0; i < chip_info->num_groups; i++) {
		const struct group_desc *group = &chip_info->groups[i];

		err = pinctrl_generic_add_group(jzpc->pctl, group->name,
				group->pins, group->num_pins, group->data);
		if (err < 0) {
			dev_err(dev, "Failed to register group %s\n",
					group->name);
			return err;
		}
	}

	for (i = 0; i < chip_info->num_functions; i++) {
		const struct function_desc *func = &chip_info->functions[i];

		err = pinmux_generic_add_function(jzpc->pctl, func->name,
				func->group_names, func->num_group_names,
				func->data);
		if (err < 0) {
			dev_err(dev, "Failed to register function %s\n",
					func->name);
			return err;
		}
	}

	dev_set_drvdata(dev, jzpc->map);

	for_each_child_of_node(dev->of_node, node) {
		if (of_match_node(ingenic_gpio_of_match, node)) {
			err = ingenic_gpio_probe(jzpc, node);
			if (err)
				return err;
		}
	}

	return 0;
}

static const struct platform_device_id ingenic_pinctrl_ids[] = {
	{ "jz4740-pinctrl", ID_JZ4740 },
	{ "jz4725b-pinctrl", ID_JZ4725B },
	{ "jz4760-pinctrl", ID_JZ4760 },
	{ "jz4760b-pinctrl", ID_JZ4760B },
	{ "jz4770-pinctrl", ID_JZ4770 },
	{ "jz4780-pinctrl", ID_JZ4780 },
	{ "x1000-pinctrl", ID_X1000 },
	{ "x1000e-pinctrl", ID_X1000E },
	{ "x1500-pinctrl", ID_X1500 },
	{},
};

static struct platform_driver ingenic_pinctrl_driver = {
	.driver = {
		.name = "pinctrl-ingenic",
		.of_match_table = of_match_ptr(ingenic_pinctrl_of_match),
	},
	.id_table = ingenic_pinctrl_ids,
};

static int __init ingenic_pinctrl_drv_register(void)
{
	return platform_driver_probe(&ingenic_pinctrl_driver,
				     ingenic_pinctrl_probe);
}
subsys_initcall(ingenic_pinctrl_drv_register);<|MERGE_RESOLUTION|>--- conflicted
+++ resolved
@@ -1809,11 +1809,7 @@
 static void ingenic_set_output_level(struct ingenic_pinctrl *jzpc,
 				     unsigned int pin, bool high)
 {
-<<<<<<< HEAD
-	if (jzpc->version >= ID_JZ4770)
-=======
 	if (jzpc->version >= ID_JZ4760)
->>>>>>> a7196caf
 		ingenic_config_pin(jzpc, pin, JZ4760_GPIO_PAT0, high);
 	else
 		ingenic_config_pin(jzpc, pin, JZ4740_GPIO_DATA, high);
