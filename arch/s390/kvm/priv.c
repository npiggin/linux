// SPDX-License-Identifier: GPL-2.0
/*
 * handling privileged instructions
 *
<<<<<<< HEAD
 * Copyright IBM Corp. 2008, 2018
=======
 * Copyright IBM Corp. 2008, 2013
>>>>>>> 5fa4ec9c
 *
 *    Author(s): Carsten Otte <cotte@de.ibm.com>
 *               Christian Borntraeger <borntraeger@de.ibm.com>
 */

#include <linux/kvm.h>
#include <linux/gfp.h>
#include <linux/errno.h>
#include <linux/compat.h>
#include <linux/mm_types.h>

#include <asm/asm-offsets.h>
#include <asm/facility.h>
#include <asm/current.h>
#include <asm/debug.h>
#include <asm/ebcdic.h>
#include <asm/sysinfo.h>
#include <asm/pgtable.h>
#include <asm/page-states.h>
#include <asm/pgalloc.h>
#include <asm/gmap.h>
#include <asm/io.h>
#include <asm/ptrace.h>
#include <asm/compat.h>
#include <asm/sclp.h>
#include "gaccess.h"
#include "kvm-s390.h"
#include "trace.h"

static int handle_ri(struct kvm_vcpu *vcpu)
{
	vcpu->stat.instruction_ri++;

	if (test_kvm_facility(vcpu->kvm, 64)) {
		VCPU_EVENT(vcpu, 3, "%s", "ENABLE: RI (lazy)");
		vcpu->arch.sie_block->ecb3 |= ECB3_RI;
		kvm_s390_retry_instr(vcpu);
		return 0;
	} else
		return kvm_s390_inject_program_int(vcpu, PGM_OPERATION);
}

int kvm_s390_handle_aa(struct kvm_vcpu *vcpu)
{
	if ((vcpu->arch.sie_block->ipa & 0xf) <= 4)
		return handle_ri(vcpu);
	else
		return -EOPNOTSUPP;
}

static int handle_gs(struct kvm_vcpu *vcpu)
{
	vcpu->stat.instruction_gs++;

	if (test_kvm_facility(vcpu->kvm, 133)) {
		VCPU_EVENT(vcpu, 3, "%s", "ENABLE: GS (lazy)");
		preempt_disable();
		__ctl_set_bit(2, 4);
		current->thread.gs_cb = (struct gs_cb *)&vcpu->run->s.regs.gscb;
		restore_gs_cb(current->thread.gs_cb);
		preempt_enable();
		vcpu->arch.sie_block->ecb |= ECB_GS;
		vcpu->arch.sie_block->ecd |= ECD_HOSTREGMGMT;
		vcpu->arch.gs_enabled = 1;
		kvm_s390_retry_instr(vcpu);
		return 0;
	} else
		return kvm_s390_inject_program_int(vcpu, PGM_OPERATION);
}

int kvm_s390_handle_e3(struct kvm_vcpu *vcpu)
{
	int code = vcpu->arch.sie_block->ipb & 0xff;

	if (code == 0x49 || code == 0x4d)
		return handle_gs(vcpu);
	else
		return -EOPNOTSUPP;
}
/* Handle SCK (SET CLOCK) interception */
static int handle_set_clock(struct kvm_vcpu *vcpu)
{
	int rc;
	u8 ar;
	u64 op2, val;

	vcpu->stat.instruction_sck++;

	if (vcpu->arch.sie_block->gpsw.mask & PSW_MASK_PSTATE)
		return kvm_s390_inject_program_int(vcpu, PGM_PRIVILEGED_OP);

	op2 = kvm_s390_get_base_disp_s(vcpu, &ar);
	if (op2 & 7)	/* Operand must be on a doubleword boundary */
		return kvm_s390_inject_program_int(vcpu, PGM_SPECIFICATION);
	rc = read_guest(vcpu, op2, ar, &val, sizeof(val));
	if (rc)
		return kvm_s390_inject_prog_cond(vcpu, rc);

	VCPU_EVENT(vcpu, 3, "SCK: setting guest TOD to 0x%llx", val);
	kvm_s390_set_tod_clock(vcpu->kvm, val);

	kvm_s390_set_psw_cc(vcpu, 0);
	return 0;
}

static int handle_set_prefix(struct kvm_vcpu *vcpu)
{
	u64 operand2;
	u32 address;
	int rc;
	u8 ar;

	vcpu->stat.instruction_spx++;

	if (vcpu->arch.sie_block->gpsw.mask & PSW_MASK_PSTATE)
		return kvm_s390_inject_program_int(vcpu, PGM_PRIVILEGED_OP);

	operand2 = kvm_s390_get_base_disp_s(vcpu, &ar);

	/* must be word boundary */
	if (operand2 & 3)
		return kvm_s390_inject_program_int(vcpu, PGM_SPECIFICATION);

	/* get the value */
	rc = read_guest(vcpu, operand2, ar, &address, sizeof(address));
	if (rc)
		return kvm_s390_inject_prog_cond(vcpu, rc);

	address &= 0x7fffe000u;

	/*
	 * Make sure the new value is valid memory. We only need to check the
	 * first page, since address is 8k aligned and memory pieces are always
	 * at least 1MB aligned and have at least a size of 1MB.
	 */
	if (kvm_is_error_gpa(vcpu->kvm, address))
		return kvm_s390_inject_program_int(vcpu, PGM_ADDRESSING);

	kvm_s390_set_prefix(vcpu, address);
	trace_kvm_s390_handle_prefix(vcpu, 1, address);
	return 0;
}

static int handle_store_prefix(struct kvm_vcpu *vcpu)
{
	u64 operand2;
	u32 address;
	int rc;
	u8 ar;

	vcpu->stat.instruction_stpx++;

	if (vcpu->arch.sie_block->gpsw.mask & PSW_MASK_PSTATE)
		return kvm_s390_inject_program_int(vcpu, PGM_PRIVILEGED_OP);

	operand2 = kvm_s390_get_base_disp_s(vcpu, &ar);

	/* must be word boundary */
	if (operand2 & 3)
		return kvm_s390_inject_program_int(vcpu, PGM_SPECIFICATION);

	address = kvm_s390_get_prefix(vcpu);

	/* get the value */
	rc = write_guest(vcpu, operand2, ar, &address, sizeof(address));
	if (rc)
		return kvm_s390_inject_prog_cond(vcpu, rc);

	VCPU_EVENT(vcpu, 3, "STPX: storing prefix 0x%x into 0x%llx", address, operand2);
	trace_kvm_s390_handle_prefix(vcpu, 0, address);
	return 0;
}

static int handle_store_cpu_address(struct kvm_vcpu *vcpu)
{
	u16 vcpu_id = vcpu->vcpu_id;
	u64 ga;
	int rc;
	u8 ar;

	vcpu->stat.instruction_stap++;

	if (vcpu->arch.sie_block->gpsw.mask & PSW_MASK_PSTATE)
		return kvm_s390_inject_program_int(vcpu, PGM_PRIVILEGED_OP);

	ga = kvm_s390_get_base_disp_s(vcpu, &ar);

	if (ga & 1)
		return kvm_s390_inject_program_int(vcpu, PGM_SPECIFICATION);

	rc = write_guest(vcpu, ga, ar, &vcpu_id, sizeof(vcpu_id));
	if (rc)
		return kvm_s390_inject_prog_cond(vcpu, rc);

	VCPU_EVENT(vcpu, 3, "STAP: storing cpu address (%u) to 0x%llx", vcpu_id, ga);
	trace_kvm_s390_handle_stap(vcpu, ga);
	return 0;
}

int kvm_s390_skey_check_enable(struct kvm_vcpu *vcpu)
{
	int rc = 0;
	struct kvm_s390_sie_block *sie_block = vcpu->arch.sie_block;

	trace_kvm_s390_skey_related_inst(vcpu);
	if (!(sie_block->ictl & (ICTL_ISKE | ICTL_SSKE | ICTL_RRBE)) &&
	    !kvm_s390_test_cpuflags(vcpu, CPUSTAT_KSS))
		return rc;

	rc = s390_enable_skey();
	VCPU_EVENT(vcpu, 3, "enabling storage keys for guest: %d", rc);
	if (!rc) {
		if (kvm_s390_test_cpuflags(vcpu, CPUSTAT_KSS))
			kvm_s390_clear_cpuflags(vcpu, CPUSTAT_KSS);
		else
			sie_block->ictl &= ~(ICTL_ISKE | ICTL_SSKE |
					     ICTL_RRBE);
	}
	return rc;
}

static int try_handle_skey(struct kvm_vcpu *vcpu)
{
	int rc;

	rc = kvm_s390_skey_check_enable(vcpu);
	if (rc)
		return rc;
	if (sclp.has_skey) {
		/* with storage-key facility, SIE interprets it for us */
		kvm_s390_retry_instr(vcpu);
		VCPU_EVENT(vcpu, 4, "%s", "retrying storage key operation");
		return -EAGAIN;
	}
	return 0;
}

static int handle_iske(struct kvm_vcpu *vcpu)
{
	unsigned long addr;
	unsigned char key;
	int reg1, reg2;
	int rc;

<<<<<<< HEAD
	vcpu->stat.instruction_iske++;

=======
>>>>>>> 5fa4ec9c
	if (vcpu->arch.sie_block->gpsw.mask & PSW_MASK_PSTATE)
		return kvm_s390_inject_program_int(vcpu, PGM_PRIVILEGED_OP);

	rc = try_handle_skey(vcpu);
	if (rc)
		return rc != -EAGAIN ? rc : 0;

	kvm_s390_get_regs_rre(vcpu, &reg1, &reg2);

	addr = vcpu->run->s.regs.gprs[reg2] & PAGE_MASK;
	addr = kvm_s390_logical_to_effective(vcpu, addr);
	addr = kvm_s390_real_to_abs(vcpu, addr);
	addr = gfn_to_hva(vcpu->kvm, gpa_to_gfn(addr));
	if (kvm_is_error_hva(addr))
		return kvm_s390_inject_program_int(vcpu, PGM_ADDRESSING);

	down_read(&current->mm->mmap_sem);
	rc = get_guest_storage_key(current->mm, addr, &key);
	up_read(&current->mm->mmap_sem);
	if (rc)
		return kvm_s390_inject_program_int(vcpu, PGM_ADDRESSING);
	vcpu->run->s.regs.gprs[reg1] &= ~0xff;
	vcpu->run->s.regs.gprs[reg1] |= key;
	return 0;
}

static int handle_rrbe(struct kvm_vcpu *vcpu)
{
	unsigned long addr;
	int reg1, reg2;
	int rc;

<<<<<<< HEAD
	vcpu->stat.instruction_rrbe++;

=======
>>>>>>> 5fa4ec9c
	if (vcpu->arch.sie_block->gpsw.mask & PSW_MASK_PSTATE)
		return kvm_s390_inject_program_int(vcpu, PGM_PRIVILEGED_OP);

	rc = try_handle_skey(vcpu);
	if (rc)
		return rc != -EAGAIN ? rc : 0;

	kvm_s390_get_regs_rre(vcpu, &reg1, &reg2);

	addr = vcpu->run->s.regs.gprs[reg2] & PAGE_MASK;
	addr = kvm_s390_logical_to_effective(vcpu, addr);
	addr = kvm_s390_real_to_abs(vcpu, addr);
	addr = gfn_to_hva(vcpu->kvm, gpa_to_gfn(addr));
	if (kvm_is_error_hva(addr))
		return kvm_s390_inject_program_int(vcpu, PGM_ADDRESSING);

	down_read(&current->mm->mmap_sem);
	rc = reset_guest_reference_bit(current->mm, addr);
	up_read(&current->mm->mmap_sem);
	if (rc < 0)
		return kvm_s390_inject_program_int(vcpu, PGM_ADDRESSING);

	kvm_s390_set_psw_cc(vcpu, rc);
	return 0;
}

#define SSKE_NQ 0x8
#define SSKE_MR 0x4
#define SSKE_MC 0x2
#define SSKE_MB 0x1
static int handle_sske(struct kvm_vcpu *vcpu)
{
	unsigned char m3 = vcpu->arch.sie_block->ipb >> 28;
	unsigned long start, end;
	unsigned char key, oldkey;
	int reg1, reg2;
	int rc;

<<<<<<< HEAD
	vcpu->stat.instruction_sske++;

=======
>>>>>>> 5fa4ec9c
	if (vcpu->arch.sie_block->gpsw.mask & PSW_MASK_PSTATE)
		return kvm_s390_inject_program_int(vcpu, PGM_PRIVILEGED_OP);

	rc = try_handle_skey(vcpu);
	if (rc)
		return rc != -EAGAIN ? rc : 0;

	if (!test_kvm_facility(vcpu->kvm, 8))
		m3 &= ~SSKE_MB;
	if (!test_kvm_facility(vcpu->kvm, 10))
		m3 &= ~(SSKE_MC | SSKE_MR);
	if (!test_kvm_facility(vcpu->kvm, 14))
		m3 &= ~SSKE_NQ;

	kvm_s390_get_regs_rre(vcpu, &reg1, &reg2);

	key = vcpu->run->s.regs.gprs[reg1] & 0xfe;
	start = vcpu->run->s.regs.gprs[reg2] & PAGE_MASK;
	start = kvm_s390_logical_to_effective(vcpu, start);
	if (m3 & SSKE_MB) {
		/* start already designates an absolute address */
		end = (start + _SEGMENT_SIZE) & ~(_SEGMENT_SIZE - 1);
	} else {
		start = kvm_s390_real_to_abs(vcpu, start);
		end = start + PAGE_SIZE;
	}

	while (start != end) {
		unsigned long addr = gfn_to_hva(vcpu->kvm, gpa_to_gfn(start));

		if (kvm_is_error_hva(addr))
			return kvm_s390_inject_program_int(vcpu, PGM_ADDRESSING);

		down_read(&current->mm->mmap_sem);
		rc = cond_set_guest_storage_key(current->mm, addr, key, &oldkey,
						m3 & SSKE_NQ, m3 & SSKE_MR,
						m3 & SSKE_MC);
		up_read(&current->mm->mmap_sem);
		if (rc < 0)
			return kvm_s390_inject_program_int(vcpu, PGM_ADDRESSING);
		start += PAGE_SIZE;
	}

	if (m3 & (SSKE_MC | SSKE_MR)) {
		if (m3 & SSKE_MB) {
			/* skey in reg1 is unpredictable */
			kvm_s390_set_psw_cc(vcpu, 3);
		} else {
			kvm_s390_set_psw_cc(vcpu, rc);
			vcpu->run->s.regs.gprs[reg1] &= ~0xff00UL;
			vcpu->run->s.regs.gprs[reg1] |= (u64) oldkey << 8;
		}
	}
	if (m3 & SSKE_MB) {
		if (psw_bits(vcpu->arch.sie_block->gpsw).eaba == PSW_BITS_AMODE_64BIT)
			vcpu->run->s.regs.gprs[reg2] &= ~PAGE_MASK;
		else
			vcpu->run->s.regs.gprs[reg2] &= ~0xfffff000UL;
		end = kvm_s390_logical_to_effective(vcpu, end);
		vcpu->run->s.regs.gprs[reg2] |= end;
	}
	return 0;
}

static int handle_ipte_interlock(struct kvm_vcpu *vcpu)
{
	vcpu->stat.instruction_ipte_interlock++;
	if (psw_bits(vcpu->arch.sie_block->gpsw).pstate)
		return kvm_s390_inject_program_int(vcpu, PGM_PRIVILEGED_OP);
	wait_event(vcpu->kvm->arch.ipte_wq, !ipte_lock_held(vcpu));
	kvm_s390_retry_instr(vcpu);
	VCPU_EVENT(vcpu, 4, "%s", "retrying ipte interlock operation");
	return 0;
}

static int handle_test_block(struct kvm_vcpu *vcpu)
{
	gpa_t addr;
	int reg2;

	vcpu->stat.instruction_tb++;

	if (vcpu->arch.sie_block->gpsw.mask & PSW_MASK_PSTATE)
		return kvm_s390_inject_program_int(vcpu, PGM_PRIVILEGED_OP);

	kvm_s390_get_regs_rre(vcpu, NULL, &reg2);
	addr = vcpu->run->s.regs.gprs[reg2] & PAGE_MASK;
	addr = kvm_s390_logical_to_effective(vcpu, addr);
	if (kvm_s390_check_low_addr_prot_real(vcpu, addr))
		return kvm_s390_inject_prog_irq(vcpu, &vcpu->arch.pgm);
	addr = kvm_s390_real_to_abs(vcpu, addr);

	if (kvm_is_error_gpa(vcpu->kvm, addr))
		return kvm_s390_inject_program_int(vcpu, PGM_ADDRESSING);
	/*
	 * We don't expect errors on modern systems, and do not care
	 * about storage keys (yet), so let's just clear the page.
	 */
	if (kvm_clear_guest(vcpu->kvm, addr, PAGE_SIZE))
		return -EFAULT;
	kvm_s390_set_psw_cc(vcpu, 0);
	vcpu->run->s.regs.gprs[0] = 0;
	return 0;
}

static int handle_tpi(struct kvm_vcpu *vcpu)
{
	struct kvm_s390_interrupt_info *inti;
	unsigned long len;
	u32 tpi_data[3];
	int rc;
	u64 addr;
	u8 ar;

	vcpu->stat.instruction_tpi++;

	addr = kvm_s390_get_base_disp_s(vcpu, &ar);
	if (addr & 3)
		return kvm_s390_inject_program_int(vcpu, PGM_SPECIFICATION);

	inti = kvm_s390_get_io_int(vcpu->kvm, vcpu->arch.sie_block->gcr[6], 0);
	if (!inti) {
		kvm_s390_set_psw_cc(vcpu, 0);
		return 0;
	}

	tpi_data[0] = inti->io.subchannel_id << 16 | inti->io.subchannel_nr;
	tpi_data[1] = inti->io.io_int_parm;
	tpi_data[2] = inti->io.io_int_word;
	if (addr) {
		/*
		 * Store the two-word I/O interruption code into the
		 * provided area.
		 */
		len = sizeof(tpi_data) - 4;
		rc = write_guest(vcpu, addr, ar, &tpi_data, len);
		if (rc) {
			rc = kvm_s390_inject_prog_cond(vcpu, rc);
			goto reinject_interrupt;
		}
	} else {
		/*
		 * Store the three-word I/O interruption code into
		 * the appropriate lowcore area.
		 */
		len = sizeof(tpi_data);
		if (write_guest_lc(vcpu, __LC_SUBCHANNEL_ID, &tpi_data, len)) {
			/* failed writes to the low core are not recoverable */
			rc = -EFAULT;
			goto reinject_interrupt;
		}
	}

	/* irq was successfully handed to the guest */
	kfree(inti);
	kvm_s390_set_psw_cc(vcpu, 1);
	return 0;
reinject_interrupt:
	/*
	 * If we encounter a problem storing the interruption code, the
	 * instruction is suppressed from the guest's view: reinject the
	 * interrupt.
	 */
	if (kvm_s390_reinject_io_int(vcpu->kvm, inti)) {
		kfree(inti);
		rc = -EFAULT;
	}
	/* don't set the cc, a pgm irq was injected or we drop to user space */
	return rc ? -EFAULT : 0;
}

static int handle_tsch(struct kvm_vcpu *vcpu)
{
	struct kvm_s390_interrupt_info *inti = NULL;
	const u64 isc_mask = 0xffUL << 24; /* all iscs set */

	vcpu->stat.instruction_tsch++;

	/* a valid schid has at least one bit set */
	if (vcpu->run->s.regs.gprs[1])
		inti = kvm_s390_get_io_int(vcpu->kvm, isc_mask,
					   vcpu->run->s.regs.gprs[1]);

	/*
	 * Prepare exit to userspace.
	 * We indicate whether we dequeued a pending I/O interrupt
	 * so that userspace can re-inject it if the instruction gets
	 * a program check. While this may re-order the pending I/O
	 * interrupts, this is no problem since the priority is kept
	 * intact.
	 */
	vcpu->run->exit_reason = KVM_EXIT_S390_TSCH;
	vcpu->run->s390_tsch.dequeued = !!inti;
	if (inti) {
		vcpu->run->s390_tsch.subchannel_id = inti->io.subchannel_id;
		vcpu->run->s390_tsch.subchannel_nr = inti->io.subchannel_nr;
		vcpu->run->s390_tsch.io_int_parm = inti->io.io_int_parm;
		vcpu->run->s390_tsch.io_int_word = inti->io.io_int_word;
	}
	vcpu->run->s390_tsch.ipb = vcpu->arch.sie_block->ipb;
	kfree(inti);
	return -EREMOTE;
}

static int handle_io_inst(struct kvm_vcpu *vcpu)
{
	VCPU_EVENT(vcpu, 4, "%s", "I/O instruction");

	if (vcpu->arch.sie_block->gpsw.mask & PSW_MASK_PSTATE)
		return kvm_s390_inject_program_int(vcpu, PGM_PRIVILEGED_OP);

	if (vcpu->kvm->arch.css_support) {
		/*
		 * Most I/O instructions will be handled by userspace.
		 * Exceptions are tpi and the interrupt portion of tsch.
		 */
		if (vcpu->arch.sie_block->ipa == 0xb236)
			return handle_tpi(vcpu);
		if (vcpu->arch.sie_block->ipa == 0xb235)
			return handle_tsch(vcpu);
		/* Handle in userspace. */
		vcpu->stat.instruction_io_other++;
		return -EOPNOTSUPP;
	} else {
		/*
		 * Set condition code 3 to stop the guest from issuing channel
		 * I/O instructions.
		 */
		kvm_s390_set_psw_cc(vcpu, 3);
		return 0;
	}
}

static int handle_stfl(struct kvm_vcpu *vcpu)
{
	int rc;
	unsigned int fac;

	vcpu->stat.instruction_stfl++;

	if (vcpu->arch.sie_block->gpsw.mask & PSW_MASK_PSTATE)
		return kvm_s390_inject_program_int(vcpu, PGM_PRIVILEGED_OP);

	/*
	 * We need to shift the lower 32 facility bits (bit 0-31) from a u64
	 * into a u32 memory representation. They will remain bits 0-31.
	 */
	fac = *vcpu->kvm->arch.model.fac_list >> 32;
	rc = write_guest_lc(vcpu, offsetof(struct lowcore, stfl_fac_list),
			    &fac, sizeof(fac));
	if (rc)
		return rc;
	VCPU_EVENT(vcpu, 3, "STFL: store facility list 0x%x", fac);
	trace_kvm_s390_handle_stfl(vcpu, fac);
	return 0;
}

#define PSW_MASK_ADDR_MODE (PSW_MASK_EA | PSW_MASK_BA)
#define PSW_MASK_UNASSIGNED 0xb80800fe7fffffffUL
#define PSW_ADDR_24 0x0000000000ffffffUL
#define PSW_ADDR_31 0x000000007fffffffUL

int is_valid_psw(psw_t *psw)
{
	if (psw->mask & PSW_MASK_UNASSIGNED)
		return 0;
	if ((psw->mask & PSW_MASK_ADDR_MODE) == PSW_MASK_BA) {
		if (psw->addr & ~PSW_ADDR_31)
			return 0;
	}
	if (!(psw->mask & PSW_MASK_ADDR_MODE) && (psw->addr & ~PSW_ADDR_24))
		return 0;
	if ((psw->mask & PSW_MASK_ADDR_MODE) ==  PSW_MASK_EA)
		return 0;
	if (psw->addr & 1)
		return 0;
	return 1;
}

int kvm_s390_handle_lpsw(struct kvm_vcpu *vcpu)
{
	psw_t *gpsw = &vcpu->arch.sie_block->gpsw;
	psw_compat_t new_psw;
	u64 addr;
	int rc;
	u8 ar;

	vcpu->stat.instruction_lpsw++;

	if (gpsw->mask & PSW_MASK_PSTATE)
		return kvm_s390_inject_program_int(vcpu, PGM_PRIVILEGED_OP);

	addr = kvm_s390_get_base_disp_s(vcpu, &ar);
	if (addr & 7)
		return kvm_s390_inject_program_int(vcpu, PGM_SPECIFICATION);

	rc = read_guest(vcpu, addr, ar, &new_psw, sizeof(new_psw));
	if (rc)
		return kvm_s390_inject_prog_cond(vcpu, rc);
	if (!(new_psw.mask & PSW32_MASK_BASE))
		return kvm_s390_inject_program_int(vcpu, PGM_SPECIFICATION);
	gpsw->mask = (new_psw.mask & ~PSW32_MASK_BASE) << 32;
	gpsw->mask |= new_psw.addr & PSW32_ADDR_AMODE;
	gpsw->addr = new_psw.addr & ~PSW32_ADDR_AMODE;
	if (!is_valid_psw(gpsw))
		return kvm_s390_inject_program_int(vcpu, PGM_SPECIFICATION);
	return 0;
}

static int handle_lpswe(struct kvm_vcpu *vcpu)
{
	psw_t new_psw;
	u64 addr;
	int rc;
	u8 ar;

	vcpu->stat.instruction_lpswe++;

	if (vcpu->arch.sie_block->gpsw.mask & PSW_MASK_PSTATE)
		return kvm_s390_inject_program_int(vcpu, PGM_PRIVILEGED_OP);

	addr = kvm_s390_get_base_disp_s(vcpu, &ar);
	if (addr & 7)
		return kvm_s390_inject_program_int(vcpu, PGM_SPECIFICATION);
	rc = read_guest(vcpu, addr, ar, &new_psw, sizeof(new_psw));
	if (rc)
		return kvm_s390_inject_prog_cond(vcpu, rc);
	vcpu->arch.sie_block->gpsw = new_psw;
	if (!is_valid_psw(&vcpu->arch.sie_block->gpsw))
		return kvm_s390_inject_program_int(vcpu, PGM_SPECIFICATION);
	return 0;
}

static int handle_stidp(struct kvm_vcpu *vcpu)
{
	u64 stidp_data = vcpu->kvm->arch.model.cpuid;
	u64 operand2;
	int rc;
	u8 ar;

	vcpu->stat.instruction_stidp++;

	if (vcpu->arch.sie_block->gpsw.mask & PSW_MASK_PSTATE)
		return kvm_s390_inject_program_int(vcpu, PGM_PRIVILEGED_OP);

	operand2 = kvm_s390_get_base_disp_s(vcpu, &ar);

	if (operand2 & 7)
		return kvm_s390_inject_program_int(vcpu, PGM_SPECIFICATION);

	rc = write_guest(vcpu, operand2, ar, &stidp_data, sizeof(stidp_data));
	if (rc)
		return kvm_s390_inject_prog_cond(vcpu, rc);

	VCPU_EVENT(vcpu, 3, "STIDP: store cpu id 0x%llx", stidp_data);
	return 0;
}

static void handle_stsi_3_2_2(struct kvm_vcpu *vcpu, struct sysinfo_3_2_2 *mem)
{
	int cpus = 0;
	int n;

	cpus = atomic_read(&vcpu->kvm->online_vcpus);

	/* deal with other level 3 hypervisors */
	if (stsi(mem, 3, 2, 2))
		mem->count = 0;
	if (mem->count < 8)
		mem->count++;
	for (n = mem->count - 1; n > 0 ; n--)
		memcpy(&mem->vm[n], &mem->vm[n - 1], sizeof(mem->vm[0]));

	memset(&mem->vm[0], 0, sizeof(mem->vm[0]));
	mem->vm[0].cpus_total = cpus;
	mem->vm[0].cpus_configured = cpus;
	mem->vm[0].cpus_standby = 0;
	mem->vm[0].cpus_reserved = 0;
	mem->vm[0].caf = 1000;
	memcpy(mem->vm[0].name, "KVMguest", 8);
	ASCEBC(mem->vm[0].name, 8);
	memcpy(mem->vm[0].cpi, "KVM/Linux       ", 16);
	ASCEBC(mem->vm[0].cpi, 16);
}

static void insert_stsi_usr_data(struct kvm_vcpu *vcpu, u64 addr, u8 ar,
				 u8 fc, u8 sel1, u16 sel2)
{
	vcpu->run->exit_reason = KVM_EXIT_S390_STSI;
	vcpu->run->s390_stsi.addr = addr;
	vcpu->run->s390_stsi.ar = ar;
	vcpu->run->s390_stsi.fc = fc;
	vcpu->run->s390_stsi.sel1 = sel1;
	vcpu->run->s390_stsi.sel2 = sel2;
}

static int handle_stsi(struct kvm_vcpu *vcpu)
{
	int fc = (vcpu->run->s.regs.gprs[0] & 0xf0000000) >> 28;
	int sel1 = vcpu->run->s.regs.gprs[0] & 0xff;
	int sel2 = vcpu->run->s.regs.gprs[1] & 0xffff;
	unsigned long mem = 0;
	u64 operand2;
	int rc = 0;
	u8 ar;

	vcpu->stat.instruction_stsi++;
	VCPU_EVENT(vcpu, 3, "STSI: fc: %u sel1: %u sel2: %u", fc, sel1, sel2);

	if (vcpu->arch.sie_block->gpsw.mask & PSW_MASK_PSTATE)
		return kvm_s390_inject_program_int(vcpu, PGM_PRIVILEGED_OP);

	if (fc > 3) {
		kvm_s390_set_psw_cc(vcpu, 3);
		return 0;
	}

	if (vcpu->run->s.regs.gprs[0] & 0x0fffff00
	    || vcpu->run->s.regs.gprs[1] & 0xffff0000)
		return kvm_s390_inject_program_int(vcpu, PGM_SPECIFICATION);

	if (fc == 0) {
		vcpu->run->s.regs.gprs[0] = 3 << 28;
		kvm_s390_set_psw_cc(vcpu, 0);
		return 0;
	}

	operand2 = kvm_s390_get_base_disp_s(vcpu, &ar);

	if (operand2 & 0xfff)
		return kvm_s390_inject_program_int(vcpu, PGM_SPECIFICATION);

	switch (fc) {
	case 1: /* same handling for 1 and 2 */
	case 2:
		mem = get_zeroed_page(GFP_KERNEL);
		if (!mem)
			goto out_no_data;
		if (stsi((void *) mem, fc, sel1, sel2))
			goto out_no_data;
		break;
	case 3:
		if (sel1 != 2 || sel2 != 2)
			goto out_no_data;
		mem = get_zeroed_page(GFP_KERNEL);
		if (!mem)
			goto out_no_data;
		handle_stsi_3_2_2(vcpu, (void *) mem);
		break;
	}

	rc = write_guest(vcpu, operand2, ar, (void *)mem, PAGE_SIZE);
	if (rc) {
		rc = kvm_s390_inject_prog_cond(vcpu, rc);
		goto out;
	}
	if (vcpu->kvm->arch.user_stsi) {
		insert_stsi_usr_data(vcpu, operand2, ar, fc, sel1, sel2);
		rc = -EREMOTE;
	}
	trace_kvm_s390_handle_stsi(vcpu, fc, sel1, sel2, operand2);
	free_page(mem);
	kvm_s390_set_psw_cc(vcpu, 0);
	vcpu->run->s.regs.gprs[0] = 0;
	return rc;
out_no_data:
	kvm_s390_set_psw_cc(vcpu, 3);
out:
	free_page(mem);
	return rc;
}

static const intercept_handler_t b2_handlers[256] = {
	[0x02] = handle_stidp,
	[0x04] = handle_set_clock,
	[0x10] = handle_set_prefix,
	[0x11] = handle_store_prefix,
	[0x12] = handle_store_cpu_address,
	[0x14] = kvm_s390_handle_vsie,
	[0x21] = handle_ipte_interlock,
	[0x29] = handle_iske,
	[0x2a] = handle_rrbe,
	[0x2b] = handle_sske,
	[0x2c] = handle_test_block,
	[0x30] = handle_io_inst,
	[0x31] = handle_io_inst,
	[0x32] = handle_io_inst,
	[0x33] = handle_io_inst,
	[0x34] = handle_io_inst,
	[0x35] = handle_io_inst,
	[0x36] = handle_io_inst,
	[0x37] = handle_io_inst,
	[0x38] = handle_io_inst,
	[0x39] = handle_io_inst,
	[0x3a] = handle_io_inst,
	[0x3b] = handle_io_inst,
	[0x3c] = handle_io_inst,
	[0x50] = handle_ipte_interlock,
	[0x56] = handle_sthyi,
	[0x5f] = handle_io_inst,
	[0x74] = handle_io_inst,
	[0x76] = handle_io_inst,
	[0x7d] = handle_stsi,
	[0xb1] = handle_stfl,
	[0xb2] = handle_lpswe,
};

int kvm_s390_handle_b2(struct kvm_vcpu *vcpu)
{
	intercept_handler_t handler;

	/*
	 * A lot of B2 instructions are priviledged. Here we check for
	 * the privileged ones, that we can handle in the kernel.
	 * Anything else goes to userspace.
	 */
	handler = b2_handlers[vcpu->arch.sie_block->ipa & 0x00ff];
	if (handler)
		return handler(vcpu);

	return -EOPNOTSUPP;
}

static int handle_epsw(struct kvm_vcpu *vcpu)
{
	int reg1, reg2;

	vcpu->stat.instruction_epsw++;

	kvm_s390_get_regs_rre(vcpu, &reg1, &reg2);

	/* This basically extracts the mask half of the psw. */
	vcpu->run->s.regs.gprs[reg1] &= 0xffffffff00000000UL;
	vcpu->run->s.regs.gprs[reg1] |= vcpu->arch.sie_block->gpsw.mask >> 32;
	if (reg2) {
		vcpu->run->s.regs.gprs[reg2] &= 0xffffffff00000000UL;
		vcpu->run->s.regs.gprs[reg2] |=
			vcpu->arch.sie_block->gpsw.mask & 0x00000000ffffffffUL;
	}
	return 0;
}

#define PFMF_RESERVED   0xfffc0101UL
#define PFMF_SK         0x00020000UL
#define PFMF_CF         0x00010000UL
#define PFMF_UI         0x00008000UL
#define PFMF_FSC        0x00007000UL
#define PFMF_NQ         0x00000800UL
#define PFMF_MR         0x00000400UL
#define PFMF_MC         0x00000200UL
#define PFMF_KEY        0x000000feUL

static int handle_pfmf(struct kvm_vcpu *vcpu)
{
	bool mr = false, mc = false, nq;
	int reg1, reg2;
	unsigned long start, end;
	unsigned char key;

	vcpu->stat.instruction_pfmf++;

	kvm_s390_get_regs_rre(vcpu, &reg1, &reg2);

	if (!test_kvm_facility(vcpu->kvm, 8))
		return kvm_s390_inject_program_int(vcpu, PGM_OPERATION);

	if (vcpu->arch.sie_block->gpsw.mask & PSW_MASK_PSTATE)
		return kvm_s390_inject_program_int(vcpu, PGM_PRIVILEGED_OP);

	if (vcpu->run->s.regs.gprs[reg1] & PFMF_RESERVED)
		return kvm_s390_inject_program_int(vcpu, PGM_SPECIFICATION);

	/* Only provide non-quiescing support if enabled for the guest */
	if (vcpu->run->s.regs.gprs[reg1] & PFMF_NQ &&
	    !test_kvm_facility(vcpu->kvm, 14))
		return kvm_s390_inject_program_int(vcpu, PGM_SPECIFICATION);

	/* Only provide conditional-SSKE support if enabled for the guest */
	if (vcpu->run->s.regs.gprs[reg1] & PFMF_SK &&
	    test_kvm_facility(vcpu->kvm, 10)) {
		mr = vcpu->run->s.regs.gprs[reg1] & PFMF_MR;
		mc = vcpu->run->s.regs.gprs[reg1] & PFMF_MC;
	}

	nq = vcpu->run->s.regs.gprs[reg1] & PFMF_NQ;
	key = vcpu->run->s.regs.gprs[reg1] & PFMF_KEY;
	start = vcpu->run->s.regs.gprs[reg2] & PAGE_MASK;
	start = kvm_s390_logical_to_effective(vcpu, start);

	if (vcpu->run->s.regs.gprs[reg1] & PFMF_CF) {
		if (kvm_s390_check_low_addr_prot_real(vcpu, start))
			return kvm_s390_inject_prog_irq(vcpu, &vcpu->arch.pgm);
	}

	switch (vcpu->run->s.regs.gprs[reg1] & PFMF_FSC) {
	case 0x00000000:
		/* only 4k frames specify a real address */
		start = kvm_s390_real_to_abs(vcpu, start);
		end = (start + PAGE_SIZE) & ~(PAGE_SIZE - 1);
		break;
	case 0x00001000:
		end = (start + _SEGMENT_SIZE) & ~(_SEGMENT_SIZE - 1);
		break;
	case 0x00002000:
		/* only support 2G frame size if EDAT2 is available and we are
		   not in 24-bit addressing mode */
		if (!test_kvm_facility(vcpu->kvm, 78) ||
		    psw_bits(vcpu->arch.sie_block->gpsw).eaba == PSW_BITS_AMODE_24BIT)
			return kvm_s390_inject_program_int(vcpu, PGM_SPECIFICATION);
		end = (start + _REGION3_SIZE) & ~(_REGION3_SIZE - 1);
		break;
	default:
		return kvm_s390_inject_program_int(vcpu, PGM_SPECIFICATION);
	}

	while (start != end) {
		unsigned long useraddr;

		/* Translate guest address to host address */
		useraddr = gfn_to_hva(vcpu->kvm, gpa_to_gfn(start));
		if (kvm_is_error_hva(useraddr))
			return kvm_s390_inject_program_int(vcpu, PGM_ADDRESSING);

		if (vcpu->run->s.regs.gprs[reg1] & PFMF_CF) {
			if (clear_user((void __user *)useraddr, PAGE_SIZE))
				return kvm_s390_inject_program_int(vcpu, PGM_ADDRESSING);
		}

		if (vcpu->run->s.regs.gprs[reg1] & PFMF_SK) {
			int rc = kvm_s390_skey_check_enable(vcpu);

			if (rc)
				return rc;
			down_read(&current->mm->mmap_sem);
			rc = cond_set_guest_storage_key(current->mm, useraddr,
							key, NULL, nq, mr, mc);
			up_read(&current->mm->mmap_sem);
			if (rc < 0)
				return kvm_s390_inject_program_int(vcpu, PGM_ADDRESSING);
		}

		start += PAGE_SIZE;
	}
	if (vcpu->run->s.regs.gprs[reg1] & PFMF_FSC) {
		if (psw_bits(vcpu->arch.sie_block->gpsw).eaba == PSW_BITS_AMODE_64BIT) {
			vcpu->run->s.regs.gprs[reg2] = end;
		} else {
			vcpu->run->s.regs.gprs[reg2] &= ~0xffffffffUL;
			end = kvm_s390_logical_to_effective(vcpu, end);
			vcpu->run->s.regs.gprs[reg2] |= end;
		}
	}
	return 0;
}

static inline int do_essa(struct kvm_vcpu *vcpu, const int orc)
{
	struct kvm_s390_migration_state *ms = vcpu->kvm->arch.migration_state;
	int r1, r2, nappended, entries;
	unsigned long gfn, hva, res, pgstev, ptev;
	unsigned long *cbrlo;

	/*
	 * We don't need to set SD.FPF.SK to 1 here, because if we have a
	 * machine check here we either handle it or crash
	 */

	kvm_s390_get_regs_rre(vcpu, &r1, &r2);
	gfn = vcpu->run->s.regs.gprs[r2] >> PAGE_SHIFT;
	hva = gfn_to_hva(vcpu->kvm, gfn);
	entries = (vcpu->arch.sie_block->cbrlo & ~PAGE_MASK) >> 3;

	if (kvm_is_error_hva(hva))
		return kvm_s390_inject_program_int(vcpu, PGM_ADDRESSING);

	nappended = pgste_perform_essa(vcpu->kvm->mm, hva, orc, &ptev, &pgstev);
	if (nappended < 0) {
		res = orc ? 0x10 : 0;
		vcpu->run->s.regs.gprs[r1] = res; /* Exception Indication */
		return 0;
	}
	res = (pgstev & _PGSTE_GPS_USAGE_MASK) >> 22;
	/*
	 * Set the block-content state part of the result. 0 means resident, so
	 * nothing to do if the page is valid. 2 is for preserved pages
	 * (non-present and non-zero), and 3 for zero pages (non-present and
	 * zero).
	 */
	if (ptev & _PAGE_INVALID) {
		res |= 2;
		if (pgstev & _PGSTE_GPS_ZERO)
			res |= 1;
	}
	if (pgstev & _PGSTE_GPS_NODAT)
		res |= 0x20;
	vcpu->run->s.regs.gprs[r1] = res;
	/*
	 * It is possible that all the normal 511 slots were full, in which case
	 * we will now write in the 512th slot, which is reserved for host use.
	 * In both cases we let the normal essa handling code process all the
	 * slots, including the reserved one, if needed.
	 */
	if (nappended > 0) {
		cbrlo = phys_to_virt(vcpu->arch.sie_block->cbrlo & PAGE_MASK);
		cbrlo[entries] = gfn << PAGE_SHIFT;
	}

	if (orc && gfn < ms->bitmap_size) {
		/* increment only if we are really flipping the bit to 1 */
		if (!test_and_set_bit(gfn, ms->pgste_bitmap))
			atomic64_inc(&ms->dirty_pages);
	}

	return nappended;
}

static int handle_essa(struct kvm_vcpu *vcpu)
{
	/* entries expected to be 1FF */
	int entries = (vcpu->arch.sie_block->cbrlo & ~PAGE_MASK) >> 3;
	unsigned long *cbrlo;
	struct gmap *gmap;
	int i, orc;

	VCPU_EVENT(vcpu, 4, "ESSA: release %d pages", entries);
	gmap = vcpu->arch.gmap;
	vcpu->stat.instruction_essa++;
	if (!vcpu->kvm->arch.use_cmma)
		return kvm_s390_inject_program_int(vcpu, PGM_OPERATION);

	if (vcpu->arch.sie_block->gpsw.mask & PSW_MASK_PSTATE)
		return kvm_s390_inject_program_int(vcpu, PGM_PRIVILEGED_OP);
	/* Check for invalid operation request code */
	orc = (vcpu->arch.sie_block->ipb & 0xf0000000) >> 28;
	/* ORCs 0-6 are always valid */
	if (orc > (test_kvm_facility(vcpu->kvm, 147) ? ESSA_SET_STABLE_NODAT
						: ESSA_SET_STABLE_IF_RESIDENT))
		return kvm_s390_inject_program_int(vcpu, PGM_SPECIFICATION);

	if (likely(!vcpu->kvm->arch.migration_state)) {
		/*
		 * CMMA is enabled in the KVM settings, but is disabled in
		 * the SIE block and in the mm_context, and we are not doing
		 * a migration. Enable CMMA in the mm_context.
		 * Since we need to take a write lock to write to the context
		 * to avoid races with storage keys handling, we check if the
		 * value really needs to be written to; if the value is
		 * already correct, we do nothing and avoid the lock.
		 */
		if (vcpu->kvm->mm->context.use_cmma == 0) {
			down_write(&vcpu->kvm->mm->mmap_sem);
			vcpu->kvm->mm->context.use_cmma = 1;
			up_write(&vcpu->kvm->mm->mmap_sem);
		}
		/*
		 * If we are here, we are supposed to have CMMA enabled in
		 * the SIE block. Enabling CMMA works on a per-CPU basis,
		 * while the context use_cmma flag is per process.
		 * It's possible that the context flag is enabled and the
		 * SIE flag is not, so we set the flag always; if it was
		 * already set, nothing changes, otherwise we enable it
		 * on this CPU too.
		 */
		vcpu->arch.sie_block->ecb2 |= ECB2_CMMA;
		/* Retry the ESSA instruction */
		kvm_s390_retry_instr(vcpu);
	} else {
		/* Account for the possible extra cbrl entry */
		i = do_essa(vcpu, orc);
		if (i < 0)
			return i;
		entries += i;
	}
	vcpu->arch.sie_block->cbrlo &= PAGE_MASK;	/* reset nceo */
	cbrlo = phys_to_virt(vcpu->arch.sie_block->cbrlo);
	down_read(&gmap->mm->mmap_sem);
	for (i = 0; i < entries; ++i)
		__gmap_zap(gmap, cbrlo[i]);
	up_read(&gmap->mm->mmap_sem);
	return 0;
}

static const intercept_handler_t b9_handlers[256] = {
	[0x8a] = handle_ipte_interlock,
	[0x8d] = handle_epsw,
	[0x8e] = handle_ipte_interlock,
	[0x8f] = handle_ipte_interlock,
	[0xab] = handle_essa,
	[0xaf] = handle_pfmf,
};

int kvm_s390_handle_b9(struct kvm_vcpu *vcpu)
{
	intercept_handler_t handler;

	/* This is handled just as for the B2 instructions. */
	handler = b9_handlers[vcpu->arch.sie_block->ipa & 0x00ff];
	if (handler)
		return handler(vcpu);

	return -EOPNOTSUPP;
}

int kvm_s390_handle_lctl(struct kvm_vcpu *vcpu)
{
	int reg1 = (vcpu->arch.sie_block->ipa & 0x00f0) >> 4;
	int reg3 = vcpu->arch.sie_block->ipa & 0x000f;
	int reg, rc, nr_regs;
	u32 ctl_array[16];
	u64 ga;
	u8 ar;

	vcpu->stat.instruction_lctl++;

	if (vcpu->arch.sie_block->gpsw.mask & PSW_MASK_PSTATE)
		return kvm_s390_inject_program_int(vcpu, PGM_PRIVILEGED_OP);

	ga = kvm_s390_get_base_disp_rs(vcpu, &ar);

	if (ga & 3)
		return kvm_s390_inject_program_int(vcpu, PGM_SPECIFICATION);

	VCPU_EVENT(vcpu, 4, "LCTL: r1:%d, r3:%d, addr: 0x%llx", reg1, reg3, ga);
	trace_kvm_s390_handle_lctl(vcpu, 0, reg1, reg3, ga);

	nr_regs = ((reg3 - reg1) & 0xf) + 1;
	rc = read_guest(vcpu, ga, ar, ctl_array, nr_regs * sizeof(u32));
	if (rc)
		return kvm_s390_inject_prog_cond(vcpu, rc);
	reg = reg1;
	nr_regs = 0;
	do {
		vcpu->arch.sie_block->gcr[reg] &= 0xffffffff00000000ul;
		vcpu->arch.sie_block->gcr[reg] |= ctl_array[nr_regs++];
		if (reg == reg3)
			break;
		reg = (reg + 1) % 16;
	} while (1);
	kvm_make_request(KVM_REQ_TLB_FLUSH, vcpu);
	return 0;
}

int kvm_s390_handle_stctl(struct kvm_vcpu *vcpu)
{
	int reg1 = (vcpu->arch.sie_block->ipa & 0x00f0) >> 4;
	int reg3 = vcpu->arch.sie_block->ipa & 0x000f;
	int reg, rc, nr_regs;
	u32 ctl_array[16];
	u64 ga;
	u8 ar;

	vcpu->stat.instruction_stctl++;

	if (vcpu->arch.sie_block->gpsw.mask & PSW_MASK_PSTATE)
		return kvm_s390_inject_program_int(vcpu, PGM_PRIVILEGED_OP);

	ga = kvm_s390_get_base_disp_rs(vcpu, &ar);

	if (ga & 3)
		return kvm_s390_inject_program_int(vcpu, PGM_SPECIFICATION);

	VCPU_EVENT(vcpu, 4, "STCTL r1:%d, r3:%d, addr: 0x%llx", reg1, reg3, ga);
	trace_kvm_s390_handle_stctl(vcpu, 0, reg1, reg3, ga);

	reg = reg1;
	nr_regs = 0;
	do {
		ctl_array[nr_regs++] = vcpu->arch.sie_block->gcr[reg];
		if (reg == reg3)
			break;
		reg = (reg + 1) % 16;
	} while (1);
	rc = write_guest(vcpu, ga, ar, ctl_array, nr_regs * sizeof(u32));
	return rc ? kvm_s390_inject_prog_cond(vcpu, rc) : 0;
}

static int handle_lctlg(struct kvm_vcpu *vcpu)
{
	int reg1 = (vcpu->arch.sie_block->ipa & 0x00f0) >> 4;
	int reg3 = vcpu->arch.sie_block->ipa & 0x000f;
	int reg, rc, nr_regs;
	u64 ctl_array[16];
	u64 ga;
	u8 ar;

	vcpu->stat.instruction_lctlg++;

	if (vcpu->arch.sie_block->gpsw.mask & PSW_MASK_PSTATE)
		return kvm_s390_inject_program_int(vcpu, PGM_PRIVILEGED_OP);

	ga = kvm_s390_get_base_disp_rsy(vcpu, &ar);

	if (ga & 7)
		return kvm_s390_inject_program_int(vcpu, PGM_SPECIFICATION);

	VCPU_EVENT(vcpu, 4, "LCTLG: r1:%d, r3:%d, addr: 0x%llx", reg1, reg3, ga);
	trace_kvm_s390_handle_lctl(vcpu, 1, reg1, reg3, ga);

	nr_regs = ((reg3 - reg1) & 0xf) + 1;
	rc = read_guest(vcpu, ga, ar, ctl_array, nr_regs * sizeof(u64));
	if (rc)
		return kvm_s390_inject_prog_cond(vcpu, rc);
	reg = reg1;
	nr_regs = 0;
	do {
		vcpu->arch.sie_block->gcr[reg] = ctl_array[nr_regs++];
		if (reg == reg3)
			break;
		reg = (reg + 1) % 16;
	} while (1);
	kvm_make_request(KVM_REQ_TLB_FLUSH, vcpu);
	return 0;
}

static int handle_stctg(struct kvm_vcpu *vcpu)
{
	int reg1 = (vcpu->arch.sie_block->ipa & 0x00f0) >> 4;
	int reg3 = vcpu->arch.sie_block->ipa & 0x000f;
	int reg, rc, nr_regs;
	u64 ctl_array[16];
	u64 ga;
	u8 ar;

	vcpu->stat.instruction_stctg++;

	if (vcpu->arch.sie_block->gpsw.mask & PSW_MASK_PSTATE)
		return kvm_s390_inject_program_int(vcpu, PGM_PRIVILEGED_OP);

	ga = kvm_s390_get_base_disp_rsy(vcpu, &ar);

	if (ga & 7)
		return kvm_s390_inject_program_int(vcpu, PGM_SPECIFICATION);

	VCPU_EVENT(vcpu, 4, "STCTG r1:%d, r3:%d, addr: 0x%llx", reg1, reg3, ga);
	trace_kvm_s390_handle_stctl(vcpu, 1, reg1, reg3, ga);

	reg = reg1;
	nr_regs = 0;
	do {
		ctl_array[nr_regs++] = vcpu->arch.sie_block->gcr[reg];
		if (reg == reg3)
			break;
		reg = (reg + 1) % 16;
	} while (1);
	rc = write_guest(vcpu, ga, ar, ctl_array, nr_regs * sizeof(u64));
	return rc ? kvm_s390_inject_prog_cond(vcpu, rc) : 0;
}

static const intercept_handler_t eb_handlers[256] = {
	[0x2f] = handle_lctlg,
	[0x25] = handle_stctg,
	[0x60] = handle_ri,
	[0x61] = handle_ri,
	[0x62] = handle_ri,
};

int kvm_s390_handle_eb(struct kvm_vcpu *vcpu)
{
	intercept_handler_t handler;

	handler = eb_handlers[vcpu->arch.sie_block->ipb & 0xff];
	if (handler)
		return handler(vcpu);
	return -EOPNOTSUPP;
}

static int handle_tprot(struct kvm_vcpu *vcpu)
{
	u64 address1, address2;
	unsigned long hva, gpa;
	int ret = 0, cc = 0;
	bool writable;
	u8 ar;

	vcpu->stat.instruction_tprot++;

	if (vcpu->arch.sie_block->gpsw.mask & PSW_MASK_PSTATE)
		return kvm_s390_inject_program_int(vcpu, PGM_PRIVILEGED_OP);

	kvm_s390_get_base_disp_sse(vcpu, &address1, &address2, &ar, NULL);

	/* we only handle the Linux memory detection case:
	 * access key == 0
	 * everything else goes to userspace. */
	if (address2 & 0xf0)
		return -EOPNOTSUPP;
	if (vcpu->arch.sie_block->gpsw.mask & PSW_MASK_DAT)
		ipte_lock(vcpu);
	ret = guest_translate_address(vcpu, address1, ar, &gpa, GACC_STORE);
	if (ret == PGM_PROTECTION) {
		/* Write protected? Try again with read-only... */
		cc = 1;
		ret = guest_translate_address(vcpu, address1, ar, &gpa,
					      GACC_FETCH);
	}
	if (ret) {
		if (ret == PGM_ADDRESSING || ret == PGM_TRANSLATION_SPEC) {
			ret = kvm_s390_inject_program_int(vcpu, ret);
		} else if (ret > 0) {
			/* Translation not available */
			kvm_s390_set_psw_cc(vcpu, 3);
			ret = 0;
		}
		goto out_unlock;
	}

	hva = gfn_to_hva_prot(vcpu->kvm, gpa_to_gfn(gpa), &writable);
	if (kvm_is_error_hva(hva)) {
		ret = kvm_s390_inject_program_int(vcpu, PGM_ADDRESSING);
	} else {
		if (!writable)
			cc = 1;		/* Write not permitted ==> read-only */
		kvm_s390_set_psw_cc(vcpu, cc);
		/* Note: CC2 only occurs for storage keys (not supported yet) */
	}
out_unlock:
	if (vcpu->arch.sie_block->gpsw.mask & PSW_MASK_DAT)
		ipte_unlock(vcpu);
	return ret;
}

int kvm_s390_handle_e5(struct kvm_vcpu *vcpu)
{
	/* For e5xx... instructions we only handle TPROT */
	if ((vcpu->arch.sie_block->ipa & 0x00ff) == 0x01)
		return handle_tprot(vcpu);
	return -EOPNOTSUPP;
}

static int handle_sckpf(struct kvm_vcpu *vcpu)
{
	u32 value;

	vcpu->stat.instruction_sckpf++;

	if (vcpu->arch.sie_block->gpsw.mask & PSW_MASK_PSTATE)
		return kvm_s390_inject_program_int(vcpu, PGM_PRIVILEGED_OP);

	if (vcpu->run->s.regs.gprs[0] & 0x00000000ffff0000)
		return kvm_s390_inject_program_int(vcpu,
						   PGM_SPECIFICATION);

	value = vcpu->run->s.regs.gprs[0] & 0x000000000000ffff;
	vcpu->arch.sie_block->todpr = value;

	return 0;
}

static int handle_ptff(struct kvm_vcpu *vcpu)
{
	vcpu->stat.instruction_ptff++;

	/* we don't emulate any control instructions yet */
	kvm_s390_set_psw_cc(vcpu, 3);
	return 0;
}

static const intercept_handler_t x01_handlers[256] = {
	[0x04] = handle_ptff,
	[0x07] = handle_sckpf,
};

int kvm_s390_handle_01(struct kvm_vcpu *vcpu)
{
	intercept_handler_t handler;

	handler = x01_handlers[vcpu->arch.sie_block->ipa & 0x00ff];
	if (handler)
		return handler(vcpu);
	return -EOPNOTSUPP;
}<|MERGE_RESOLUTION|>--- conflicted
+++ resolved
@@ -2,11 +2,7 @@
 /*
  * handling privileged instructions
  *
-<<<<<<< HEAD
  * Copyright IBM Corp. 2008, 2018
-=======
- * Copyright IBM Corp. 2008, 2013
->>>>>>> 5fa4ec9c
  *
  *    Author(s): Carsten Otte <cotte@de.ibm.com>
  *               Christian Borntraeger <borntraeger@de.ibm.com>
@@ -251,11 +247,8 @@
 	int reg1, reg2;
 	int rc;
 
-<<<<<<< HEAD
 	vcpu->stat.instruction_iske++;
 
-=======
->>>>>>> 5fa4ec9c
 	if (vcpu->arch.sie_block->gpsw.mask & PSW_MASK_PSTATE)
 		return kvm_s390_inject_program_int(vcpu, PGM_PRIVILEGED_OP);
 
@@ -288,11 +281,8 @@
 	int reg1, reg2;
 	int rc;
 
-<<<<<<< HEAD
 	vcpu->stat.instruction_rrbe++;
 
-=======
->>>>>>> 5fa4ec9c
 	if (vcpu->arch.sie_block->gpsw.mask & PSW_MASK_PSTATE)
 		return kvm_s390_inject_program_int(vcpu, PGM_PRIVILEGED_OP);
 
@@ -331,11 +321,8 @@
 	int reg1, reg2;
 	int rc;
 
-<<<<<<< HEAD
 	vcpu->stat.instruction_sske++;
 
-=======
->>>>>>> 5fa4ec9c
 	if (vcpu->arch.sie_block->gpsw.mask & PSW_MASK_PSTATE)
 		return kvm_s390_inject_program_int(vcpu, PGM_PRIVILEGED_OP);
 
